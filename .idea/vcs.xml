--- conflicted
+++ resolved
@@ -1,12 +1,8 @@
 <?xml version="1.0" encoding="UTF-8"?>
 <project version="4">
   <component name="VcsDirectoryMappings">
-<<<<<<< HEAD
-    <mapping directory="" vcs="Git" />
-=======
     <mapping directory="$PROJECT_DIR$" vcs="Git" />
     <mapping directory="$PROJECT_DIR$/lib/BokkyPooBahsDateTimeLibrary" vcs="Git" />
->>>>>>> 50d90f4a
     <mapping directory="$PROJECT_DIR$/lib/forge-std" vcs="Git" />
     <mapping directory="$PROJECT_DIR$/lib/forge-std/lib/ds-test" vcs="Git" />
     <mapping directory="$PROJECT_DIR$/lib/prb-math" vcs="Git" />

--- conflicted
+++ resolved
@@ -84,7 +84,12 @@
     }
 
     /// @inheritdoc IVaultRegistry
-<<<<<<< HEAD
+    function isVault(address vault) external view returns (bool) {
+        VaultRegistryStorage.Layout storage l = VaultRegistryStorage.layout();
+        return l.vaultAddresses.contains(vault);
+    }
+
+    /// @inheritdoc IVaultRegistry
     function updateVault(
         address vault,
         address asset,
@@ -207,11 +212,6 @@
         for (uint256 i = 0; i < count; i++) {
             l.supportedTokenPairs[vault].push(newTokenPairs[i]);
         }
-=======
-    function isVault(address vault) external view returns (bool) {
-        VaultRegistryStorage.Layout storage l = VaultRegistryStorage.layout();
-        return l.vaultAddresses.contains(vault);
->>>>>>> 3a8a1eca
     }
 
     /// @inheritdoc IVaultRegistry

--- conflicted
+++ resolved
@@ -514,12 +514,10 @@
         UD60x18 assets = l.convertAssetToUD60x18(assetAmount);
         l.netUserDeposits[receiver] = l.netUserDeposits[receiver] + assets;
 
-<<<<<<< HEAD
-        _updateTimeOfDeposit(receiver, shareAmount, block.timestamp);
-=======
         // TODO: check totalAssets
         l.totalAssets = l.totalAssets + assets;
->>>>>>> b02f19d1
+
+        _updateTimeOfDeposit(receiver, shareAmount, block.timestamp);
     }
 
     /// @inheritdoc ERC4626BaseInternal
@@ -536,22 +534,12 @@
             .layout();
 
         _beforeTokenTransfer(owner, address(this), shareAmount);
-<<<<<<< HEAD
-=======
-        // Subtract assetAmount deposited from user's balance
-        // This is needed to compute average price per share
-        UD60x18 fractionKept = ONE -
-            UD60x18.wrap(shareAmount) /
-            _balanceOfUD60x18(owner);
-        l.netUserDeposits[owner] = l.netUserDeposits[owner] * fractionKept;
-
         // Remove the assets from totalAssets
         // TODO: check totalAssets
         l.totalAssets =
             l.totalAssets -
             l.netUserDeposits[owner] *
             (ONE - fractionKept);
->>>>>>> b02f19d1
     }
 
     /// @notice An internal hook inside the buy function that is called after

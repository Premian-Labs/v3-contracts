--- conflicted
+++ resolved
@@ -4,25 +4,16 @@
 
 import {SD59x18} from "@prb/math/SD59x18.sol";
 import {UD60x18} from "@prb/math/UD60x18.sol";
-<<<<<<< HEAD
 import {Proxy} from "@solidstate/contracts/proxy/Proxy.sol";
-=======
 import {ERC20MetadataStorage} from "@solidstate/contracts/token/ERC20/metadata/ERC20MetadataStorage.sol";
->>>>>>> 6dea6ee8
 import {IERC20Metadata} from "@solidstate/contracts/token/ERC20/metadata/IERC20Metadata.sol";
 import {ERC4626BaseStorage} from "@solidstate/contracts/token/ERC4626/base/ERC4626BaseStorage.sol";
 
 import {UnderwriterVaultStorage} from "./UnderwriterVaultStorage.sol";
 import {IVaultRegistry} from "../../IVaultRegistry.sol";
 
-<<<<<<< HEAD
-contract UnderwriterVaultProxy is Proxy, ERC20MetadataInternal {
+contract UnderwriterVaultProxy is Proxy {
     using UnderwriterVaultStorage for UnderwriterVaultStorage.Layout;
-=======
-contract UnderwriterVaultProxy is ProxyUpgradeableOwnable {
-    // Errors
-    error VaultProxy__CLevelBounds();
->>>>>>> 6dea6ee8
 
     // Constants
     bytes32 public constant VAULT_TYPE = keccak256("UnderwriterVault");
@@ -39,23 +30,15 @@
         address oracleAdapter,
         string memory name,
         string memory symbol,
-<<<<<<< HEAD
         bool isCall
     ) {
         VAULT_REGISTRY = vaultRegistry;
 
-        ERC4626BaseStorage.layout().asset = isCall ? base : quote;
-=======
-        bool isCall,
-        CLevel memory cLevel,
-        TradeBounds memory tradeBounds
-    ) ProxyUpgradeableOwnable(implementation) {
         ERC20MetadataStorage.Layout storage metadata = ERC20MetadataStorage
             .layout();
         metadata.name = name;
         metadata.symbol = symbol;
         metadata.decimals = 18;
->>>>>>> 6dea6ee8
 
         ERC4626BaseStorage.layout().asset = isCall ? base : quote;
 

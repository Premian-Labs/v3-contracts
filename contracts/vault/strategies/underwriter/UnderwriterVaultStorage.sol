// SPDX-License-Identifier: UNLICENSED

pragma solidity >=0.8.19;

import {SD59x18} from "@prb/math/SD59x18.sol";
import {UD60x18} from "@prb/math/UD60x18.sol";
import {DoublyLinkedList} from "@solidstate/contracts/data/DoublyLinkedList.sol";

import {IVault} from "../../IVault.sol";
import {EnumerableSetUD60x18, EnumerableSet} from "../../../libraries/EnumerableSetUD60x18.sol";
import {OptionMath} from "../../../libraries/OptionMath.sol";

library UnderwriterVaultStorage {
    using UnderwriterVaultStorage for UnderwriterVaultStorage.Layout;
    using DoublyLinkedList for DoublyLinkedList.Uint256List;
    using EnumerableSetUD60x18 for EnumerableSet.Bytes32Set;

    bytes32 internal constant STORAGE_SLOT =
        keccak256("premia.contracts.storage.UnderwriterVaultStorage");

    struct Layout {
        // ====================================================================
        // Vault Specification
        // ====================================================================
        // ERC20 token address for the base asset
        address base;
        // ERC20 token address for the quote asset
        address quote;
        // Base precision
        uint8 baseDecimals;
        // Quote precision
        uint8 quoteDecimals;
        // Address for the oracle adapter to get spot prices for base/quote
        address oracleAdapter;
        // Whether the vault is underwriting calls or puts
        bool isCall;
        // ====================================================================
        // Vault Accounting
        // ====================================================================
        // The total assets held in the vault from deposits
        UD60x18 totalAssets;
        // The total assets that have been locked up as collateral for underwritten options.
        UD60x18 totalLockedAssets;
        // ====================================================================
        // Trading Parameters
        // ====================================================================
        // Minimum days until maturity which can be underwritten by the vault, default 3
        UD60x18 minDTE;
        // Maximum days until maturity which can be underwritten by the vault, default 30
        UD60x18 maxDTE;
        // Minimum option delta which can be underwritten by the vault, default 0.1
        UD60x18 minDelta;
        // Maximum option delta which can be underwritten by the vault, default 0.7
        UD60x18 maxDelta;
        // ====================================================================
        // C-Level Parameters
        // ====================================================================
        UD60x18 minCLevel; // 1
        UD60x18 maxCLevel; // 1.2
        UD60x18 alphaCLevel; // 3
        UD60x18 hourlyDecayDiscount; // 0.005
        uint256 lastTradeTimestamp;
        // ====================================================================
        // Data structures for information on listings
        // ====================================================================
        // The minimum maturity over all unsettled options
        uint256 minMaturity;
        // The maximum maturity over all unsettled options
        uint256 maxMaturity;
        // A SortedDoublyLinkedList for maturities
        DoublyLinkedList.Uint256List maturities;
        // maturity => set of strikes
        mapping(uint256 => EnumerableSet.Bytes32Set) maturityToStrikes;
        // (maturity, strike) => number of short contracts
        mapping(uint256 => mapping(UD60x18 => UD60x18)) positionSizes;
        // ====================================================================
        // Dispersing Profit Variables
        // ====================================================================
        // Tracks the total profits/spreads that are locked such that we can deduct it from the total assets
        UD60x18 totalLockedSpread;
        // Tracks the rate at which ask spreads are dispersed
        UD60x18 spreadUnlockingRate;
        // Tracks the time spreadUnlockingRate was updated
        uint256 lastSpreadUnlockUpdate;
        // Tracks the unlockingRate for maturities that need to be deducted upon crossing
        // maturity => spreadUnlockingRate
        mapping(uint256 => UD60x18) spreadUnlockingTicks;
        // ====================================================================
        // Management/Performance Fee Variables
        // ====================================================================
        UD60x18 managementFeeRate;
        UD60x18 performanceFeeRate;
        mapping(address => UD60x18) netUserDeposits;
        mapping(address => uint256) timeOfDeposit;
        UD60x18 protocolFees;
    }

    function layout() internal pure returns (Layout storage l) {
        bytes32 slot = STORAGE_SLOT;
        assembly {
            l.slot := slot
        }
    }

    function updateSettings(Layout storage l, bytes memory settings) internal {
        // Handle decoding of settings and updating storage
        if (settings.length == 0) revert IVault.Vault__SettingsUpdateIsEmpty();

        UD60x18[] memory arr = abi.decode(settings, (UD60x18[]));

<<<<<<< HEAD
        l.alphaCLevel = arr[0];
        l.hourlyDecayDiscount = arr[1];
        l.minCLevel = arr[2];
        l.maxCLevel = arr[3];
        l.minDTE = arr[4];
        l.maxDTE = arr[5];
        l.minDelta = arr[6];
        l.maxDelta = arr[7];
=======
        l.alphaCLevel = UD60x18.wrap(arr[0]);
        l.hourlyDecayDiscount = UD60x18.wrap(arr[1]);
        l.minCLevel = UD60x18.wrap(arr[2]);
        l.maxCLevel = UD60x18.wrap(arr[3]);
        l.minDTE = UD60x18.wrap(arr[4]);
        l.maxDTE = UD60x18.wrap(arr[5]);
        l.minDelta = UD60x18.wrap(arr[6]);
        l.maxDelta = UD60x18.wrap(arr[7]);
        l.performanceFeeRate = UD60x18.wrap(arr[8]);
        l.managementFeeRate = UD60x18.wrap(arr[9]);
>>>>>>> f8026caa
    }

    function assetDecimals(Layout storage l) internal view returns (uint8) {
        return l.isCall ? l.baseDecimals : l.quoteDecimals;
    }

    function collateral(
        Layout storage l,
        UD60x18 size,
        UD60x18 strike
    ) internal view returns (UD60x18) {
        return l.isCall ? size : size * strike;
    }

    function convertAssetToUD60x18(
        Layout storage l,
        uint256 value
    ) internal view returns (UD60x18) {
        return
            UD60x18.wrap(
                OptionMath.scaleDecimals(value, l.assetDecimals(), 18)
            );
    }

    function convertAssetFromUD60x18(
        Layout storage l,
        UD60x18 value
    ) internal view returns (uint256) {
        return OptionMath.scaleDecimals(value.unwrap(), 18, l.assetDecimals());
    }

    /// @notice Gets the nearest maturity after the given timestamp, exclusive
    ///         of the timestamp being on a maturity
    /// @param timestamp The given timestamp
    /// @return The nearest maturity after the given timestamp
    function getMaturityAfterTimestamp(
        Layout storage l,
        uint256 timestamp
    ) internal view returns (uint256) {
        uint256 current = l.minMaturity;

        while (current <= timestamp && current != 0) {
            current = l.maturities.next(current);
        }
        return current;
    }

    /// @notice Gets the number of unexpired listings within the basket of
    ///         options underwritten by this vault at the current time
    /// @param timestamp The given timestamp
    /// @return The number of unexpired listings
    function getNumberOfUnexpiredListings(
        Layout storage l,
        uint256 timestamp
    ) internal view returns (uint256) {
        uint256 n = 0;

        if (l.maxMaturity <= timestamp) return 0;

        uint256 current = l.getMaturityAfterTimestamp(timestamp);

        while (current <= l.maxMaturity && current != 0) {
            n += l.maturityToStrikes[current].length();
            current = l.maturities.next(current);
        }

        return n;
    }

    /// @notice Checks if a listing exists within internal data structures
    /// @param strike The strike price of the listing
    /// @param maturity The maturity of the listing
    /// @return If listing exists, return true, otherwise false
    function contains(
        Layout storage l,
        UD60x18 strike,
        uint256 maturity
    ) internal view returns (bool) {
        if (!l.maturities.contains(maturity)) return false;

        return l.maturityToStrikes[maturity].contains(strike);
    }

    /// @notice Adds a listing to the internal data structures
    /// @param strike The strike price of the listing
    /// @param maturity The maturity of the listing
    function addListing(
        Layout storage l,
        UD60x18 strike,
        uint256 maturity
    ) internal {
        // Insert maturity if it doesn't exist
        if (!l.maturities.contains(maturity)) {
            if (maturity < l.minMaturity) {
                l.maturities.insertBefore(l.minMaturity, maturity);
                l.minMaturity = maturity;
            } else if (
                (l.minMaturity < maturity) && (maturity) < l.maxMaturity
            ) {
                uint256 next = l.getMaturityAfterTimestamp(maturity);
                l.maturities.insertBefore(next, maturity);
            } else {
                l.maturities.insertAfter(l.maxMaturity, maturity);

                if (l.minMaturity == 0) l.minMaturity = maturity;

                l.maxMaturity = maturity;
            }
        }

        // Insert strike into the set of strikes for given maturity
        if (!l.maturityToStrikes[maturity].contains(strike))
            l.maturityToStrikes[maturity].add(strike);
    }

    /// @notice Removes a listing from internal data structures
    /// @param strike The strike price of the listing
    /// @param maturity The maturity of the listing
    function removeListing(
        Layout storage l,
        UD60x18 strike,
        uint256 maturity
    ) internal {
        if (l.contains(strike, maturity)) {
            l.maturityToStrikes[maturity].remove(strike);

            // Remove maturity if there are no strikes left
            if (l.maturityToStrikes[maturity].length() == 0) {
                if (maturity == l.minMaturity)
                    l.minMaturity = l.maturities.next(maturity);
                if (maturity == l.maxMaturity)
                    l.maxMaturity = l.maturities.prev(maturity);

                l.maturities.remove(maturity);
            }
        }
    }
}<|MERGE_RESOLUTION|>--- conflicted
+++ resolved
@@ -108,7 +108,6 @@
 
         UD60x18[] memory arr = abi.decode(settings, (UD60x18[]));
 
-<<<<<<< HEAD
         l.alphaCLevel = arr[0];
         l.hourlyDecayDiscount = arr[1];
         l.minCLevel = arr[2];
@@ -117,18 +116,8 @@
         l.maxDTE = arr[5];
         l.minDelta = arr[6];
         l.maxDelta = arr[7];
-=======
-        l.alphaCLevel = UD60x18.wrap(arr[0]);
-        l.hourlyDecayDiscount = UD60x18.wrap(arr[1]);
-        l.minCLevel = UD60x18.wrap(arr[2]);
-        l.maxCLevel = UD60x18.wrap(arr[3]);
-        l.minDTE = UD60x18.wrap(arr[4]);
-        l.maxDTE = UD60x18.wrap(arr[5]);
-        l.minDelta = UD60x18.wrap(arr[6]);
-        l.maxDelta = UD60x18.wrap(arr[7]);
-        l.performanceFeeRate = UD60x18.wrap(arr[8]);
-        l.managementFeeRate = UD60x18.wrap(arr[9]);
->>>>>>> f8026caa
+        l.performanceFeeRate = arr[8];
+        l.managementFeeRate = arr[9];
     }
 
     function assetDecimals(Layout storage l) internal view returns (uint8) {

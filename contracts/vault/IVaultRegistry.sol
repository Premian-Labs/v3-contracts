--- conflicted
+++ resolved
@@ -84,7 +84,11 @@
     /// @param vault The proxy address of the vault.
     function removeVault(address vault) external;
 
-<<<<<<< HEAD
+    /// @notice Returns whether the given address is a vault
+    /// @param vault The address to check
+    /// @return Whether the given address is a vault
+    function isVault(address vault) external view returns (bool);
+
     /// @notice Updates a vault in the registry.
     /// @param vault The proxy address of the vault.
     /// @param asset The address for the token deposited in the vault.
@@ -114,12 +118,6 @@
         address vault,
         TokenPair[] memory tokenPairsToRemove
     ) external;
-=======
-    /// @notice Returns whether the given address is a vault
-    /// @param vault The address to check
-    /// @return Whether the given address is a vault
-    function isVault(address vault) external view returns (bool);
->>>>>>> 3a8a1eca
 
     /// @notice Gets the vault at the specified by the proxy address.
     /// @param vault The proxy address of the vault.

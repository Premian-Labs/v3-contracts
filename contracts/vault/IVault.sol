// SPDX-License-Identifier: UNLICENSED

pragma solidity >=0.8.19;

import {UD60x18} from "@prb/math/UD60x18.sol";
import {IERC4626Internal} from "@solidstate/contracts/interfaces/IERC4626Internal.sol";
import {IERC20Internal} from "@solidstate/contracts/interfaces/IERC20Internal.sol";

interface IVault is IERC4626Internal, IERC20Internal {
    // Errors
    error Vault__AboveMaxSlippage(UD60x18 totalPremium, UD60x18 premiumLimit);
    error Vault__AddressZero();
    error Vault__InsufficientFunds();
    error Vault__MaximumAmountExceeded(UD60x18 maximum, UD60x18 amount);
    error Vault__OptionExpired(uint256 timestamp, uint256 maturity);
    error Vault__OptionPoolNotListed();
    error Vault__OptionTypeMismatchWithVault();
    error Vault__OutOfDeltaBounds();
    error Vault__OutOfDTEBounds();
    error Vault__StrikeZero();
    error Vault__TradeMustBeBuy();
    error Vault__TransferExceedsBalance(UD60x18 balance, UD60x18 amount);
    error Vault__ZeroAsset();
    error Vault__ZeroShares();
    error Vault__ZeroSize();

    // Events
    event UpdateQuotes();

<<<<<<< HEAD
    event Trade(
        address indexed user,
        address indexed pool,
        UD60x18 contractSize,
        bool isBuy,
        UD60x18 premium,
        UD60x18 takerFee,
        UD60x18 makerRebate,
        UD60x18 vaultFee
    );

    event Swap(
        address indexed sender,
        address recipient,
        address indexed tokenIn,
        address indexed tokenOut,
        UD60x18 amountIn,
        UD60x18 amountOut,
        UD60x18 takerFee,
        UD60x18 makerRebate,
        UD60x18 vaultFee
    );

    event Borrow(
        bytes32 indexed borrowId,
        address indexed from,
        address indexed borrowToken,
        address collateralToken,
        UD60x18 sizeBorrowed,
        UD60x18 collateralLocked,
        UD60x18 borrowFee
    );

    event BorrowLiquidated(
        bytes32 indexed borrowId,
        address indexed from,
        address indexed collateralToken,
        UD60x18 collateralLiquidated
    );

    event RepayBorrow(
        bytes32 indexed borrowId,
        address indexed from,
        address indexed borrowToken,
        address collateralToken,
        UD60x18 amountRepaid,
        UD60x18 collateralUnlocked,
        UD60x18 repayFee
    );

    event ManagementFeePaid(address indexed recipient, uint256 managementFee);

    event PerformanceFeePaid(address indexed recipient, uint256 performanceFee);

    function getQuote(
        UD60x18 strike,
        uint64 maturity,
=======
    function getTradeQuote(
        uint256 strike,
        uint256 maturity,
>>>>>>> 50d90f4a
        bool isCall,
        UD60x18 size,
        bool isBuy
    ) external view returns (uint256 premium);

    function trade(
<<<<<<< HEAD
        UD60x18 strike,
        uint64 maturity,
=======
        uint256 strike,
        uint256 maturity,
>>>>>>> 50d90f4a
        bool isCall,
        UD60x18 size,
        bool isBuy,
        uint256 premiumLimit
    ) external;
}<|MERGE_RESOLUTION|>--- conflicted
+++ resolved
@@ -27,7 +27,6 @@
     // Events
     event UpdateQuotes();
 
-<<<<<<< HEAD
     event Trade(
         address indexed user,
         address indexed pool,
@@ -84,25 +83,15 @@
 
     function getQuote(
         UD60x18 strike,
-        uint64 maturity,
-=======
-    function getTradeQuote(
-        uint256 strike,
         uint256 maturity,
->>>>>>> 50d90f4a
         bool isCall,
         UD60x18 size,
         bool isBuy
     ) external view returns (uint256 premium);
 
     function trade(
-<<<<<<< HEAD
         UD60x18 strike,
-        uint64 maturity,
-=======
-        uint256 strike,
         uint256 maturity,
->>>>>>> 50d90f4a
         bool isCall,
         UD60x18 size,
         bool isBuy,

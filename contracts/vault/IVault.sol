--- conflicted
+++ resolved
@@ -17,19 +17,14 @@
     error Vault__OptionTypeMismatchWithVault();
     error Vault__OutOfDeltaBounds();
     error Vault__OutOfDTEBounds();
+    error Vault__SettingsNotFromRegistry();
+    error Vault__SettingsUpdateIsEmpty();
     error Vault__StrikeZero();
     error Vault__TradeMustBeBuy();
     error Vault__TransferExceedsBalance(UD60x18 balance, UD60x18 amount);
     error Vault__ZeroAsset();
     error Vault__ZeroShares();
     error Vault__ZeroSize();
-<<<<<<< HEAD
-    error Vault__MaximumAmountExceeded();
-    error Vault__AboveMaxSlippage();
-    error Vault__SettingsNotFromRegistry();
-    error Vault__SettingsUpdateIsEmpty();
-=======
->>>>>>> 4d8395cb
 
     // Events
     event UpdateQuotes();

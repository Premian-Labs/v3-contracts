--- conflicted
+++ resolved
@@ -14,18 +14,12 @@
 
     struct Layout {
         EnumerableSet.AddressSet vaultAddresses;
-<<<<<<< HEAD
-        mapping(bytes32 => bytes) settings;
-        mapping(bytes32 => address) implementations;
-        mapping(address => IVaultRegistry.Vault) vaults;
-        mapping(bytes32 => EnumerableSet.AddressSet) vaultsByType;
-        mapping(IVaultRegistry.TradeSide => EnumerableSet.AddressSet) vaultsByTradeSide;
-        mapping(IVaultRegistry.OptionType => EnumerableSet.AddressSet) vaultsByOptionType;
-=======
+        mapping(bytes32 vaultType => bytes) settings;
+        mapping(bytes32 vaultType => address) implementations;
         mapping(address vault => IVaultRegistry.Vault) vaults;
+        mapping(bytes32 vaultType => EnumerableSet.AddressSet vaults) vaultsByType;
         mapping(IVaultRegistry.TradeSide tradeSide => EnumerableSet.AddressSet vaults) vaultsPerTradeSide;
         mapping(IVaultRegistry.OptionType optionType => EnumerableSet.AddressSet vaults) vaultsPerOptionType;
->>>>>>> 376fc2bc
     }
 
     function layout() internal pure returns (Layout storage l) {

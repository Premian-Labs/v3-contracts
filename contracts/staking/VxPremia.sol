--- conflicted
+++ resolved
@@ -7,12 +7,8 @@
 import {VxPremiaStorage} from "./VxPremiaStorage.sol";
 import {IVxPremia} from "./IVxPremia.sol";
 
-<<<<<<< HEAD
-import {IProxyManager} from "./IProxyManager.sol";
+import {IPoolV2ProxyManager} from "./IPoolV2ProxyManager.sol";
 import {IVaultRegistry} from "../vault/IVaultRegistry.sol";
-=======
-import {IPoolV2ProxyManager} from "./IPoolV2ProxyManager.sol";
->>>>>>> 2633e04d
 
 /// @author Premia
 /// @title A contract allowing you to use your locked Premia as voting power for mining weights
@@ -121,15 +117,10 @@
         // Remove previous votes
         _resetUserVotes(l, userVotes, msg.sender);
 
-<<<<<<< HEAD
         address[] memory poolList;
         if (PROXY_MANAGER_V2 != address(0)) {
-            poolList = IProxyManager(PROXY_MANAGER_V2).getPoolList();
+            poolList = IPoolV2ProxyManager(PROXY_MANAGER_V2).getPoolList();
         }
-=======
-        // ToDo : This is a check for v2 pools. Update this to handle v3 pools voting
-        address[] memory poolList = IPoolV2ProxyManager(PROXY_MANAGER).getPoolList();
->>>>>>> 2633e04d
 
         // Cast new votes
         uint256 votingPowerUsed = 0;

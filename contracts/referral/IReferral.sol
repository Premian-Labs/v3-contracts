// SPDX-License-Identifier: UNLICENSED

pragma solidity >=0.8.20;

import {UD60x18} from "@prb/math/UD60x18.sol";

interface IReferral {
    enum RebateTier {
        PRIMARY_REBATE_1,
        PRIMARY_REBATE_2,
        PRIMARY_REBATE_3
    }

    error Referral__NoRebatesToClaim();
    error Referral__PoolNotAuthorized();

    event ClaimRebate(
        address indexed referrer,
        address indexed token,
        uint256 amount
    );

    event SetPrimaryRebatePercent(
        RebateTier tier,
        UD60x18 oldPercent,
        UD60x18 newPercent
    );

    event SetRebateTier(
        address indexed referrer,
        RebateTier oldTier,
        RebateTier newTier
    );

    event SetSecondaryRebatePercent(UD60x18 oldPercent, UD60x18 newPercent);

    event Refer(
        address indexed user,
        address indexed primaryReferrer,
        address indexed secondaryReferrer,
        address token,
        UD60x18 tier,
        UD60x18 totalRebate
    );

    /// @notice Returns the address of the referrer for a given user
    /// @param user The address of the user
    /// @return referrer The address of the referrer
    function getReferrer(address user) external view returns (address referrer);

    /// @notice Returns the rebate tier for a given referrer
    /// @param referrer The address of the referrer
    /// @return tier The rebate tier
    function getRebateTier(
        address referrer
    ) external view returns (RebateTier tier);

    /// @notice Returns the primary and secondary rebate percents
    /// @return primaryRebatePercents The primary rebate percents (18 decimals)
    /// @return secondaryRebatePercent The secondary rebate percent (18 decimals)
    function getRebatePercents()
        external
        view
        returns (
            UD60x18[] memory primaryRebatePercents,
            UD60x18 secondaryRebatePercent
        );

    /// @notice Returns the primary and secondary rebate percents for a given referrer
    /// @param referrer The address of the referrer
    /// @return primaryRebatePercent The primary rebate percent (18 decimals)
    /// @return secondaryRebatePercent The secondary rebate percent (18 decimals)
    function getRebatePercents(
        address referrer
    )
        external
        view
        returns (UD60x18 primaryRebatePercent, UD60x18 secondaryRebatePercent);

    /// @notice Returns the rebates for a given referrer
    /// @param referrer The address of the referrer
    /// @return tokens The tokens for which the referrer has rebates
    /// @return rebates The rebates for each token (token decimals)
    function getRebates(
        address referrer
    ) external view returns (address[] memory tokens, uint256[] memory rebates);

    /// @notice Sets the rebate tier for a given referrer - caller must be owner
    /// @param referrer The address of the referrer
    /// @param tier The rebate tier
    function setRebateTier(address referrer, RebateTier tier) external;

    /// @notice Sets the primary rebate percents - caller must be owner
    /// @param percent The primary rebate percent (18 decimals)
    /// @param tier The rebate tier
    function setPrimaryRebatePercent(UD60x18 percent, RebateTier tier) external;

    /// @notice Sets the secondary rebate percent - caller must be owner
    /// @param percent The secondary rebate percent (18 decimals)
    function setSecondaryRebatePercent(UD60x18 percent) external;

    /// @notice Calculate the primary and secondary rebate and pulls the tokens from msg.sender  - caller must be an authorized pool
    /// @dev The tokens must be approved for transfer
    /// @param user The address of the user
    /// @param primaryReferrer The address of the primary referrer
    /// @param token The address of the token
    /// @param tradingFee The trading fee (18 decimals)
<<<<<<< HEAD
    /// @return totalRebate The total rebate, sum of the primary and secondary rebates (18 decimals)
=======
>>>>>>> 6ac2d0d3
    function useReferral(
        address user,
        address primaryReferrer,
        address token,
        UD60x18 tradingFee
    ) external;

    /// @notice Claims the rebates for the msg.sender
    function claimRebate() external;
}<|MERGE_RESOLUTION|>--- conflicted
+++ resolved
@@ -105,10 +105,6 @@
     /// @param primaryReferrer The address of the primary referrer
     /// @param token The address of the token
     /// @param tradingFee The trading fee (18 decimals)
-<<<<<<< HEAD
-    /// @return totalRebate The total rebate, sum of the primary and secondary rebates (18 decimals)
-=======
->>>>>>> 6ac2d0d3
     function useReferral(
         address user,
         address primaryReferrer,

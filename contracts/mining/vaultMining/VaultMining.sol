--- conflicted
+++ resolved
@@ -27,11 +27,8 @@
 contract VaultMining is IVaultMining, OwnableInternal, ReentrancyGuard {
     using SafeERC20 for IERC20;
     using VaultMiningStorage for VaultMiningStorage.Layout;
-<<<<<<< HEAD
     using EnumerableSet for EnumerableSet.AddressSet;
-=======
     using PRBMathExtra for UD60x18;
->>>>>>> aeff8e4f
 
     /// @notice Address of the vault registry
     address internal immutable VAULT_REGISTRY;
@@ -65,7 +62,6 @@
     }
 
     /// @inheritdoc IVaultMining
-<<<<<<< HEAD
     function getPendingVaultRewards(address vault) external view returns (UD60x18) {
         VaultMiningStorage.Layout storage l = VaultMiningStorage.layout();
         VaultInfo storage vInfo = l.vaultInfo[vault];
@@ -76,8 +72,6 @@
     }
 
     /// @inheritdoc IVaultMining
-    function getPendingUserRewards(address user, address vault) external view returns (UD60x18) {
-=======
     function getUserRewards(address user) external view returns (UD60x18) {
         return VaultMiningStorage.layout().userRewards[user];
     }
@@ -108,7 +102,6 @@
 
     /// @inheritdoc IVaultMining
     function getPendingUserRewardsFromVault(address user, address vault) external view returns (UD60x18) {
->>>>>>> aeff8e4f
         VaultMiningStorage.Layout storage l = VaultMiningStorage.layout();
 
         if (l.lastUpdate == 0) return ZERO;
@@ -209,20 +202,10 @@
     function claim(address[] calldata vaults, UD60x18 amount) external nonReentrant {
         VaultMiningStorage.Layout storage l = VaultMiningStorage.layout();
 
-<<<<<<< HEAD
-            emit Claim(msg.sender, vaults[i], rewardAmount);
-
-            address[] memory dualMiningPools = getDualMiningPools(vaults[i]);
-            for (uint256 j = 0; j < dualMiningPools.length; j++) {
-                IDualMining(dualMiningPools[j]).claim(msg.sender);
-            }
-        }
-=======
         _allocatePendingRewards(l);
         _updateUser(msg.sender, vaults);
         _claimRewards(l, msg.sender, amount);
     }
->>>>>>> aeff8e4f
 
     function _claimRewards(VaultMiningStorage.Layout storage l, address user, UD60x18 amount) internal {
         if (l.userRewards[user] < amount) revert VaultMining__InsufficientRewards(user, l.userRewards[user], amount);
@@ -231,6 +214,12 @@
 
         IERC20(PREMIA).approve(OPTION_REWARD, amount.unwrap());
         IOptionReward(OPTION_REWARD).underwrite(user, amount);
+
+        // ToDo : Update dualMining pools
+        //        address[] memory dualMiningPools = getDualMiningPools(vaults[i]);
+        //        for (uint256 j = 0; j < dualMiningPools.length; j++) {
+        //            IDualMining(dualMiningPools[j]).claim(msg.sender);
+        //        }
 
         emit Claim(user, amount);
     }
@@ -250,19 +239,17 @@
     /// @inheritdoc IVaultMining
     function updateUser(
         address user,
+        // address vault, // ToDo : Keep ?
         UD60x18 newUserShares,
         UD60x18 newTotalShares,
         UD60x18 utilisationRate
     ) external nonReentrant {
         _revertIfNotVault(msg.sender);
-<<<<<<< HEAD
-        _revertIfNotVault(vault);
-        UD60x18 vaultRewards = _updateVault(vault, newTotalShares, utilisationRate);
-        _updateUser(user, vault, newUserShares, vaultRewards);
-=======
         _allocatePendingRewards(VaultMiningStorage.layout());
+        // ToDo : Fix
+        // UD60x18 vaultRewards = _updateVault(vault, newTotalShares, utilisationRate);
+        // _updateUser(user, vault, newUserShares, vaultRewards);
         _updateUser(user, msg.sender, newUserShares, newTotalShares, utilisationRate);
->>>>>>> aeff8e4f
     }
 
     /// @inheritdoc IVaultMining
@@ -281,7 +268,22 @@
         }
     }
 
-<<<<<<< HEAD
+    function _allocatePendingRewards(VaultMiningStorage.Layout storage l) internal {
+        if (l.lastUpdate == 0) {
+            l.lastUpdate = block.timestamp;
+            return;
+        }
+
+        UD60x18 rewardAmount = _calculateRewardsUpdate(l);
+
+        l.rewardsAvailable = l.rewardsAvailable - rewardAmount;
+        l.lastUpdate = block.timestamp;
+
+        if (rewardAmount == ZERO) return;
+
+        l.globalAccRewardsPerVote = l.globalAccRewardsPerVote + (rewardAmount / l.totalVotes);
+    }
+
     function _updateVault(
         address vault,
         UD60x18 newTotalShares,
@@ -290,35 +292,7 @@
         VaultMiningStorage.Layout storage l = VaultMiningStorage.layout();
         VaultInfo storage vInfo = l.vaultInfo[vault];
 
-        if (block.timestamp > vInfo.lastRewardTimestamp) {
-            if (vInfo.totalShares > ZERO && vInfo.votes > ZERO) {
-                vaultRewards = _calculateRewardsUpdate(l, vInfo.lastRewardTimestamp, vInfo.votes);
-                l.rewardsAvailable = l.rewardsAvailable - vaultRewards;
-                vInfo.accRewardsPerShare = vInfo.accRewardsPerShare + (vaultRewards / vInfo.totalShares);
-            }
-=======
-    function _allocatePendingRewards(VaultMiningStorage.Layout storage l) internal {
-        if (l.lastUpdate == 0) {
-            l.lastUpdate = block.timestamp;
-            return;
-        }
-
-        UD60x18 rewardAmount = _calculateRewardsUpdate(l);
-
-        l.rewardsAvailable = l.rewardsAvailable - rewardAmount;
-        l.lastUpdate = block.timestamp;
-
-        if (rewardAmount == ZERO) return;
-
-        l.globalAccRewardsPerVote = l.globalAccRewardsPerVote + (rewardAmount / l.totalVotes);
-    }
-
-    function _updateVault(address vault, UD60x18 newTotalShares, UD60x18 utilisationRate) internal {
-        VaultMiningStorage.Layout storage l = VaultMiningStorage.layout();
-        VaultInfo storage vInfo = l.vaultInfo[vault];
-
         UD60x18 vaultRewardAmount = l.globalAccRewardsPerVote * vInfo.votes - vInfo.rewardDebt;
->>>>>>> aeff8e4f
 
         if (vInfo.totalShares == ZERO) {
             // If vault has 0 totalShares, we reallocate vault rewards to available vault rewards, as nobody could claim vault rewards
@@ -347,9 +321,6 @@
         _updateUser(user, vault, ud(_vault.balanceOf(user)), vaultRewards);
     }
 
-<<<<<<< HEAD
-    function _updateUser(address user, address vault, UD60x18 newUserShares, UD60x18 vaultRewards) internal {
-=======
     function _updateUser(address user, address[] calldata vaults) internal {
         for (uint256 i = 0; i < vaults.length; i++) {
             _updateUser(user, vaults[i]);
@@ -361,9 +332,9 @@
         address vault,
         UD60x18 newUserShares,
         UD60x18 newTotalShares,
-        UD60x18 utilisationRate
+        UD60x18 utilisationRate,
+        UD60x18 vaultRewards
     ) internal {
->>>>>>> aeff8e4f
         VaultMiningStorage.Layout storage l = VaultMiningStorage.layout();
         VaultInfo storage vInfo = l.vaultInfo[vault];
         UserInfo storage uInfo = l.userInfo[vault][user];
@@ -382,9 +353,6 @@
             );
         }
 
-<<<<<<< HEAD
-        uInfo.reward = uInfo.reward + userRewards;
-=======
         UD60x18 rewards = (uInfo.shares * vInfo.accRewardsPerShare) - uInfo.rewardDebt;
 
         if (uInfo.__deprecated_reward > ZERO) {
@@ -397,7 +365,6 @@
             emit AllocateRewards(user, vault, rewards);
         }
 
->>>>>>> aeff8e4f
         uInfo.rewardDebt = newUserShares * vInfo.accRewardsPerShare;
 
         if (uInfo.shares != newUserShares) {

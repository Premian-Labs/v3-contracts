--- conflicted
+++ resolved
@@ -20,17 +20,14 @@
         mapping(address pool => mapping(address user => IVaultMining.UserInfo info)) userInfo;
         // Total votes across all pools
         UD60x18 totalVotes;
-<<<<<<< HEAD
-        // Dual mining pools
-        mapping(address pool => EnumerableSet.AddressSet) dualMining;
-=======
         // Total rewards accumulated by the user and not yet claimed
         mapping(address user => UD60x18) userRewards;
         // Timestamp of last update
         uint256 lastUpdate;
         // Total rewards accumulated by a vault for each vote it has
         UD60x18 globalAccRewardsPerVote;
->>>>>>> aeff8e4f
+        // Dual mining pools
+        mapping(address pool => EnumerableSet.AddressSet) dualMining;
     }
 
     function layout() internal pure returns (Layout storage l) {

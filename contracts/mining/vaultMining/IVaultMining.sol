// SPDX-License-Identifier: LGPL-3.0-or-later
// For terms and conditions regarding commercial use please see https://license.premia.blue
pragma solidity ^0.8.19;

import {UD60x18} from "@prb/math/UD60x18.sol";

interface IVaultMining {
    error VaultMining__NotVault(address caller);
    error VaultMining__InsufficientRewards(address user, UD60x18 rewardsAvailable, UD60x18 rewardsRequested);

    event AllocateRewards(address indexed user, address indexed vault, UD60x18 rewardAmount);
    event Claim(address indexed user, UD60x18 rewardAmount);

    event UpdateVaultVotes(address indexed vault, UD60x18 votes, UD60x18 vaultUtilisationRate);

    event SetRewardsPerYear(UD60x18 rewardsPerYear);

    event AddDualMiningPool(address indexed vault, address dualMiningPool);
    event RemoveDualMiningPool(address indexed vault, address dualMiningPool);

    //

    struct VaultInfo {
        // Total shares for this vault
        UD60x18 totalShares;
        // Amount of votes for this vault
        UD60x18 votes;
        // Last timestamp at which distribution occurred
        uint256 __deprecated_lastRewardTimestamp;
        // Accumulated rewards per share
        UD60x18 accRewardsPerShare;
        // Reward debt (Works similarly as description below in UserInfo struct), but at the vault level, using `l.globalAccRewardsPerVote`
        UD60x18 rewardDebt;
    }

    struct UserInfo {
        // User shares
        UD60x18 shares;
        UD60x18 __deprecated_reward;
        // Reward debt. See explanation below
        UD60x18 rewardDebt;
        //   pending reward = (user.shares * vault.accPremiaPerShare) - user.rewardDebt
        //
        // Whenever a user vault shares change. Here's what happens:
        //   1. The vault's `accPremiaPerShare` (and `lastRewardTimestamp`) gets updated.
        //   2. User allocated `reward` is updated
        //   3. User's `shares` gets updated.
        //   4. User's `rewardDebt` gets updated.
    }

    struct VaultVotes {
        address vault;
        UD60x18 votes;
        UD60x18 vaultUtilisationRate;
    }

    /// @notice Add rewards to the contract
    function addRewards(UD60x18 amount) external;

    /// @notice Return amount of rewards not yet allocated
    function getRewardsAvailable() external view returns (UD60x18);

<<<<<<< HEAD
    /// @notice Return amount of pending rewards (not yet allocated) for a specific vault
    function getPendingVaultRewards(address vault) external view returns (UD60x18);

    /// @notice Return amount of pending rewards (not yet claimed) for a user, on a specific vault
    function getPendingUserRewards(address user, address vault) external view returns (UD60x18);
=======
    /// @notice Return the amount of user rewards already allocated and available to claim.
    ///         This only account for l.userRewards[user] and does NOT include pending reward updates.
    function getUserRewards(address user) external view returns (UD60x18);

    /// @notice Return amount of pending rewards (not yet claimed) for a user for a vault
    ///         This DOES NOT account for `l.userRewards[user]` and only account for pending rewards of given vault
    function getPendingUserRewardsFromVault(address user, address vault) external view returns (UD60x18);

    /// @notice Return amount of total rewards (not yet claimed) for a user.
    ///         This accounts for `l.userRewards[user]` and pending rewards of all vaults
    function getTotalUserRewards(address user) external view returns (UD60x18);
>>>>>>> aeff8e4f

    /// @notice Return the total amount of votes across all vaults (Used to calculate share of rewards allocation for each vault)
    function getTotalVotes() external view returns (UD60x18);

    /// @notice Return internal variables for a vault
    function getVaultInfo(address vault) external view returns (VaultInfo memory);

    /// @notice Return internal variables for a user, on a specific vault
    function getUserInfo(address user, address vault) external view returns (UserInfo memory);

    /// @notice Get the amount of rewards emitted per year
    function getRewardsPerYear() external view returns (UD60x18);

<<<<<<< HEAD
    /// @notice Return list of dual mining pools for a given vault
    function getDualMiningPools(address vault) external view returns (address[] memory);

    /// @notice Claim rewards for a list of vaults
    function claim(address[] memory vaults) external;
=======
    /// @notice `OptionReward.previewOptionParams` wrapper, returns the params for the option reward token. Note that the
    ///         on-chain price is constantly updating, therefore, the strike price returned may not be the same as the
    ///         strike price at the time of underwriting.
    /// @return strike the option strike price (18 decimals)
    /// @return maturity the option maturity timestamp
    function previewOptionParams() external view returns (UD60x18 strike, uint64 maturity);

    /// @notice Allocate pending rewards for a list of vaults, and claim given amount of rewards.
    /// @param vaults The vaults for which to trigger allocation of pending rewards
    /// @param amount The amount of rewards to claim.
    function claim(address[] calldata vaults, UD60x18 amount) external;

    /// @notice Allocate pending rewards for a list of vaults, and claim max amount of rewards possible.
    function claimAll(address[] calldata vaults) external;
>>>>>>> aeff8e4f

    /// @notice Trigger an update for a user on a specific vault
    /// This needs to be called by the vault, anytime the user's shares change
    /// Can only be called by a vault registered on the VaultRegistry
    /// @param user The user to update
    /// @param newUserShares The new amount of shares for the user
    /// @param newTotalShares The new amount of total shares for the vault
    /// @param utilisationRate The new utilisation rate for the vault
    function updateUser(address user, UD60x18 newUserShares, UD60x18 newTotalShares, UD60x18 utilisationRate) external;

    /// @notice Trigger an update for a vault
    function updateVault(address vault) external;

    /// @notice Trigger an update for all vaults
    function updateVaults() external;

    /// @notice Trigger an update for a user on a specific vault
    function updateUser(address user, address vault) external;
}<|MERGE_RESOLUTION|>--- conflicted
+++ resolved
@@ -60,13 +60,9 @@
     /// @notice Return amount of rewards not yet allocated
     function getRewardsAvailable() external view returns (UD60x18);
 
-<<<<<<< HEAD
     /// @notice Return amount of pending rewards (not yet allocated) for a specific vault
     function getPendingVaultRewards(address vault) external view returns (UD60x18);
 
-    /// @notice Return amount of pending rewards (not yet claimed) for a user, on a specific vault
-    function getPendingUserRewards(address user, address vault) external view returns (UD60x18);
-=======
     /// @notice Return the amount of user rewards already allocated and available to claim.
     ///         This only account for l.userRewards[user] and does NOT include pending reward updates.
     function getUserRewards(address user) external view returns (UD60x18);
@@ -78,7 +74,6 @@
     /// @notice Return amount of total rewards (not yet claimed) for a user.
     ///         This accounts for `l.userRewards[user]` and pending rewards of all vaults
     function getTotalUserRewards(address user) external view returns (UD60x18);
->>>>>>> aeff8e4f
 
     /// @notice Return the total amount of votes across all vaults (Used to calculate share of rewards allocation for each vault)
     function getTotalVotes() external view returns (UD60x18);
@@ -92,13 +87,9 @@
     /// @notice Get the amount of rewards emitted per year
     function getRewardsPerYear() external view returns (UD60x18);
 
-<<<<<<< HEAD
     /// @notice Return list of dual mining pools for a given vault
     function getDualMiningPools(address vault) external view returns (address[] memory);
 
-    /// @notice Claim rewards for a list of vaults
-    function claim(address[] memory vaults) external;
-=======
     /// @notice `OptionReward.previewOptionParams` wrapper, returns the params for the option reward token. Note that the
     ///         on-chain price is constantly updating, therefore, the strike price returned may not be the same as the
     ///         strike price at the time of underwriting.
@@ -113,7 +104,6 @@
 
     /// @notice Allocate pending rewards for a list of vaults, and claim max amount of rewards possible.
     function claimAll(address[] calldata vaults) external;
->>>>>>> aeff8e4f
 
     /// @notice Trigger an update for a user on a specific vault
     /// This needs to be called by the vault, anytime the user's shares change

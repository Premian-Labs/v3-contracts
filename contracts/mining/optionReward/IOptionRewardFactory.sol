// SPDX-License-Identifier: LGPL-3.0-or-later
// For terms and conditions regarding commercial use please see https://license.premia.blue
pragma solidity ^0.8.19;

import {UD60x18} from "@prb/math/UD60x18.sol";

import {IOptionPS} from "../optionPS/IOptionPS.sol";
import {IProxyManager} from "../../proxy/IProxyManager.sol";
import {IPriceRepository} from "../IPriceRepository.sol";
import {IPaymentSplitter} from "../IPaymentSplitter.sol";

interface IOptionRewardFactory is IProxyManager {
    event ProxyDeployed(
        IOptionPS indexed option,
<<<<<<< HEAD
        IPriceRepository priceRepository,
        IPaymentSplitter paymentSplitter,
=======
        address oracleAdapter,
        address paymentSplitter,
>>>>>>> 4dc48979
        UD60x18 discount,
        UD60x18 penalty,
        uint256 optionDuration,
        uint256 lockupDuration,
        uint256 claimDuration,
        address proxy
    );

    struct OptionRewardArgs {
        IOptionPS option;
<<<<<<< HEAD
        IPriceRepository priceRepository;
        IPaymentSplitter paymentSplitter;
=======
        address oracleAdapter;
        address paymentSplitter;
>>>>>>> 4dc48979
        UD60x18 discount;
        UD60x18 penalty;
        uint256 optionDuration;
        uint256 lockupDuration;
        uint256 claimDuration;
    }

    function isProxyDeployed(address proxy) external view returns (bool);

    function getProxyAddress(OptionRewardArgs calldata args) external view returns (address, bool);

    function deployProxy(OptionRewardArgs calldata args) external returns (address);
}<|MERGE_RESOLUTION|>--- conflicted
+++ resolved
@@ -12,13 +12,8 @@
 interface IOptionRewardFactory is IProxyManager {
     event ProxyDeployed(
         IOptionPS indexed option,
-<<<<<<< HEAD
-        IPriceRepository priceRepository,
+        IPriceRepository oracleAdapter,
         IPaymentSplitter paymentSplitter,
-=======
-        address oracleAdapter,
-        address paymentSplitter,
->>>>>>> 4dc48979
         UD60x18 discount,
         UD60x18 penalty,
         uint256 optionDuration,
@@ -29,13 +24,8 @@
 
     struct OptionRewardArgs {
         IOptionPS option;
-<<<<<<< HEAD
-        IPriceRepository priceRepository;
+        IPriceRepository oracleAdapter;
         IPaymentSplitter paymentSplitter;
-=======
-        address oracleAdapter;
-        address paymentSplitter;
->>>>>>> 4dc48979
         UD60x18 discount;
         UD60x18 penalty;
         uint256 optionDuration;

// SPDX-License-Identifier: LicenseRef-P3-DUAL
// For terms and conditions regarding commercial use please see https://license.premia.blue
pragma solidity ^0.8.19;

import {UD60x18} from "@prb/math/UD60x18.sol";
import {OwnableStorage} from "@solidstate/contracts/access/ownable/OwnableStorage.sol";
import {Proxy} from "@solidstate/contracts/proxy/Proxy.sol";
import {IERC20Metadata} from "@solidstate/contracts/token/ERC20/metadata/IERC20Metadata.sol";

import {IProxyManager} from "../../proxy/IProxyManager.sol";
import {OptionRewardStorage} from "./OptionRewardStorage.sol";
import {IOptionReward} from "./IOptionReward.sol";
import {IOptionPS} from "../optionPS/IOptionPS.sol";
import {IPriceRepository} from "../IPriceRepository.sol";
import {IPaymentSplitter} from "../IPaymentSplitter.sol";

contract OptionRewardProxy is Proxy {
    IProxyManager private immutable MANAGER;

    constructor(
        IProxyManager manager,
        IOptionPS option,
<<<<<<< HEAD
        IPriceRepository priceRepository,
        IPaymentSplitter paymentSplitter,
=======
        address oracleAdapter,
        address paymentSplitter,
>>>>>>> 4dc48979
        UD60x18 discount,
        UD60x18 penalty,
        uint256 optionDuration,
        uint256 lockupDuration,
        uint256 claimDuration
    ) {
        MANAGER = manager;
        OwnableStorage.layout().owner = msg.sender;

        OptionRewardStorage.Layout storage l = OptionRewardStorage.layout();

        l.option = option;

        (address base, address quote, bool isCall) = option.getSettings();
        if (!isCall) revert IOptionReward.OptionReward__NotCallOption(address(option));

        l.base = base;
        l.quote = quote;

        l.baseDecimals = IERC20Metadata(base).decimals();
        l.quoteDecimals = IERC20Metadata(quote).decimals();

        l.optionDuration = optionDuration;
        l.oracleAdapter = oracleAdapter;
        l.paymentSplitter = paymentSplitter;

        l.discount = discount;
        l.penalty = penalty;
        l.lockupDuration = lockupDuration;
        l.claimDuration = claimDuration;
    }

    function _getImplementation() internal view override returns (address) {
        return MANAGER.getManagedProxyImplementation();
    }

    receive() external payable {}
}<|MERGE_RESOLUTION|>--- conflicted
+++ resolved
@@ -20,13 +20,8 @@
     constructor(
         IProxyManager manager,
         IOptionPS option,
-<<<<<<< HEAD
-        IPriceRepository priceRepository,
+        IPriceRepository oracleAdapter,
         IPaymentSplitter paymentSplitter,
-=======
-        address oracleAdapter,
-        address paymentSplitter,
->>>>>>> 4dc48979
         UD60x18 discount,
         UD60x18 penalty,
         uint256 optionDuration,

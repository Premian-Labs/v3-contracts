// SPDX-License-Identifier: UNLICENSED

pragma solidity >=0.8.19;

import {Math} from "@solidstate/contracts/utils/Math.sol";

import {UD60x18} from "@prb/math/UD60x18.sol";
import {SD59x18} from "@prb/math/SD59x18.sol";

import {iZERO, ZERO, ONE, TWO} from "./Constants.sol";
import {IPosition} from "./IPosition.sol";
import {Pricing} from "./Pricing.sol";

/// @notice Keeps track of LP positions
///         Stores the lower and upper Ticks of a user's range order, and tracks the pro-rata exposure of the order.
library Position {
    using Math for int256;
    using Position for Position.Key;
    using Position for Position.KeyInternal;
    using Position for Position.OrderType;

    struct Key {
        // The Agent that owns the exposure change of the Position
        address owner;
        // The Agent that can control modifications to the Position
        address operator;
        // The lower tick normalized price of the range order (18 decimals)
        UD60x18 lower;
        // The upper tick normalized price of the range order (18 decimals)
        UD60x18 upper;
        OrderType orderType;
    }

    // All the data used to calculate the key of the position
    struct KeyInternal {
        // The Agent that owns the exposure change of the Position
        address owner;
        // The Agent that can control modifications to the Position
        address operator;
        // The lower tick normalized price of the range order (18 decimals)
        UD60x18 lower;
        // The upper tick normalized price of the range order (18 decimals)
        UD60x18 upper;
        OrderType orderType;
        // ---- Values under are not used to compute the key hash but are included in this struct to reduce stack depth
        bool isCall;
        // The option strike (18 decimals)
        UD60x18 strike;
    }

    // All the data required to be saved in storage
    struct Data {
        // Used to track claimable fees over time (18 decimals)
        UD60x18 lastFeeRate;
        // The amount of fees a user can claim now. Resets after claim (18 decimals)
        UD60x18 claimableFees;
        // The timestamp of the last deposit. Used to enforce withdrawal delay
        uint256 lastDeposit;
    }

    enum OrderType {
        CSUP, // Collateral <-> Short - Use Premiums
        CS, // Collateral <-> Short
        LC // Long <-> Collateral
    }

    struct Delta {
        SD59x18 collateral;
        SD59x18 longs;
        SD59x18 shorts;
    }

    function keyHash(Key memory self) internal pure returns (bytes32) {
        return
            keccak256(
                abi.encode(
                    self.owner,
                    self.operator,
                    self.lower,
                    self.upper,
                    self.orderType
                )
            );
    }

    function keyHash(KeyInternal memory self) internal pure returns (bytes32) {
        return
            keyHash(
                Key({
                    owner: self.owner,
                    operator: self.operator,
                    lower: self.lower,
                    upper: self.upper,
                    orderType: self.orderType
                })
            );
    }

    function toKeyInternal(
        Key memory self,
        UD60x18 strike,
        bool isCall
    ) internal pure returns (KeyInternal memory) {
        return
            KeyInternal({
                owner: self.owner,
                operator: self.operator,
                lower: self.lower,
                upper: self.upper,
                orderType: self.orderType,
                strike: strike,
                isCall: isCall
            });
    }

    function isShort(OrderType orderType) internal pure returns (bool) {
        return orderType == OrderType.CS || orderType == OrderType.CSUP;
    }

    function isLong(OrderType orderType) internal pure returns (bool) {
        return orderType == OrderType.LC;
    }

    function pieceWiseLinear(
        KeyInternal memory self,
        UD60x18 price
    ) internal pure returns (UD60x18) {
<<<<<<< HEAD
        ensureLowerGreaterOrEqualUpper(self.lower, self.upper);

=======
        // ToDo : Move check somewhere else ?
        if (self.lower >= self.upper)
            revert IPosition.Position__LowerGreaterOrEqualUpper(
                self.lower,
                self.upper
            );
>>>>>>> 135124b6
        if (price <= self.lower) return ZERO;
        else if (self.lower < price && price < self.upper)
            return Pricing.proportion(self.lower, self.upper, price);
        else return ONE;
    }

    function pieceWiseQuadratic(
        KeyInternal memory self,
        UD60x18 price
    ) internal pure returns (UD60x18) {
<<<<<<< HEAD
        ensureLowerGreaterOrEqualUpper(self.lower, self.upper);
=======
        // ToDo : Move check somewhere else ?
        if (self.lower >= self.upper)
            revert IPosition.Position__LowerGreaterOrEqualUpper(
                self.lower,
                self.upper
            );
>>>>>>> 135124b6

        UD60x18 a;
        if (price <= self.lower) {
            return ZERO;
        } else if (self.lower < price && price < self.upper) {
            a = price;
        } else {
            a = self.upper;
        }

        UD60x18 numerator = (a * a - self.lower * self.lower);
        UD60x18 denominator = TWO * (self.upper - self.lower);

        return numerator / denominator;
    }

    function collateralToContracts(
        UD60x18 _collateral,
        UD60x18 strike,
        bool isCall
    ) internal pure returns (UD60x18) {
        return isCall ? _collateral : _collateral / strike;
    }

    /// @notice Converts the amount of contracts to the amount of collateral normalized to 18 decimals.
    ///         WARNING : Decimals needs to be scaled before using this amount for collateral transfers
    function contractsToCollateral(
        UD60x18 _contracts,
        UD60x18 strike,
        bool isCall
    ) internal pure returns (UD60x18) {
        return isCall ? _contracts : _contracts * strike;
    }

    /// @notice Returns the per-tick liquidity phi (delta) for a specific position.
    function liquidityPerTick(
        KeyInternal memory self,
        UD60x18 size
    ) internal pure returns (UD60x18) {
        UD60x18 amountOfTicks = Pricing.amountOfTicksBetween(
            self.lower,
            self.upper
        );

        return size / amountOfTicks;
    }

    /// @notice Bid collateral either used to buy back options or revenue /
    ///         income generated from underwriting / selling options.
    ///         For a <= p <= b we have:
    ///
    ///         bid(p; a, b) = [ (p - a) / (b - a) ] * [ (a + p)  / 2 ]
    ///                      = (p^2 - a^2) / [2 * (b - a)]
    function bid(
        KeyInternal memory self,
        UD60x18 size,
        UD60x18 price
    ) internal pure returns (UD60x18) {
        return
            contractsToCollateral(
                pieceWiseQuadratic(self, price) * size,
                self.strike,
                self.isCall
            );
    }

    /// @notice Total collateral held by the position. Note that here we do not
    ///         distinguish between ask- and bid-side collateral. This increases the
    ///         capital efficiency of the range order.
    function collateral(
        KeyInternal memory self,
        UD60x18 size,
        UD60x18 price
    ) internal pure returns (UD60x18 _collateral) {
        UD60x18 nu = pieceWiseLinear(self, price);

        if (self.orderType.isShort()) {
            _collateral = contractsToCollateral(
                (ONE - nu) * size,
                self.strike,
                self.isCall
            );

            if (self.orderType == OrderType.CSUP) {
                _collateral =
                    _collateral -
                    (self.bid(size, self.upper) - self.bid(size, price));
            } else {
                _collateral = _collateral + self.bid(size, price);
            }
        } else if (self.orderType.isLong()) {
            _collateral = self.bid(size, price);
        } else {
            revert IPosition.Position__InvalidOrderType();
        }
    }

    function contracts(
        KeyInternal memory self,
        UD60x18 size,
        UD60x18 price
    ) internal pure returns (UD60x18) {
        UD60x18 nu = pieceWiseLinear(self, price);

        if (self.orderType.isLong()) {
            return (ONE - nu) * size;
        }

        return nu * size;
    }

    /// @notice Number of long contracts held in position at current price
    function long(
        KeyInternal memory self,
        UD60x18 size,
        UD60x18 price
    ) internal pure returns (UD60x18) {
        if (self.orderType.isShort()) {
            return ZERO;
        } else if (self.orderType.isLong()) {
            return self.contracts(size, price);
        } else {
            revert IPosition.Position__InvalidOrderType();
        }
    }

    /// @notice Number of short contracts held in position at current price
    function short(
        KeyInternal memory self,
        UD60x18 size,
        UD60x18 price
    ) internal pure returns (UD60x18) {
        if (self.orderType.isShort()) {
            return self.contracts(size, price);
        } else if (self.orderType.isLong()) {
            return ZERO;
        } else {
            revert IPosition.Position__InvalidOrderType();
        }
    }

    /// @notice Calculate the update for the Position. Either increments them in case
    ///         withdraw is False (i.e. in case there is a deposit) and otherwise
    ///         decreases them. Returns the change in collateral, longs, shorts.
    ///         These are transferred to (withdrawal) or transferred from (deposit)
    ///         the Agent (Position.operator).
    /// @param currentBalance The current balance of tokens (18 decimals)
    /// @param amount The number of tokens deposited or withdrawn (18 decimals)
    /// @param price The current market price, used to compute the change in
    ///              collateral, long and shorts due to the change in tokens (18 decimals)
    /// @return delta Absolute change in collateral / longs / shorts due to change in tokens
    function calculatePositionUpdate(
        KeyInternal memory self,
        UD60x18 currentBalance,
        SD59x18 amount,
        UD60x18 price
    ) internal pure returns (Delta memory delta) {
        if (currentBalance.intoSD59x18() + amount < iZERO)
            revert IPosition.Position__InvalidPositionUpdate(
                currentBalance,
                amount
            );

        UD60x18 absChangeTokens = amount.abs().intoUD60x18();
        SD59x18 sign = amount > iZERO
            ? SD59x18.wrap(1e18)
            : SD59x18.wrap(-1e18);

        delta.collateral =
            sign *
            (self.collateral(absChangeTokens, price)).intoSD59x18();

        delta.longs = sign * (self.long(absChangeTokens, price)).intoSD59x18();
        delta.shorts =
            sign *
            (self.short(absChangeTokens, price)).intoSD59x18();
    }

    function ensureLowerGreaterOrEqualUpper(
        UD60x18 lower,
        UD60x18 upper
    ) internal pure {
        if (lower >= upper)
            revert IPosition.Position__LowerGreaterOrEqualUpper();
    }
}<|MERGE_RESOLUTION|>--- conflicted
+++ resolved
@@ -125,17 +125,8 @@
         KeyInternal memory self,
         UD60x18 price
     ) internal pure returns (UD60x18) {
-<<<<<<< HEAD
         ensureLowerGreaterOrEqualUpper(self.lower, self.upper);
 
-=======
-        // ToDo : Move check somewhere else ?
-        if (self.lower >= self.upper)
-            revert IPosition.Position__LowerGreaterOrEqualUpper(
-                self.lower,
-                self.upper
-            );
->>>>>>> 135124b6
         if (price <= self.lower) return ZERO;
         else if (self.lower < price && price < self.upper)
             return Pricing.proportion(self.lower, self.upper, price);
@@ -146,16 +137,7 @@
         KeyInternal memory self,
         UD60x18 price
     ) internal pure returns (UD60x18) {
-<<<<<<< HEAD
         ensureLowerGreaterOrEqualUpper(self.lower, self.upper);
-=======
-        // ToDo : Move check somewhere else ?
-        if (self.lower >= self.upper)
-            revert IPosition.Position__LowerGreaterOrEqualUpper(
-                self.lower,
-                self.upper
-            );
->>>>>>> 135124b6
 
         UD60x18 a;
         if (price <= self.lower) {
@@ -339,6 +321,6 @@
         UD60x18 upper
     ) internal pure {
         if (lower >= upper)
-            revert IPosition.Position__LowerGreaterOrEqualUpper();
+            revert IPosition.Position__LowerGreaterOrEqualUpper(lower, upper);
     }
 }
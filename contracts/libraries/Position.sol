// SPDX-License-Identifier: BUSL-1.1
// For further clarification please see https://license.premia.legal

pragma solidity ^0.8.0;

import {Math} from "@solidstate/contracts/utils/Math.sol";

<<<<<<< HEAD
import {Math} from "./Math.sol";
import {Pricing} from "./Pricing.sol";
=======
import {PoolStorage} from "../pool/PoolStorage.sol";
>>>>>>> 1b7de8f5
import {WadMath} from "./WadMath.sol";

/**
 * @notice Keeps track of LP positions
 *         Stores the lower and upper Ticks of a user's range order, and tracks the pro-rata exposure of the order.
 */
library Position {
    using Math for int256;
    using WadMath for uint256;
    using Position for Position.Key;

    error Position__NotEnoughCollateral();

    enum Side {
        BUY,
        SELL
    }

    // All the data used to calculate the key of the position
    struct Key {
        // The Agent that owns the exposure change of the Position
        address owner;
        // The Agent that can control modifications to the Position
        address operator;
        // The direction of the range order
        // ToDo : Rename to `side`
        Side rangeSide;
        // The lower tick normalized price of the range order
        uint256 lower;
        // The upper tick normalized price of the range order
        uint256 upper;
    }

    // All the data required to be saved in storage
    struct Data {
        // The amount of ask (bid) collateral the LP provides
        uint256 collateral;
        // The amount of long (short) contracts the LP provides
        uint256 contracts;
        // Used to track claimable fees over time
        uint256 lastFeeRate;
        // The amount of fees a user can claim now. Resets after claim
        uint256 claimableFees;
        Side side;
    }

    struct Liquidity {
        uint256 collateral;
        uint256 long;
        uint256 short;
    }

    function keyHash(Key memory self) internal pure returns (bytes32) {
        return keccak256(abi.encode(self));
    }

    function proportion(Key memory self, uint256 price)
        internal
        pure
        returns (uint256)
    {
        if (price < self.lower) return 0;
        else if (self.lower <= price && price < self.upper)
            return Pricing.proportion(self.lower, self.upper, price);
        return 1e18;
    }

    function averagePrice(Key memory self) internal pure returns (uint256) {
        return Math.mean(self.lower, self.upper);
    }

    function liquidity(Key memory self, Data memory data)
        internal
        pure
        returns (uint256)
    {
        return
            data.side == Side.BUY
                ? data.collateral + data.contracts
                : data.collateral.divWad(self.averagePrice());
    }

    /**
     * @notice Returns the per-tick liquidity phi (delta) for a specific position.
     */
    function liquidityPerTick(
        Key memory self,
        Data memory data,
        uint256 minTickDistance
    ) internal pure returns (uint256) {
        uint256 amountOfTicks = Pricing.amountOfTicksBetween(
            self.lower,
            self.upper,
            minTickDistance
        );

        return self.liquidity(data) / amountOfTicks;
    }

    function transitionPrice(Key memory self, Data memory data)
        internal
        pure
        returns (uint256)
    {
        uint256 shift = data.contracts.divWad(self.liquidity(data)).mulWad(
            self.upper - self.lower
        );

        return data.side == Side.BUY ? self.lower + shift : self.upper - shift;
    }

    function bid(
        Key memory self,
        Data memory data,
        uint256 price
    ) internal pure returns (uint256) {
        uint256 nu = self.proportion(price);

        // Overworked to avoid numerical rounding errors
        uint256 revenue = data.side == Side.BUY
            ? (data.collateral + data.contracts).mulWad(self.averagePrice())
            : data.collateral;

        return nu.mulWad(revenue);
    }

    function ask(
        Key memory self,
        Data memory data,
        uint256 price
    ) internal pure returns (uint256) {
        uint256 nu = self.proportion(price);
        uint256 x = data.side == Side.BUY ? data.collateral : data.contracts;
        return (1e18 - nu).mulWad(x);
    }

    function long(
        Key memory self,
        Data memory data,
        uint256 price
    ) internal pure returns (uint256) {
        uint256 nu = self.proportion(price);
        uint256 x = data.side == Side.BUY ? data.collateral : data.contracts;
        return (1e18 - nu).mulWad(self.liquidity(data) - x);
    }

    function short(
        Key memory self,
        Data memory data,
        uint256 price
    ) internal pure returns (uint256) {
        uint256 nu = self.proportion(price);
        uint256 x = data.side == Side.BUY ? data.collateral : data.contracts;
        return nu.mulWad(x);
    }

    /**
     * @notice Represents the total amount of bid liquidity the position is holding
     * at a particular price. In other words, it is the total amount of buying
     * power the position has at the current price.
     */
    function bidLiquidity(
        Key memory self,
        Data memory data,
        uint256 price
    ) internal pure returns (uint256) {
        uint256 nu = self.proportion(price);
        return nu.mulWad(self.liquidity(data));
    }

    /**
     * @notice Represents the total amount of ask liquidity the position is holding
     * at a particular price. In other words, it is the total amount of
     * selling power the position has at the current price.
     *
     * Can also be computed as,
     *     total_bid(p) = ask(p) + long(p)
     */
    function askLiquidity(
        Key memory self,
        Data memory data,
        uint256 price
    ) internal pure returns (uint256) {
        uint256 nu = self.proportion(price);
        return (1e18 - nu).mulWad(self.liquidity(data));
    }

    function liquidityState() internal {
        // ToDo : Implement ?
    }
}<|MERGE_RESOLUTION|>--- conflicted
+++ resolved
@@ -5,12 +5,8 @@
 
 import {Math} from "@solidstate/contracts/utils/Math.sol";
 
-<<<<<<< HEAD
-import {Math} from "./Math.sol";
+import {PoolStorage} from "../pool/PoolStorage.sol";
 import {Pricing} from "./Pricing.sol";
-=======
-import {PoolStorage} from "../pool/PoolStorage.sol";
->>>>>>> 1b7de8f5
 import {WadMath} from "./WadMath.sol";
 
 /**
@@ -79,7 +75,7 @@
     }
 
     function averagePrice(Key memory self) internal pure returns (uint256) {
-        return Math.mean(self.lower, self.upper);
+        return Math.average(self.lower, self.upper);
     }
 
     function liquidity(Key memory self, Data memory data)

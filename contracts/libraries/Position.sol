--- conflicted
+++ resolved
@@ -3,10 +3,6 @@
 pragma solidity >=0.8.19;
 
 import {Math} from "@solidstate/contracts/utils/Math.sol";
-<<<<<<< HEAD
-import {UintUtils} from "@solidstate/contracts/utils/UintUtils.sol";
-=======
->>>>>>> 1d38471f
 
 import {UD60x18} from "@prb/math/src/UD60x18.sol";
 import {SD59x18} from "@prb/math/src/SD59x18.sol";
@@ -21,10 +17,6 @@
     using Position for Position.Key;
     using Position for Position.KeyInternal;
     using Position for Position.OrderType;
-<<<<<<< HEAD
-    using UintUtils for uint256;
-=======
->>>>>>> 1d38471f
 
     UD60x18 private constant ZERO = UD60x18.wrap(0);
     UD60x18 private constant ONE = UD60x18.wrap(1e18);
@@ -41,8 +33,6 @@
         UD60x18 lower;
         // The upper tick normalized price of the range order | 18 decimals
         UD60x18 upper;
-<<<<<<< HEAD
-=======
         OrderType orderType;
     }
 
@@ -56,7 +46,6 @@
         UD60x18 lower;
         // The upper tick normalized price of the range order | 18 decimals
         UD60x18 upper;
->>>>>>> 1d38471f
         OrderType orderType;
         // ---- Values under are not used to compute the key hash but are included in this struct to reduce stack depth
         bool isCall;
@@ -70,11 +59,8 @@
         UD60x18 lastFeeRate;
         // The amount of fees a user can claim now. Resets after claim | 18 decimals
         UD60x18 claimableFees;
-<<<<<<< HEAD
-=======
         // The timestamp of the last deposit. Used to enforce withdrawal delay
         uint256 lastDeposit;
->>>>>>> 1d38471f
     }
 
     enum OrderType {
@@ -141,11 +127,7 @@
     }
 
     function pieceWiseLinear(
-<<<<<<< HEAD
-        Key memory self,
-=======
-        KeyInternal memory self,
->>>>>>> 1d38471f
+        KeyInternal memory self,
         UD60x18 price
     ) internal pure returns (UD60x18) {
         // ToDo : Move check somewhere else ?
@@ -158,11 +140,7 @@
     }
 
     function pieceWiseQuadratic(
-<<<<<<< HEAD
-        Key memory self,
-=======
-        KeyInternal memory self,
->>>>>>> 1d38471f
+        KeyInternal memory self,
         UD60x18 price
     ) internal pure returns (UD60x18) {
         // ToDo : Move check somewhere else ?
@@ -204,11 +182,7 @@
 
     /// @notice Returns the per-tick liquidity phi (delta) for a specific position.
     function liquidityPerTick(
-<<<<<<< HEAD
-        Key memory self,
-=======
-        KeyInternal memory self,
->>>>>>> 1d38471f
+        KeyInternal memory self,
         UD60x18 size
     ) internal pure returns (UD60x18) {
         UD60x18 amountOfTicks = Pricing.amountOfTicksBetween(
@@ -226,11 +200,7 @@
     ///         bid(p; a, b) = [ (p - a) / (b - a) ] * [ (a + p)  / 2 ]
     ///                      = (p^2 - a^2) / [2 * (b - a)]
     function bid(
-<<<<<<< HEAD
-        Key memory self,
-=======
-        KeyInternal memory self,
->>>>>>> 1d38471f
+        KeyInternal memory self,
         UD60x18 size,
         UD60x18 price
     ) internal pure returns (UD60x18) {
@@ -246,11 +216,7 @@
     ///         distinguish between ask- and bid-side collateral. This increases the
     ///         capital efficiency of the range order.
     function collateral(
-<<<<<<< HEAD
-        Key memory self,
-=======
-        KeyInternal memory self,
->>>>>>> 1d38471f
+        KeyInternal memory self,
         UD60x18 size,
         UD60x18 price
     ) internal pure returns (UD60x18 _collateral) {
@@ -278,11 +244,7 @@
     }
 
     function contracts(
-<<<<<<< HEAD
-        Key memory self,
-=======
-        KeyInternal memory self,
->>>>>>> 1d38471f
+        KeyInternal memory self,
         UD60x18 size,
         UD60x18 price
     ) internal pure returns (UD60x18) {
@@ -297,11 +259,7 @@
 
     /// @notice Number of long contracts held in position at current price
     function long(
-<<<<<<< HEAD
-        Key memory self,
-=======
-        KeyInternal memory self,
->>>>>>> 1d38471f
+        KeyInternal memory self,
         UD60x18 size,
         UD60x18 price
     ) internal pure returns (UD60x18) {
@@ -316,11 +274,7 @@
 
     /// @notice Number of short contracts held in position at current price
     function short(
-<<<<<<< HEAD
-        Key memory self,
-=======
-        KeyInternal memory self,
->>>>>>> 1d38471f
+        KeyInternal memory self,
         UD60x18 size,
         UD60x18 price
     ) internal pure returns (UD60x18) {
@@ -344,11 +298,7 @@
     ///              collateral, long and shorts due to the change in tokens | 18 decimals
     /// @return delta Absolute change in collateral / longs / shorts due to change in tokens
     function calculatePositionUpdate(
-<<<<<<< HEAD
-        Key memory self,
-=======
-        KeyInternal memory self,
->>>>>>> 1d38471f
+        KeyInternal memory self,
         UD60x18 currentBalance,
         SD59x18 amount,
         UD60x18 price

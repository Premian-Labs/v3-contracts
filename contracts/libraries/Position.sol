--- conflicted
+++ resolved
@@ -22,12 +22,6 @@
 
     uint256 private constant WAD = 1e18;
 
-<<<<<<< HEAD
-    error Position__InvalidOrderType();
-    error Position__LowerGreaterOrEqualUpper();
-
-=======
->>>>>>> 078d8aba
     // All the data used to calculate the key of the position
     struct Key {
         // The Agent that owns the exposure change of the Position
@@ -352,7 +346,6 @@
         }
     }
 
-<<<<<<< HEAD
     /// @notice Calculate the update for the Position. Either increments them in case
     ///         withdraw is False (i.e. in case there is a deposit) and otherwise
     ///         decreases them. Returns the change in collateral, longs, shorts.
@@ -388,192 +381,5 @@
             collateralHeld;
         deltaLongs = (self.long(newBalance, price)).toInt256() - longsHeld;
         deltaShorts = (self.short(newBalance, price)).toInt256() - shortsHeld;
-=======
-    // ToDo : Should we move this ?
-    function assertSatisfiesRatio(
-        Key memory self,
-        uint256 currentSize,
-        uint256 price,
-        uint256 _collateral,
-        uint256 _contracts
-    ) internal pure {
-        uint256 pCollateral = self.collateral(currentSize, price);
-        uint256 pContracts = self.contracts(currentSize, price);
-
-        if (pCollateral == 0 && _collateral > 0)
-            revert IPosition.Position__InvalidContractsToCollateralRatio();
-        if (pContracts == 0 && _contracts > 0)
-            revert IPosition.Position__InvalidContractsToCollateralRatio();
-
-        uint256 depositRatio = _contracts.divWad(_collateral);
-        uint256 positionRatio = pContracts.divWad(pCollateral);
-        if (depositRatio != positionRatio)
-            revert IPosition.Position__InvalidContractsToCollateralRatio();
-    }
-
-    function calculateAssetChangeSellWithCollateral(
-        Key memory self,
-        uint256 price,
-        uint256 _collateral,
-        uint256 _longs,
-        uint256 _shorts,
-        uint256 nu
-    ) internal pure returns (uint256 size) {
-        if (_longs > 0) revert IPosition.Position__InvalidAssetChange();
-
-        if (price > self.lower) {
-            uint256 _liquidity = _shorts.divWad(nu);
-            size = contractsToCollateral(
-                self.orderType == OrderType.SELL_WITH_COLLATERAL_USE_PREMIUMS
-                    ? _liquidity.mulWad(WAD - self.averagePrice())
-                    : _liquidity,
-                self.strike,
-                self.isCall
-            );
-        } else {
-            size = _collateral;
-
-            if (_shorts > 0) revert IPosition.Position__InvalidAssetChange();
-        }
-    }
-
-    function calculateAssetChangeBuyWithCollateral(
-        Key memory self,
-        uint256 price,
-        uint256 _collateral,
-        uint256 _longs,
-        uint256 _shorts,
-        uint256 nu
-    ) internal pure returns (uint256 size) {
-        if (_shorts > 0) revert IPosition.Position__InvalidAssetChange();
-
-        if (self.lower < price && price < self.upper) {
-            size = contractsToCollateral(
-                _longs.divWad(WAD - nu).mulWad(self.averagePrice()),
-                self.strike,
-                self.isCall
-            );
-        } else if (price <= self.lower) {
-            size = contractsToCollateral(
-                _longs.mulWad(self.averagePrice()),
-                self.strike,
-                self.isCall
-            );
-        } else {
-            size = _collateral;
-
-            if (_longs > 0) revert IPosition.Position__InvalidAssetChange();
-        }
-    }
-
-    function calculateAssetChangeSellWithLongs(
-        Key memory self,
-        uint256 price,
-        uint256 _collateral,
-        uint256 _longs,
-        uint256 _shorts,
-        uint256 nu
-    ) internal pure returns (uint256 size) {
-        if (_shorts > 0) revert IPosition.Position__InvalidAssetChange();
-
-        if (price < self.upper) {
-            size = _longs.divWad(WAD - nu);
-        } else {
-            size = collateralToContracts(
-                _collateral.divWad(self.averagePrice()),
-                self.strike,
-                self.isCall
-            );
-
-            if (_longs > 0) revert IPosition.Position__InvalidAssetChange();
-        }
-    }
-
-    function calculateAssetChangeBuyWithShorts(
-        Key memory self,
-        uint256 price,
-        uint256 _collateral,
-        uint256 _longs,
-        uint256 _shorts,
-        uint256 nu
-    ) internal pure returns (uint256 size) {
-        if (_longs > 0) revert IPosition.Position__InvalidAssetChange();
-
-        if (price > self.lower) {
-            size = _shorts.divWad(nu);
-        } else {
-            size = collateralToContracts(
-                self.orderType == OrderType.BUY_WITH_SHORTS_USE_PREMIUMS
-                    ? _collateral.divWad(WAD - self.averagePrice())
-                    : _collateral,
-                self.strike,
-                self.isCall
-            );
-
-            if (_shorts > 0) revert IPosition.Position__InvalidAssetChange();
-        }
-    }
-
-    function calculateAssetChange(
-        Key memory self,
-        uint256 currentSize,
-        uint256 price,
-        uint256 _collateral,
-        uint256 _longs,
-        uint256 _shorts
-    ) internal pure returns (uint256) {
-        uint256 _contracts = Math.max(_longs, _shorts);
-        self.assertSatisfiesRatio(currentSize, price, _collateral, _contracts);
-
-        uint256 nu = self.pieceWiseLinear(price);
-        uint256 size;
-        if (
-            self.orderType == OrderType.SELL_WITH_COLLATERAL_USE_PREMIUMS ||
-            self.orderType == OrderType.SELL_WITH_COLLATERAL
-        ) {
-            size = calculateAssetChangeSellWithCollateral(
-                self,
-                price,
-                _collateral,
-                _longs,
-                _shorts,
-                nu
-            );
-        } else if (self.orderType == OrderType.BUY_WITH_COLLATERAL) {
-            size = calculateAssetChangeBuyWithCollateral(
-                self,
-                price,
-                _collateral,
-                _longs,
-                _shorts,
-                nu
-            );
-        } else if (self.orderType == OrderType.SELL_WITH_LONGS) {
-            size = calculateAssetChangeSellWithLongs(
-                self,
-                price,
-                _collateral,
-                _longs,
-                _shorts,
-                nu
-            );
-        } else if (
-            self.orderType == OrderType.BUY_WITH_SHORTS_USE_PREMIUMS ||
-            self.orderType == OrderType.BUY_WITH_SHORTS
-        ) {
-            size = calculateAssetChangeBuyWithShorts(
-                self,
-                price,
-                _collateral,
-                _longs,
-                _shorts,
-                nu
-            );
-        } else {
-            revert IPosition.Position__InvalidOrderType();
-        }
-
-        return size;
->>>>>>> 078d8aba
     }
 }
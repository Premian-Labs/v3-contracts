// SPDX-License-Identifier: UNLICENSED

pragma solidity >=0.8.19;

<<<<<<< HEAD
import {BokkyPooBahsDateTimeLibrary as DateTime} from "@bokkypoobah/BokkyPooBahsDateTimeLibrary.sol";
import {UD60x18} from "@prb/math/UD60x18.sol";
=======
import {UD60x18, ud} from "@prb/math/UD60x18.sol";
>>>>>>> 572a17a5
import {SD59x18} from "@prb/math/SD59x18.sol";

import {ZERO, ONE_HALF, ONE, TWO, FIVE, TEN, ONE_THOUSAND, iZERO, iONE_HALF, iONE, iTWO, iFOUR, iEIGHT, iTEN} from "./Constants.sol";

library OptionMath {
    // To prevent stack too deep
    struct BlackScholesPriceVarsInternal {
        int256 discountFactor;
        int256 timeScaledVol;
        int256 timeScaledVar;
        int256 timeScaledRiskFreeRate;
    }

    UD60x18 internal constant INITIALIZATION_ALPHA = UD60x18.wrap(5e18);
    UD60x18 internal constant ATM_MONEYNESS = UD60x18.wrap(0.5e18);
    uint256 internal constant NEAR_TERM_TTM = 14 days;
    uint256 internal constant ONE_YEAR_TTM = 365 days;
    UD60x18 internal constant FEE_SCALAR = UD60x18.wrap(100e18);

    SD59x18 internal constant ALPHA = SD59x18.wrap(-6.37309208e18);
    SD59x18 internal constant LAMBDA = SD59x18.wrap(-0.61228883e18);
    SD59x18 internal constant S1 = SD59x18.wrap(-0.11105481e18);
    SD59x18 internal constant S2 = SD59x18.wrap(0.44334159e18);
    int256 internal constant SQRT_2PI = 2_506628274631000502;

    error OptionMath__NonPositiveVol();

    /// @notice Helper function to evaluate used to compute the normal CDF approximation
    /// @param x The input to the normal CDF (18 decimals)
    /// @return result The value of the evaluated helper function (18 decimals)
    function helperNormal(SD59x18 x) internal pure returns (SD59x18 result) {
        SD59x18 a = (ALPHA / LAMBDA) * S1;
        SD59x18 b = (S1 * x + iONE).pow(LAMBDA / S1) - iONE;
        result = ((a * b + S2 * x).exp() * (-iTWO.ln())).exp();
    }

    /// @notice Approximation of the normal CDF
    /// @dev The approximation implemented is based on the paper
    /// 'Accurate RMM-Based Approximations for the CDF of the Normal Distribution'
    /// by Haim Shore
    /// @param x input value to evaluate the normal CDF on, F(Z<=x) (18 decimals)
    /// @return result The normal CDF evaluated at x (18 decimals)
    function normalCdf(SD59x18 x) internal pure returns (SD59x18 result) {
        if (x <= -iEIGHT) {
            result = iZERO;
        } else if (x >= iEIGHT) {
            result = iONE;
        } else {
            result = ((iONE + helperNormal(-x)) - helperNormal(x)) / iTWO;
        }
    }

    /// @notice Approximation of the Probability Density Function.
    /// @dev Equal to `Z(x) = (1 / σ√2π)e^( (-(x - µ)^2) / 2σ^2 )`.
    ///      Only computes pdf of a distribution with µ = 0 and σ = 1.
    /// @custom:error Maximum error of 1.2e-7.
    /// @custom:source https://mathworld.wolfram.com/ProbabilityDensityFunction.html.
    /// @param x Number to get PDF for (18 decimals)
    /// @return z z-number (18 decimals)
    function normalPdf(SD59x18 x) internal pure returns (SD59x18 z) {
        SD59x18 e;
        int256 one = iONE.unwrap();
        uint256 two = TWO.unwrap();

        assembly {
            e := sdiv(mul(add(not(x), 1), x), two) // (-x * x) / 2.
        }
        e = e.exp();
        assembly {
            z := sdiv(mul(e, one), SQRT_2PI)
        }
    }

    /// @notice Implementation of the ReLu function f(x)=(x)^+ to compute call / put payoffs
    /// @param x Input value (18 decimals)
    /// @return result Output of the relu function (18 decimals)
    function relu(SD59x18 x) internal pure returns (UD60x18) {
        if (x >= iZERO) {
            return x.intoUD60x18();
        }
        return ZERO;
    }

    function d1d2(
        UD60x18 spot,
        UD60x18 strike,
        UD60x18 timeToMaturity,
        UD60x18 volAnnualized,
        UD60x18 riskFreeRate
    ) internal pure returns (SD59x18 d1, SD59x18 d2) {
        UD60x18 timeScaledRiskFreeRate = riskFreeRate * timeToMaturity;
        UD60x18 timeScaledVariance = (volAnnualized.powu(2) / TWO) *
            timeToMaturity;
        UD60x18 timeScaledStd = volAnnualized * timeToMaturity.sqrt();
        SD59x18 lnSpot = (spot / strike).intoSD59x18().ln();

        d1 =
            (lnSpot +
                timeScaledVariance.intoSD59x18() +
                timeScaledRiskFreeRate.intoSD59x18()) /
            timeScaledStd.intoSD59x18();

        d2 = d1 - timeScaledStd.intoSD59x18();
    }

    /// @notice Calculate the price of an option using the Black-Scholes model
    /// @dev this implementation assumes zero interest
    /// @param spot Spot price (18 decimals)
    /// @param strike Strike price (18 decimals)
    /// @param timeToMaturity Duration of option contract (in years) (18 decimals)
    /// @param volAnnualized Annualized volatility (18 decimals)
    /// @param riskFreeRate The risk-free rate (18 decimals)
    /// @param isCall whether to price "call" or "put" option
    /// @return price The Black-Scholes option price (18 decimals)
    function blackScholesPrice(
        UD60x18 spot,
        UD60x18 strike,
        UD60x18 timeToMaturity,
        UD60x18 volAnnualized,
        UD60x18 riskFreeRate,
        bool isCall
    ) internal pure returns (UD60x18) {
        SD59x18 _spot = spot.intoSD59x18();
        SD59x18 _strike = strike.intoSD59x18();

        if (volAnnualized == ZERO) revert OptionMath__NonPositiveVol();

        if (timeToMaturity == ZERO) {
            if (isCall) {
                return relu(_spot - _strike);
            }
            return relu(_strike - _spot);
        }

        SD59x18 discountFactor;
        if (riskFreeRate > ZERO) {
            discountFactor = (riskFreeRate * timeToMaturity)
                .intoSD59x18()
                .exp();
        } else {
            discountFactor = iONE;
        }

        (SD59x18 d1, SD59x18 d2) = d1d2(
            spot,
            strike,
            timeToMaturity,
            volAnnualized,
            riskFreeRate
        );
        SD59x18 sign = isCall ? iONE : -iONE;
        SD59x18 a = _spot * normalCdf(d1 * sign);
        SD59x18 b = (_strike / discountFactor) * normalCdf(d2 * sign);

        return ((a - b) * sign).intoUD60x18();
    }

    /// @notice Returns true if the maturity day is Friday
    /// @param maturity The maturity timestamp of the option
    /// @return True if the maturity day is Friday, false otherwise
    function isFriday(uint64 maturity) internal pure returns (bool) {
        return DateTime.getDayOfWeek(maturity) == DateTime.DOW_FRI;
    }

    /// @notice Returns true if the maturity day is the last Friday of the month
    /// @param maturity The maturity timestamp of the option
    /// @return True if the maturity day is the last Friday of the month, false otherwise
    function isLastFriday(uint64 maturity) internal pure returns (bool) {
        uint256 dayOfMonth = DateTime.getDay(maturity);
        uint256 lastDayOfMonth = DateTime.getDaysInMonth(maturity);
        if (lastDayOfMonth - dayOfMonth > 7) return false;
        return isFriday(maturity);
    }

    /// @notice Calculates the time to maturity in seconds
    /// @param maturity The maturity timestamp of the option
    /// @return Time to maturity in seconds
    function calculateTimeToMaturity(
        uint64 maturity
    ) internal view returns (uint256) {
        return maturity - block.timestamp;
    }

    /// @notice Calculates the strike interval for the given spot price
    /// @param spot The spot price of the base asset (18 decimals)
    /// @return The strike interval (18 decimals)
    function calculateStrikeInterval(
        UD60x18 spot
    ) internal pure returns (UD60x18) {
        SD59x18 o = spot.intoSD59x18().log10().floor();
        SD59x18 x = spot.intoSD59x18() * (iTEN.pow(o * (-iONE) - iONE));
        UD60x18 f = iTEN.pow(o - iONE).intoUD60x18();
        UD60x18 y = x.intoUD60x18() < ONE_HALF ? ONE * f : FIVE * f;
        return spot < ONE_THOUSAND ? y : y.ceil();
    }

    /// @notice Calculate the log moneyness of a strike/spot price pair
    /// @param spot The spot price (18 decimals)
    /// @param strike The strike price (18 decimals)
    /// @return The log moneyness of the strike price (18 decimals)
    function logMoneyness(
        UD60x18 spot,
        UD60x18 strike
    ) internal pure returns (UD60x18) {
        return (spot / strike).intoSD59x18().ln().abs().intoUD60x18();
    }

    /// @notice Calculate the initialization fee for a pool
    /// @param spot The spot price (18 decimals)
    /// @param strike The strike price (18 decimals)
    /// @param maturity The maturity timestamp of the option
    /// @return The initialization fee (18 decimals)
    function initializationFee(
        UD60x18 spot,
        UD60x18 strike,
        uint64 maturity
    ) internal view returns (UD60x18) {
        UD60x18 moneyness = logMoneyness(spot, strike);
        uint256 timeToMaturity = calculateTimeToMaturity(maturity);
        UD60x18 kBase = moneyness < ATM_MONEYNESS
            ? (ATM_MONEYNESS - moneyness).intoSD59x18().pow(iFOUR).intoUD60x18()
            : moneyness - ATM_MONEYNESS;
        uint256 tBase = timeToMaturity < NEAR_TERM_TTM
            ? 3 * (NEAR_TERM_TTM - timeToMaturity) + NEAR_TERM_TTM
            : timeToMaturity;
        UD60x18 scaledT = (ud(tBase * 1e18) / ud(ONE_YEAR_TTM * 1e18)).sqrt();

        return INITIALIZATION_ALPHA * (kBase + scaledT) * scaledT * FEE_SCALAR;
    }

    /// @notice Converts a number with `inputDecimals`, to a number with given amount of decimals
    /// @param value The value to convert
    /// @param inputDecimals The amount of decimals the input value has
    /// @param targetDecimals The amount of decimals to convert to
    /// @return The converted value
    function scaleDecimals(
        uint256 value,
        uint8 inputDecimals,
        uint8 targetDecimals
    ) internal pure returns (uint256) {
        if (targetDecimals == inputDecimals) return value;
        if (targetDecimals > inputDecimals)
            return value * (10 ** (targetDecimals - inputDecimals));

        return value / (10 ** (inputDecimals - targetDecimals));
    }

    /// @notice Converts a number with `inputDecimals`, to a number with given amount of decimals
    /// @param value The value to convert
    /// @param inputDecimals The amount of decimals the input value has
    /// @param targetDecimals The amount of decimals to convert to
    /// @return The converted value
    function scaleDecimals(
        int256 value,
        uint8 inputDecimals,
        uint8 targetDecimals
    ) internal pure returns (int256) {
        if (targetDecimals == inputDecimals) return value;
        if (targetDecimals > inputDecimals)
            return value * int256(10 ** (targetDecimals - inputDecimals));

        return value / int256(10 ** (inputDecimals - targetDecimals));
    }
}<|MERGE_RESOLUTION|>--- conflicted
+++ resolved
@@ -2,12 +2,8 @@
 
 pragma solidity >=0.8.19;
 
-<<<<<<< HEAD
 import {BokkyPooBahsDateTimeLibrary as DateTime} from "@bokkypoobah/BokkyPooBahsDateTimeLibrary.sol";
-import {UD60x18} from "@prb/math/UD60x18.sol";
-=======
 import {UD60x18, ud} from "@prb/math/UD60x18.sol";
->>>>>>> 572a17a5
 import {SD59x18} from "@prb/math/SD59x18.sol";
 
 import {ZERO, ONE_HALF, ONE, TWO, FIVE, TEN, ONE_THOUSAND, iZERO, iONE_HALF, iONE, iTWO, iFOUR, iEIGHT, iTEN} from "./Constants.sol";

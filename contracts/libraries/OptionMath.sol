--- conflicted
+++ resolved
@@ -4,20 +4,10 @@
 
 import {UD60x18} from "@prb/math/src/UD60x18.sol";
 import {SD59x18} from "@prb/math/src/SD59x18.sol";
-import {SafeCast} from "@solidstate/contracts/utils/SafeCast.sol";
 
 import {DateTime} from "./DateTime.sol";
 
-<<<<<<< HEAD
-library OptionMath {
-    using PRBMathExtra for SD59x18;
-    using SafeCast for int256;
-    using SafeCast for uint256;
-    using PRBMathExtra for UD60x18;
-    using PRBMathExtra for SD59x18;
-=======
-import {ZERO, ONE_HALF, ONE, TWO, FIVE, TEN, ONE_THOUSAND, iZERO, iONE_HALF, iONE, iTWO, iFOUR, iEIGHT, iTEN} from "./Constants.sol";
->>>>>>> 122fd3c7
+import {ZERO, ONE_HALF, ONE, TWO, FIVE, TEN, ONE_THOUSAND, iZERO, iONE_HALF, iONE, iTWO, iFOUR, iNINE, iTEN} from "./Constants.sol";
 
 library OptionMath {
     // To prevent stack too deep
@@ -34,16 +24,6 @@
     uint256 internal constant ONE_YEAR_TTM = 365 days;
     UD60x18 internal constant FEE_SCALAR = UD60x18.wrap(100e18);
 
-<<<<<<< HEAD
-    SD59x18 internal constant iZERO = SD59x18.wrap(0);
-    SD59x18 internal constant iONE_HALF = SD59x18.wrap(0.5e18);
-    SD59x18 internal constant iONE = SD59x18.wrap(1e18);
-    SD59x18 internal constant iTWO = SD59x18.wrap(2e18);
-    SD59x18 internal constant iFOUR = SD59x18.wrap(4e18);
-    SD59x18 internal constant iNINE = SD59x18.wrap(8e18);
-    SD59x18 internal constant iTEN = SD59x18.wrap(10e18);
-=======
->>>>>>> 122fd3c7
     SD59x18 internal constant ALPHA = SD59x18.wrap(-6.37309208e18);
     SD59x18 internal constant LAMBDA = SD59x18.wrap(-0.61228883e18);
     SD59x18 internal constant S1 = SD59x18.wrap(-0.11105481e18);
@@ -68,11 +48,8 @@
     /// @param x input value to evaluate the normal CDF on, F(Z<=x) | 18 decimals
     /// @return result The normal CDF evaluated at x | 18 decimals
     function normalCdf(SD59x18 x) internal pure returns (SD59x18 result) {
-<<<<<<< HEAD
-        if (x <= iNINE.neg()) {
-=======
-        if (x <= -iEIGHT) {
->>>>>>> 122fd3c7
+        // TODO: Magnus check this condition again and make sure it's correct
+        if (x <= -iNINE) {
             result = iZERO;
         } else if (x >= iNINE) {
             result = iONE;
@@ -160,7 +137,7 @@
         if (isCall) {
             return normalCdf(d1);
         } else {
-            return normalCdf(d1.neg()).neg();
+            return -normalCdf(-d1);
         }
     }
 

// SPDX-License-Identifier: UNLICENSED

pragma solidity >=0.8.19;

import {UD60x18} from "@prb/math/src/UD60x18.sol";
import {SD59x18} from "@prb/math/src/SD59x18.sol";
<<<<<<< HEAD
=======

import {DateTime} from "../vendor/DateTime.sol";
>>>>>>> 1d38471f

import {ZERO, ONE_HALF, ONE, TWO, FIVE, TEN, ONE_THOUSAND, iZERO, iONE_HALF, iONE, iTWO, iFOUR, iEIGHT, iTEN} from "./Constants.sol";

<<<<<<< HEAD
import {ZERO, ONE_HALF, ONE, TWO, FIVE, TEN, ONE_THOUSAND, iZERO, iONE_HALF, iONE, iTWO, iFOUR, iNINE, iTEN} from "./Constants.sol";

=======
>>>>>>> 1d38471f
library OptionMath {
    // To prevent stack too deep
    struct BlackScholesPriceVarsInternal {
        int256 discountFactor;
        int256 timeScaledVol;
        int256 timeScaledVar;
        int256 timeScaledRiskFreeRate;
    }

    UD60x18 internal constant INITIALIZATION_ALPHA = UD60x18.wrap(5e18);
    UD60x18 internal constant ATM_MONEYNESS = UD60x18.wrap(0.5e18);
    uint256 internal constant NEAR_TERM_TTM = 14 days;
    uint256 internal constant ONE_YEAR_TTM = 365 days;
    UD60x18 internal constant FEE_SCALAR = UD60x18.wrap(100e18);

    SD59x18 internal constant ALPHA = SD59x18.wrap(-6.37309208e18);
    SD59x18 internal constant LAMBDA = SD59x18.wrap(-0.61228883e18);
    SD59x18 internal constant S1 = SD59x18.wrap(-0.11105481e18);
    SD59x18 internal constant S2 = SD59x18.wrap(0.44334159e18);
    int256 internal constant SQRT_2PI = 2_506628274631000502;

    error OptionMath__NonPositiveVol();
    error OptionMath__Underflow();

    /// @notice Helper function to evaluate used to compute the normal CDF approximation
    /// @param x The input to the normal CDF | 18 decimals
    /// @return result The value of the evaluated helper function | 18 decimals
    function helperNormal(SD59x18 x) internal pure returns (SD59x18 result) {
        SD59x18 a = (ALPHA / LAMBDA) * S1;
        SD59x18 b = (S1 * x + iONE).pow(LAMBDA / S1) - iONE;
        result = ((a * b + S2 * x).exp() * (-iTWO.ln())).exp();
    }

    /// @notice Approximation of the normal CDF
    /// @dev The approximation implemented is based on the paper
    /// 'Accurate RMM-Based Approximations for the CDF of the Normal Distribution'
    /// by Haim Shore
    /// @param x input value to evaluate the normal CDF on, F(Z<=x) | 18 decimals
    /// @return result The normal CDF evaluated at x | 18 decimals
    function normalCdf(SD59x18 x) internal pure returns (SD59x18 result) {
<<<<<<< HEAD
        if (x <= -iNINE) {
            result = iZERO;
        } else if (x >= iNINE) {
=======
        if (x <= -iEIGHT) {
            result = iZERO;
        } else if (x >= iEIGHT) {
>>>>>>> 1d38471f
            result = iONE;
        } else {
            result = ((iONE + helperNormal(-x)) - helperNormal(x)) / iTWO;
        }
    }

    /// @notice Normal Distribution Probability Density Function.
    /// @dev Equal to `Z(x) = (1 / σ√2π)e^( (-(x - µ)^2) / 2σ^2 )`.
    ///      Only computes pdf of a distribution with µ = 0 and σ = 1.
    /// @custom:error Maximum error of 1.2e-7.
    /// @custom:source https://mathworld.wolfram.com/ProbabilityDensityFunction.html.
    /// @param x Number to get PDF for | 18 decimals
    /// @return z z-number | 18 decimals
    function normalPdf(SD59x18 x) internal pure returns (SD59x18 z) {
        SD59x18 e;
        int256 one = iONE.unwrap();
        uint256 two = TWO.unwrap();

        assembly {
            e := sdiv(mul(add(not(x), 1), x), two) // (-x * x) / 2.
        }
        e = e.exp();
        assembly {
            z := sdiv(mul(e, one), SQRT_2PI)
        }
    }

    /// @notice Implementation of the ReLu function f(x)=(x)^+ to compute call / put payoffs
    /// @param x Input value | 18 decimals
    /// @return result Output of the relu function | 18 decimals
    function relu(SD59x18 x) internal pure returns (UD60x18) {
        if (x >= iZERO) {
            return x.intoUD60x18();
        }
        return ZERO;
    }

    function d1d2(
        UD60x18 spot,
        UD60x18 strike,
        UD60x18 timeToMaturity,
        UD60x18 volAnnualized,
        UD60x18 riskFreeRate
    ) internal pure returns (SD59x18 d1, SD59x18 d2) {
        UD60x18 timeScaledRiskFreeRate = riskFreeRate * timeToMaturity;
        UD60x18 timeScaledVariance = (volAnnualized.powu(2) / TWO) *
            timeToMaturity;
        UD60x18 timeScaledStd = volAnnualized * timeToMaturity.sqrt();
        SD59x18 lnSpot = (spot / strike).intoSD59x18().ln();

        d1 =
            (lnSpot +
                timeScaledVariance.intoSD59x18() +
                timeScaledRiskFreeRate.intoSD59x18()) /
            timeScaledStd.intoSD59x18();

        d2 = d1 - timeScaledStd.intoSD59x18();
    }

<<<<<<< HEAD
    /// @notice Calculate option delta
    /// @param spot 60x18 fixed point representation of spot price
    /// @param strike 60x18 fixed point representation of strike price
    /// @param timeToMaturity 60x18 fixed point representation of duration of option contract (in years)
    /// @param volAnnualized 60x18 fixed point representation of annualized volatility
    /// @param isCall whether to price "call" or "put" option
    /// @return price 60x18 fixed point representation of option delta
    function optionDelta(
=======
    /// @notice Calculate the price of an option using the Black-Scholes model
    /// @dev this implementation assumes zero interest
    /// @param spot Spot price | 18 decimals
    /// @param strike Strike price | 18 decimals
    /// @param timeToMaturity Duration of option contract (in years) | 18 decimals
    /// @param volAnnualized Annualized volatility | 18 decimals
    /// @param riskFreeRate The risk-free rate | 18 decimals
    /// @param isCall whether to price "call" or "put" option
    /// @return price The Black-Scholes option price | 18 decimals
    function blackScholesPrice(
>>>>>>> 1d38471f
        UD60x18 spot,
        UD60x18 strike,
        UD60x18 timeToMaturity,
        UD60x18 volAnnualized,
        UD60x18 riskFreeRate,
        bool isCall
<<<<<<< HEAD
    ) internal pure returns (SD59x18) {
        (SD59x18 d1, ) = d1d2(
            spot,
            strike,
            timeToMaturity,
            volAnnualized,
            riskFreeRate
        );

        if (isCall) {
            return normalCdf(d1);
        } else {
            return -normalCdf(-d1);
        }
    }

    /// @notice Calculate the price of an option using the Black-Scholes model
    /// @dev this implementation assumes zero interest
    /// @param spot Spot price | 18 decimals
    /// @param strike Strike price | 18 decimals
    /// @param timeToMaturity Duration of option contract (in years) | 18 decimals
    /// @param volAnnualized Annualized volatility | 18 decimals
    /// @param riskFreeRate The risk-free rate | 18 decimals
    /// @param isCall whether to price "call" or "put" option
    /// @return price The Black-Scholes option price | 18 decimals
    function blackScholesPrice(
        UD60x18 spot,
        UD60x18 strike,
        UD60x18 timeToMaturity,
        UD60x18 volAnnualized,
        UD60x18 riskFreeRate,
        bool isCall
    ) internal pure returns (UD60x18) {
        SD59x18 _spot = spot.intoSD59x18();
        SD59x18 _strike = strike.intoSD59x18();
=======
    ) internal pure returns (UD60x18) {
        SD59x18 _spot = spot.intoSD59x18();
        SD59x18 _strike = strike.intoSD59x18();

>>>>>>> 1d38471f
        if (volAnnualized == ZERO) revert OptionMath__NonPositiveVol();

        if (timeToMaturity == ZERO) {
            if (isCall) {
                return relu(_spot - _strike);
            }
            return relu(_strike - _spot);
        }

        SD59x18 discountFactor;
        if (riskFreeRate > ZERO) {
            discountFactor = (riskFreeRate * timeToMaturity)
                .intoSD59x18()
                .exp();
        } else {
            discountFactor = iONE;
        }

        (SD59x18 d1, SD59x18 d2) = d1d2(
            spot,
            strike,
            timeToMaturity,
            volAnnualized,
            riskFreeRate
        );
        SD59x18 sign = isCall ? iONE : -iONE;
<<<<<<< HEAD
        SD59x18 a = (_spot / _strike) * normalCdf(d1 * sign);
        SD59x18 b = normalCdf(d2 * sign) / discountFactor;
        SD59x18 scaledPrice = (a - b) * sign;

        if (scaledPrice < SD59x18.wrap(-1e12)) revert OptionMath__Underflow();
        if (scaledPrice >= SD59x18.wrap(-1e12) && scaledPrice <= iZERO)
            scaledPrice = iZERO;

        return (scaledPrice * _strike).intoUD60x18();
=======
        SD59x18 a = _spot * normalCdf(d1 * sign);
        SD59x18 b = (_strike / discountFactor) * normalCdf(d2 * sign);

        return ((a - b) * sign).intoUD60x18();
>>>>>>> 1d38471f
    }

    /// @notice Returns true if the maturity day is Friday
    /// @param maturity The maturity timestamp of the option
    /// @return True if the maturity day is Friday, false otherwise
    function isFriday(uint64 maturity) internal pure returns (bool) {
        return DateTime.getDayOfWeek(maturity) == DateTime.DOW_FRI;
    }

    /// @notice Returns true if the maturity day is the last Friday of the month
    /// @param maturity The maturity timestamp of the option
    /// @return True if the maturity day is the last Friday of the month, false otherwise
    function isLastFriday(uint64 maturity) internal pure returns (bool) {
        uint256 dayOfMonth = DateTime.getDay(maturity);
        uint256 lastDayOfMonth = DateTime.getDaysInMonth(maturity);
        if (lastDayOfMonth - dayOfMonth > 7) return false;
        return isFriday(maturity);
    }

    /// @notice Calculates the time to maturity in seconds
    /// @param maturity The maturity timestamp of the option
    /// @return Time to maturity in seconds
    function calculateTimeToMaturity(
        uint64 maturity
    ) internal view returns (uint256) {
        return maturity - block.timestamp;
    }

    /// @notice Calculates the strike interval for the given spot price
    /// @param spot The spot price of the base asset | 18 decimals
    /// @return The strike interval | 18 decimals
    function calculateStrikeInterval(
        UD60x18 spot
    ) internal pure returns (UD60x18) {
        SD59x18 o = spot.intoSD59x18().log10().floor();
        SD59x18 x = spot.intoSD59x18() * (iTEN.pow(o * (-iONE) - iONE));
        UD60x18 f = iTEN.pow(o - iONE).intoUD60x18();
        UD60x18 y = x.intoUD60x18() < ONE_HALF ? ONE * f : FIVE * f;
        return spot < ONE_THOUSAND ? y : y.ceil();
    }

    /// @notice Calculate the log moneyness of a strike/spot price pair
    /// @param spot The spot price | 18 decimals
    /// @param strike The strike price | 18 decimals
    /// @return The log moneyness of the strike price | 18 decimals
    function logMoneyness(
        UD60x18 spot,
        UD60x18 strike
    ) internal pure returns (UD60x18) {
        return (spot / strike).intoSD59x18().ln().abs().intoUD60x18();
    }

    /// @notice Calculate the initialization fee for a pool
    /// @param spot The spot price | 18 decimals
    /// @param strike The strike price | 18 decimals
    /// @param maturity The maturity timestamp of the option
    /// @return The initialization fee | 18 decimals
    function initializationFee(
        UD60x18 spot,
        UD60x18 strike,
        uint64 maturity
    ) internal view returns (UD60x18) {
        UD60x18 moneyness = logMoneyness(spot, strike);
        uint256 timeToMaturity = calculateTimeToMaturity(maturity);
        UD60x18 kBase = moneyness < ATM_MONEYNESS
            ? (ATM_MONEYNESS - moneyness).intoSD59x18().pow(iFOUR).intoUD60x18()
            : moneyness - ATM_MONEYNESS;
        uint256 tBase = timeToMaturity < NEAR_TERM_TTM
            ? 3 * (NEAR_TERM_TTM - timeToMaturity) + NEAR_TERM_TTM
            : timeToMaturity;
        UD60x18 scaledT = (UD60x18.wrap(tBase * 1e18) /
            UD60x18.wrap(ONE_YEAR_TTM * 1e18)).sqrt();

        return INITIALIZATION_ALPHA * (kBase + scaledT) * scaledT * FEE_SCALAR;
    }

    /// @notice Converts a number with `inputDecimals`, to a number with given amount of decimals
    /// @param value The value to convert
    /// @param inputDecimals The amount of decimals the input value has
    /// @param targetDecimals The amount of decimals to convert to
    /// @return The converted value
    function scaleDecimals(
        uint256 value,
        uint8 inputDecimals,
        uint8 targetDecimals
    ) internal pure returns (uint256) {
        if (targetDecimals == inputDecimals) return value;
        if (targetDecimals > inputDecimals)
            return value * (10 ** (targetDecimals - inputDecimals));

        return value / (10 ** (inputDecimals - targetDecimals));
    }

    /// @notice Converts a number with `inputDecimals`, to a number with given amount of decimals
    /// @param value The value to convert
    /// @param inputDecimals The amount of decimals the input value has
    /// @param targetDecimals The amount of decimals to convert to
    /// @return The converted value
    function scaleDecimals(
        int256 value,
        uint8 inputDecimals,
        uint8 targetDecimals
    ) internal pure returns (int256) {
        if (targetDecimals == inputDecimals) return value;
        if (targetDecimals > inputDecimals)
            return value * int256(10 ** (targetDecimals - inputDecimals));

        return value / int256(10 ** (inputDecimals - targetDecimals));
    }
}<|MERGE_RESOLUTION|>--- conflicted
+++ resolved
@@ -4,19 +4,11 @@
 
 import {UD60x18} from "@prb/math/src/UD60x18.sol";
 import {SD59x18} from "@prb/math/src/SD59x18.sol";
-<<<<<<< HEAD
-=======
 
 import {DateTime} from "../vendor/DateTime.sol";
->>>>>>> 1d38471f
-
-import {ZERO, ONE_HALF, ONE, TWO, FIVE, TEN, ONE_THOUSAND, iZERO, iONE_HALF, iONE, iTWO, iFOUR, iEIGHT, iTEN} from "./Constants.sol";
-
-<<<<<<< HEAD
+
 import {ZERO, ONE_HALF, ONE, TWO, FIVE, TEN, ONE_THOUSAND, iZERO, iONE_HALF, iONE, iTWO, iFOUR, iNINE, iTEN} from "./Constants.sol";
 
-=======
->>>>>>> 1d38471f
 library OptionMath {
     // To prevent stack too deep
     struct BlackScholesPriceVarsInternal {
@@ -57,15 +49,9 @@
     /// @param x input value to evaluate the normal CDF on, F(Z<=x) | 18 decimals
     /// @return result The normal CDF evaluated at x | 18 decimals
     function normalCdf(SD59x18 x) internal pure returns (SD59x18 result) {
-<<<<<<< HEAD
         if (x <= -iNINE) {
             result = iZERO;
         } else if (x >= iNINE) {
-=======
-        if (x <= -iEIGHT) {
-            result = iZERO;
-        } else if (x >= iEIGHT) {
->>>>>>> 1d38471f
             result = iONE;
         } else {
             result = ((iONE + helperNormal(-x)) - helperNormal(x)) / iTWO;
@@ -125,7 +111,6 @@
         d2 = d1 - timeScaledStd.intoSD59x18();
     }
 
-<<<<<<< HEAD
     /// @notice Calculate option delta
     /// @param spot 60x18 fixed point representation of spot price
     /// @param strike 60x18 fixed point representation of strike price
@@ -134,7 +119,28 @@
     /// @param isCall whether to price "call" or "put" option
     /// @return price 60x18 fixed point representation of option delta
     function optionDelta(
-=======
+        UD60x18 spot,
+        UD60x18 strike,
+        UD60x18 timeToMaturity,
+        UD60x18 volAnnualized,
+        UD60x18 riskFreeRate,
+        bool isCall
+    ) internal pure returns (SD59x18) {
+        (SD59x18 d1, ) = d1d2(
+            spot,
+            strike,
+            timeToMaturity,
+            volAnnualized,
+            riskFreeRate
+        );
+
+        if (isCall) {
+            return normalCdf(d1);
+        } else {
+            return -normalCdf(-d1);
+        }
+    }
+
     /// @notice Calculate the price of an option using the Black-Scholes model
     /// @dev this implementation assumes zero interest
     /// @param spot Spot price | 18 decimals
@@ -145,40 +151,6 @@
     /// @param isCall whether to price "call" or "put" option
     /// @return price The Black-Scholes option price | 18 decimals
     function blackScholesPrice(
->>>>>>> 1d38471f
-        UD60x18 spot,
-        UD60x18 strike,
-        UD60x18 timeToMaturity,
-        UD60x18 volAnnualized,
-        UD60x18 riskFreeRate,
-        bool isCall
-<<<<<<< HEAD
-    ) internal pure returns (SD59x18) {
-        (SD59x18 d1, ) = d1d2(
-            spot,
-            strike,
-            timeToMaturity,
-            volAnnualized,
-            riskFreeRate
-        );
-
-        if (isCall) {
-            return normalCdf(d1);
-        } else {
-            return -normalCdf(-d1);
-        }
-    }
-
-    /// @notice Calculate the price of an option using the Black-Scholes model
-    /// @dev this implementation assumes zero interest
-    /// @param spot Spot price | 18 decimals
-    /// @param strike Strike price | 18 decimals
-    /// @param timeToMaturity Duration of option contract (in years) | 18 decimals
-    /// @param volAnnualized Annualized volatility | 18 decimals
-    /// @param riskFreeRate The risk-free rate | 18 decimals
-    /// @param isCall whether to price "call" or "put" option
-    /// @return price The Black-Scholes option price | 18 decimals
-    function blackScholesPrice(
         UD60x18 spot,
         UD60x18 strike,
         UD60x18 timeToMaturity,
@@ -188,12 +160,6 @@
     ) internal pure returns (UD60x18) {
         SD59x18 _spot = spot.intoSD59x18();
         SD59x18 _strike = strike.intoSD59x18();
-=======
-    ) internal pure returns (UD60x18) {
-        SD59x18 _spot = spot.intoSD59x18();
-        SD59x18 _strike = strike.intoSD59x18();
-
->>>>>>> 1d38471f
         if (volAnnualized == ZERO) revert OptionMath__NonPositiveVol();
 
         if (timeToMaturity == ZERO) {
@@ -220,7 +186,6 @@
             riskFreeRate
         );
         SD59x18 sign = isCall ? iONE : -iONE;
-<<<<<<< HEAD
         SD59x18 a = (_spot / _strike) * normalCdf(d1 * sign);
         SD59x18 b = normalCdf(d2 * sign) / discountFactor;
         SD59x18 scaledPrice = (a - b) * sign;
@@ -230,12 +195,6 @@
             scaledPrice = iZERO;
 
         return (scaledPrice * _strike).intoUD60x18();
-=======
-        SD59x18 a = _spot * normalCdf(d1 * sign);
-        SD59x18 b = (_strike / discountFactor) * normalCdf(d2 * sign);
-
-        return ((a - b) * sign).intoUD60x18();
->>>>>>> 1d38471f
     }
 
     /// @notice Returns true if the maturity day is Friday

--- conflicted
+++ resolved
@@ -4,15 +4,11 @@
 
 import {BokkyPooBahsDateTimeLibrary as DateTime} from "@bokkypoobah/BokkyPooBahsDateTimeLibrary.sol";
 import {UD60x18, ud} from "@prb/math/UD60x18.sol";
-import {SD59x18} from "@prb/math/SD59x18.sol";
-
-<<<<<<< HEAD
+import {SD59x18, sd} from "@prb/math/SD59x18.sol";
+
 import {PRBMathExtra} from "./PRBMathExtra.sol";
 
-import {ZERO, ONE, TWO, iZERO, iONE, iTWO, iFOUR, iNINE} from "./Constants.sol";
-=======
 import {ZERO, ONE, TWO, iZERO, iONE, iTWO, iNINE} from "./Constants.sol";
->>>>>>> 7f9b51b0
 
 library OptionMath {
     struct BlackScholesPriceVarsInternal {
@@ -22,24 +18,14 @@
         int256 timeScaledRiskFreeRate;
     }
 
-<<<<<<< HEAD
-    UD60x18 internal constant INITIALIZATION_ALPHA = UD60x18.wrap(5e18);
-    UD60x18 internal constant ATM_MONEYNESS = UD60x18.wrap(0.5e18);
-    uint256 internal constant NEAR_TERM_TTM = 14 days;
-    uint256 internal constant ONE_YEAR_TTM = 365 days;
-    uint256 internal constant ONE_HOUR = 1 hours;
-    UD60x18 internal constant FEE_SCALAR = UD60x18.wrap(100e18);
-
-=======
->>>>>>> 7f9b51b0
-    SD59x18 internal constant ALPHA = SD59x18.wrap(-6.37309208e18);
-    SD59x18 internal constant LAMBDA = SD59x18.wrap(-0.61228883e18);
-    SD59x18 internal constant S1 = SD59x18.wrap(-0.11105481e18);
-    SD59x18 internal constant S2 = SD59x18.wrap(0.44334159e18);
+    SD59x18 internal constant ALPHA = sd(-6.37309208e18);
+    SD59x18 internal constant LAMBDA = sd(-0.61228883e18);
+    SD59x18 internal constant S1 = sd(-0.11105481e18);
+    SD59x18 internal constant S2 = sd(0.44334159e18);
     int256 internal constant SQRT_2PI = 2_506628274631000502;
 
-    UD60x18 internal constant MIN_INPUT_PRICE = UD60x18.wrap(1e1);
-    UD60x18 internal constant MAX_INPUT_PRICE = UD60x18.wrap(1e34);
+    UD60x18 internal constant MIN_INPUT_PRICE = ud(1e1);
+    UD60x18 internal constant MAX_INPUT_PRICE = ud(1e34);
 
     error OptionMath__NonPositiveVol();
     error OptionMath__OutOfBoundsPrice(UD60x18 min, UD60x18 max, UD60x18 price);
@@ -194,8 +180,8 @@
         SD59x18 b = normalCdf(d2 * sign) / discountFactor;
         SD59x18 scaledPrice = (a - b) * sign;
 
-        if (scaledPrice < SD59x18.wrap(-1e12)) revert OptionMath__Underflow();
-        if (scaledPrice >= SD59x18.wrap(-1e12) && scaledPrice <= iZERO) scaledPrice = iZERO;
+        if (scaledPrice < sd(-1e12)) revert OptionMath__Underflow();
+        if (scaledPrice >= sd(-1e12) && scaledPrice <= iZERO) scaledPrice = iZERO;
 
         return (scaledPrice * _strike).intoUD60x18();
     }

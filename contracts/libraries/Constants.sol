--- conflicted
+++ resolved
@@ -20,11 +20,7 @@
 SD59x18 constant iTWO = SD59x18.wrap(2e18);
 SD59x18 constant iFOUR = SD59x18.wrap(4e18);
 SD59x18 constant iEIGHT = SD59x18.wrap(8e18);
-<<<<<<< HEAD
 SD59x18 constant iNINE = SD59x18.wrap(9e18);
 SD59x18 constant iTEN = SD59x18.wrap(10e18);
-=======
-SD59x18 constant iTEN = SD59x18.wrap(10e18);
 
-uint256 constant WAD = 1e18;
->>>>>>> bc597c7b
+uint256 constant WAD = 1e18;
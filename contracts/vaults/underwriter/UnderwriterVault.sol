--- conflicted
+++ resolved
@@ -175,11 +175,7 @@
             maturities: new uint256[](n)
         });
 
-<<<<<<< HEAD
-        uint256 spot = _getSpotPrice(l.priceOracle);
-=======
-        spot = _getSpotPrice(l.oracleAdapter);
->>>>>>> f6a877bc
+        uint256 spot = _getSpotPrice(l.oracleAdapter);
 
         while (current <= l.maxMaturity) {
             timeToMaturity = ((current - block.timestamp)).div(

--- conflicted
+++ resolved
@@ -305,47 +305,36 @@
         }
     }
 
-<<<<<<< HEAD
-    function _isValidListing(
-        uint256 strike,
-        uint256 maturity
-    ) internal view returns (bool) {
-        UnderwriterVaultStorage.Layout storage l = UnderwriterVaultStorage
-            .layout();
-=======
  function _isValidListing(
         uint256 strike, 
         uint256 maturity,
         uint256 sigma
     ) internal view returns (bool){
         UnderwriterVaultStorage.Layout storage l = UnderwriterVaultStorage.layout();
->>>>>>> a25a1586
-
-        if (strike == 0) {
+
+        if (strike == 0){
             revert Vault__AddressZero();
             //TODO: should just return false
         }
-        if (maturity == 0) {
+        if (maturity == 0){
             revert Vault__MaturityZero();
             //TODO: should just return false
         }
 
         // generate struct to grab pool address
-        IPoolFactory.PoolKey memory _poolKey;
-        _poolKey.base = l.base;
-        _poolKey.quote = l.quote;
-        _poolKey.baseOracle = l.priceOracle;
-        _poolKey.quoteOracle = l.quoteOracle;
-        _poolKey.strike = strike;
-        _poolKey.maturity = uint64(maturity);
-        _poolKey.isCallPool = l.isCall;
-
-        address listingAddr = IPoolFactory(FACTORY_ADDR).getPoolAddress(
-            _poolKey
-        );
+         IPoolFactory.PoolKey memory _poolKey;
+         _poolKey.base = l.base;
+         _poolKey.quote = l.quote;
+         _poolKey.baseOracle = l.priceOracle;
+         _poolKey.quoteOracle = l.quoteOracle;
+         _poolKey.strike = strike;
+         _poolKey.maturity = uint64(maturity);
+         _poolKey.isCallPool = l.isCall;
+
+        address listingAddr = IPoolFactory(FACTORY_ADDR).getPoolAddress(_poolKey);
 
         // NOTE: query returns address(0) if no listing exists
-        if (listingAddr == address(0)) {
+        if (listingAddr == address(0)){
             revert Vault__OptionPoolNotListed();
             //TODO: should just return false
         }
@@ -358,13 +347,13 @@
         //TODO: get implied volatility (for delta)
         //TODO: get delta of option ( .10 < l.delta < .70)
         //TODO: calculate DTE (< 30 days)
-        
+
         return true;
     }
+	
 
     function _addListing(uint256 strike, uint256 maturity) internal {
-        UnderwriterVaultStorage.Layout storage l = UnderwriterVaultStorage
-            .layout();
+        UnderwriterVaultStorage.Layout storage l = UnderwriterVaultStorage.layout();
 
         // Insert maturity if it doesn't exist
         if (!l.maturities.contains(maturity)) {
@@ -401,26 +390,20 @@
         l.totalLockedAssets += size;
     }
 
-    function _getFactoryAddress(
-        uint256 strike,
-        uint256 maturity
-    ) internal view returns (address) {
-        UnderwriterVaultStorage.Layout storage l = UnderwriterVaultStorage
-            .layout();
+    function _getFactoryAddress(uint256 strike, uint256 maturity) internal view returns (address){
+        UnderwriterVaultStorage.Layout storage l = UnderwriterVaultStorage.layout();
 
         // generate struct to grab pool address
-        IPoolFactory.PoolKey memory _poolKey;
-        _poolKey.base = l.base;
-        _poolKey.quote = l.quote;
-        _poolKey.baseOracle = l.priceOracle;
-        _poolKey.quoteOracle = l.quoteOracle;
-        _poolKey.strike = strike;
-        _poolKey.maturity = uint64(maturity);
-        _poolKey.isCallPool = l.isCall;
-
-        address listingAddr = IPoolFactory(FACTORY_ADDR).getPoolAddress(
-            _poolKey
-        );
+         IPoolFactory.PoolKey memory _poolKey;
+         _poolKey.base = l.base;
+         _poolKey.quote = l.quote;
+         _poolKey.baseOracle = l.priceOracle;
+         _poolKey.quoteOracle = l.quoteOracle;
+         _poolKey.strike = strike;
+         _poolKey.maturity = uint64(maturity);
+         _poolKey.isCallPool = l.isCall;
+
+        address listingAddr = IPoolFactory(FACTORY_ADDR).getPoolAddress(_poolKey);
 
         return listingAddr;
     }
@@ -431,11 +414,17 @@
         uint256 maturity,
         uint256 size
     ) external returns (uint256) {
-        UnderwriterVaultStorage.Layout storage l = UnderwriterVaultStorage.layout();
+        UnderwriterVaultStorage.Layout storage l = UnderwriterVaultStorage
+            .layout();
 
         // Validate listing
         // Check if not expired
         if (block.timestamp >= maturity) revert Vault__OptionExpired();
+
+        // Check if this listing is supported by the vault.
+        if (!_isValidListing(strike, maturity))
+            revert Vault__OptionPoolNotSupported();
+        else _addListing(strike, maturity);
 
         // Check if the vault has sufficient funds
         uint256 availableAssets = _availableAssets();
@@ -447,10 +436,10 @@
         //TODO: should we use now or block timestamp?
         uint256 spotPrice = _getSpotPrice(block.timestamp);
 
-        //TODO: check if Dte need to be converted for getVolatility()
+        // TODO: check if Dte need to be converted for getVolatility()
         uint256 timeToMaturity = maturity - block.timestamp;
 
-        //TODO: check to see if getVol should return uint instead of int256?
+        // TODO: check to see if getVol should return uint instead of int256?
         int256 sigma = IVolatilityOracle(IV_ORACLE_ADDR).getVolatility(
             _asset(),
             spotPrice,
@@ -460,11 +449,6 @@
 
         //TODO: remove once getvolatility() is uint256
         uint256 volAnnualized = uint256(sigma);
-
-        // Check if this listing is supported by the vault.
-        if (!_isValidListing(strike, maturity, volAnnualized))
-            revert Vault__OptionPoolNotSupported();
-        else _addListing(strike, maturity);
 
         uint256 price = OptionMath.blackScholesPrice(
             spotPrice,
@@ -475,7 +459,7 @@
             l.isCall
         );
 
-        uint256 totalPremium = size * uint256(price);
+        uint256 premium = size * uint256(price);
 
         // TODO: enso / professors function call do determine the spread
         // TODO: embed the trading fee into the spread (requires calculating fee)
@@ -484,9 +468,9 @@
         // TODO: call mint function to receive shorts + longs
 
         // Handle the premiums and spread capture generated
-        _handleTradeFees(totalPremium, spread, size, timeToMaturity);
-
-        return totalPremium;
+        _handleTradeFees(premium, spread, size, timeToMaturity);
+
+        return premium;
     }
 
     /// @inheritdoc IUnderwriterVault

// SPDX-License-Identifier: UNLICENSED

pragma solidity ^0.8.0;

import "@solidstate/contracts/token/ERC4626/base/ERC4626BaseStorage.sol";
import "@solidstate/contracts/token/ERC4626/SolidStateERC4626.sol";
import {IERC20} from "@solidstate/contracts/interfaces/IERC20.sol";
import {SafeERC20} from "@solidstate/contracts/utils/SafeERC20.sol";
import {SafeCast} from "@solidstate/contracts/utils/SafeCast.sol";
import {OwnableInternal} from "@solidstate/contracts/access/ownable/OwnableInternal.sol";
import {EnumerableSet} from "@solidstate/contracts/data/EnumerableSet.sol";
import {DoublyLinkedList} from "@solidstate/contracts/data/DoublyLinkedList.sol";
import {AggregatorInterface} from "@chainlink/contracts/src/v0.8/interfaces/AggregatorInterface.sol";

import "./IUnderwriterVault.sol";
import {UnderwriterVaultStorage} from "./UnderwriterVaultStorage.sol";
import {IVolatilityOracle} from "../../oracle/IVolatilityOracle.sol";
import {OptionMath} from "../../libraries/OptionMath.sol";
import {IPoolFactory} from "../../factory/IPoolFactory.sol";
import {IPool} from "../../pool/IPool.sol";

import "hardhat/console.sol";
import {UD60x18} from "../../libraries/prbMath/UD60x18.sol";
import {SD59x18} from "../../libraries/prbMath/SD59x18.sol";

contract UnderwriterVault is
    IUnderwriterVault,
    SolidStateERC4626,
    OwnableInternal
{
    using DoublyLinkedList for DoublyLinkedList.Uint256List;
    using EnumerableSet for EnumerableSet.UintSet;
    using UnderwriterVaultStorage for UnderwriterVaultStorage.Layout;
    using SafeERC20 for IERC20;
    using SafeCast for int256;
    using UD60x18 for uint256;
    using SD59x18 for int256;

    uint256 SECONDSINAYEAR = 365 * 24 * 60 * 60;

    address internal immutable IV_ORACLE_ADDR;
    address internal immutable FACTORY_ADDR;

    struct afterBuyStruct {
        uint256 maturity;
        uint256 premium;
        uint256 secondsToExpiration;
        uint256 size;
        uint256 spread;
        uint256 strike;
    }

    constructor(address oracleAddress, address factoryAddress) {
        IV_ORACLE_ADDR = oracleAddress;
        FACTORY_ADDR = factoryAddress;
    }

    function setVariable(uint256 value) external onlyOwner {
        UnderwriterVaultStorage.layout().variable = value;
    }

    function _asset() internal view virtual override returns (address) {
        return ERC4626BaseStorage.layout().asset;
    }

    function _totalAssets() internal view override returns (uint256) {
        // total assets = deposits + premiums + spreads
        return UnderwriterVaultStorage.layout().totalAssets;
    }

    function _totalLockedSpread() internal view returns (uint256) {
        // total assets = deposits + premiums + spreads
        return UnderwriterVaultStorage.layout().totalLockedSpread;
    }

    function _getSpotPrice(address oracle) internal view returns (uint256) {
        // TODO: Add spot price validation
        int256 price = AggregatorInterface(oracle).latestAnswer();
        if (price < 0) revert Vault__ZeroPrice();
        return price.toUint256();
    }

    function _getSpotPrice(
        address oracle,
        uint256 timestamp
    ) internal view returns (uint256) {
        return _getSpotPrice(oracle);
    }

    function _getNumberOfListings() internal view returns (uint256) {
        uint256 n = 0;
        UnderwriterVaultStorage.Layout storage l = UnderwriterVaultStorage
            .layout();
        uint256 current = l.minMaturity;

        while (current <= l.maxMaturity) {
            for (
                uint256 i = 0;
                i < l.maturityToStrikes[current].length();
                i++
            ) {
                n += 1;
            }

            current = l.maturities.next(current);
        }

        return n;
    }

    function _getTotalFairValue() internal view returns (uint256) {
        uint256 spot;
        uint256 strike;
        uint256 timeToMaturity;

        uint256 price;
        uint256 size;

        UnderwriterVaultStorage.Layout storage l = UnderwriterVaultStorage
            .layout();
        uint256 current = l.minMaturity;
        uint256 total = 0;

        // Compute fair value for expired unsettled options
        while (current <= block.timestamp) {
            for (
                uint256 i = 0;
                i < l.maturityToStrikes[current].length();
                i++
            ) {
                strike = l.maturityToStrikes[current].at(i);

                spot = _getSpotPrice(l.priceOracle, current);

                price = OptionMath.blackScholesPrice(
                    spot,
                    strike,
<<<<<<< HEAD
                    0,
                    1,
                    0,
=======
                    timeToMaturity,
                    uint256(sigma),
                    l.rfRate,
>>>>>>> 264d5d9a
                    l.isCall
                );

                size = l.positionSizes[current][strike];

                total += price.mul(size).div(spot);
            }

            current = l.maturities.next(current);
        }

        // Compute fair value for options that have not expired
        uint256 n = _getNumberOfListings();

        uint256[] memory strikes = new uint256[](n);
        uint256[] memory timeToMaturities = new uint256[](n);
        uint256[] memory maturities = new uint256[](n);

        spot = _getSpotPrice(l.priceOracle);

        while (current <= l.maxMaturity) {
            timeToMaturity = (current - block.timestamp).div(
                365 * 24 * 60 * 60
            );

            for (
                uint256 i = 0;
                i < l.maturityToStrikes[current].length();
                i++
            ) {
                strikes[i] = l.maturityToStrikes[current].at(i);
                timeToMaturities[i] = timeToMaturity;
                maturities[i] = current;
            }

            current = l.maturities.next(current);
        }

        int256[] memory sigmas = IVolatilityOracle(IV_ORACLE_ADDR)
            .getVolatility(_asset(), spot, strikes, timeToMaturities);

        for (uint256 i; i < sigmas.length; i++) {
            price = OptionMath.blackScholesPrice(
                spot,
                strikes[i],
                timeToMaturities[i],
                uint256(sigmas[i]),
                0,
                l.isCall
            );

            size = l.positionSizes[maturities[i]][strikes[i]];

            total += price.mul(size).div(spot);
        }

        return total;
    }

    function _getTotalLockedSpread() internal view returns (uint256) {
        UnderwriterVaultStorage.Layout storage l = UnderwriterVaultStorage
            .layout();
        uint256 last = l.lastMaturity;
        uint256 next = l.maturities.next(last);

        uint256 lastSpreadUnlockUpdate = l.lastSpreadUnlockUpdate;
        uint256 spreadUnlockingRate = l.spreadUnlockingRate;
        // TODO: double check handling of negative total locked spread
        uint256 totalLockedSpread = l.totalLockedSpread;

        while (block.timestamp >= next) {
            totalLockedSpread -=
                (next - lastSpreadUnlockUpdate) *
                spreadUnlockingRate;
            spreadUnlockingRate -= l.spreadUnlockingTicks[next];
            lastSpreadUnlockUpdate = next;
            last = next;
            next = l.maturities.next(last);
        }
        totalLockedSpread -=
            (block.timestamp - lastSpreadUnlockUpdate) *
            spreadUnlockingRate;
        return totalLockedSpread;
    }

    function _availableAssets() internal view returns (uint256) {
        UnderwriterVaultStorage.Layout storage l = UnderwriterVaultStorage
            .layout();
        return l.totalAssets - _getTotalLockedSpread() - l.totalLockedAssets;
    }

    function _getPricePerShare() internal view returns (uint256) {
        UnderwriterVaultStorage.Layout storage l = UnderwriterVaultStorage
            .layout();

        return
            (l.totalAssets - _getTotalLockedSpread() - _getTotalFairValue())
                .div(_totalSupply());
    }

    /// @notice updates total spread in storage to be able to compute the price per share
    function _updateState() internal {
        UnderwriterVaultStorage.Layout storage l = UnderwriterVaultStorage
            .layout();

        uint256 last = l.minMaturity;
        uint256 next = l.maturities.next(last);

        uint256 lastSpreadUnlockUpdate = l.lastSpreadUnlockUpdate;
        uint256 spreadUnlockingRate = l.spreadUnlockingRate;
        uint256 totalLockedSpread = l.totalLockedSpread;

        while (block.timestamp >= next) {
            totalLockedSpread -=
                (next - lastSpreadUnlockUpdate) *
                spreadUnlockingRate;
            spreadUnlockingRate -= l.spreadUnlockingTicks[next];
            lastSpreadUnlockUpdate = next;
            last = next;
            next = l.maturities.next(last);
        }
        totalLockedSpread -=
            (block.timestamp - lastSpreadUnlockUpdate) *
            spreadUnlockingRate;

        l.totalLockedSpread = totalLockedSpread;
        l.spreadUnlockingRate = spreadUnlockingRate;
        l.lastSpreadUnlockUpdate = block.timestamp;
    }

    function _convertToShares(
        uint256 assetAmount
    ) internal view override returns (uint256 shareAmount) {
        uint256 supply = _totalSupply();

        if (supply == 0) {
            shareAmount = assetAmount;
        } else {
            uint256 totalAssets = _totalAssets();
            if (totalAssets == 0) {
                shareAmount = assetAmount;
            } else {
                shareAmount = assetAmount.div(_getPricePerShare());
            }
        }
    }

    function _convertToAssets(
        uint256 shareAmount
    ) internal view virtual override returns (uint256 assetAmount) {
        uint256 supply = _totalSupply();

        if (supply == 0) {
            revert Vault__ZEROShares();
        } else {
            assetAmount = shareAmount.mul(_getPricePerShare());
        }
    }

    function _maxWithdraw(
        address owner
    ) internal view virtual override returns (uint256) {
        if (owner == address(0)) {
            revert Vault__AddressZero();
        }
        return _availableAssets();
    }

    function _maxRedeem(
        address owner
    ) internal view virtual override returns (uint256) {
        return _convertToShares(_maxWithdraw(owner));
    }

    function _previewDeposit(
        uint256 assetAmount
    ) internal view virtual override returns (uint256) {
        return _convertToShares(assetAmount);
    }

    function _previewMint(
        uint256 shareAmount
    ) internal view virtual override returns (uint256) {
        return _convertToAssets(shareAmount);
    }

    function _previewWithdraw(
        uint256 assetAmount
    ) internal view virtual override returns (uint256 shareAmount) {
        uint256 supply = _totalSupply();

        if (supply == 0) {
            shareAmount = assetAmount;
        } else {
            uint256 totalAssets = _totalAssets();

            if (totalAssets == 0) {
                shareAmount = assetAmount;
            } else {
                shareAmount =
                    (assetAmount * supply + totalAssets - 1) /
                    totalAssets;
            }
        }
    }

    function _afterDeposit(
        address receiver,
        uint256 assetAmount,
        uint256 shareAmount
    ) internal virtual override {
        if (receiver == address(0)) {
            revert Vault__AddressZero();
        }
        if (assetAmount == 0) {
            revert Vault__ZeroAsset();
        }
        if (shareAmount == 0) {
            revert Vault__ZEROShares();
        }
        UnderwriterVaultStorage.layout().totalAssets += assetAmount;
    }

    function _beforeWithdraw(
        address owner,
        uint256 assetAmount,
        uint256 shareAmount
    ) internal virtual override {
        if (owner == address(0)) {
            revert Vault__AddressZero();
        }
        if (assetAmount == 0) {
            revert Vault__ZeroAsset();
        }
        if (shareAmount == 0) {
            revert Vault__ZEROShares();
        }
    }

    function _isValidListing(
        uint256 spotPrice,
        uint256 strike,
        uint256 maturity,
        uint256 tau,
        uint256 sigma
    ) internal view returns (address) {
        uint256 dte = tau.mul(365);
        UnderwriterVaultStorage.Layout storage l = UnderwriterVaultStorage
            .layout();

        // DTE filter
        if (dte > l.maxDTE || dte < l.minDTE) revert Vault__MaturityBounds();

        // Delta filter
        int256 delta = OptionMath.optionDelta(
            spotPrice,
            strike,
            tau,
            sigma,
            l.rfRate,
            l.isCall
        );
        if (delta < l.minDelta || delta > l.maxDelta)
            revert Vault__DeltaBounds();

        // NOTE: query returns address(0) if no listing exists
        address listingAddr = _getFactoryAddress(strike, maturity);
        if (listingAddr == address(0)) revert Vault__OptionPoolNotListed();

        return listingAddr;
    }

    function _addListing(uint256 strike, uint256 maturity) internal {
        UnderwriterVaultStorage.Layout storage l = UnderwriterVaultStorage
            .layout();

        // Insert maturity if it doesn't exist
        if (!l.maturities.contains(maturity)) {
            uint256 before = l.maturities.prev(maturity);
            l.maturities.insertAfter(before, maturity);
        }

        // Insert strike into the set of strikes for given maturity
        l.maturityToStrikes[maturity].add(strike);

        // Set new max maturity for doublylinkedlist
        if (maturity > l.maxMaturity) {
            l.maxMaturity = maturity;
        }
    }

    function _afterBuy(afterBuyStruct memory a) internal {
        UnderwriterVaultStorage.Layout storage l = UnderwriterVaultStorage
            .layout();
        // @magnus: spread state needs to be updated otherwise spread dispersion is inconsistent
        // we can make this function more efficient later on by not writing twice to storage, i.e.
        // compute the updated state, then increment values, then write to storage
        _updateState();
        uint256 spreadRate = a.spread / a.secondsToExpiration;

        l.spreadUnlockingRate += spreadRate;
        l.spreadUnlockingTicks[a.maturity] += spreadRate;
        l.totalLockedSpread += a.spread;
        l.totalAssets += a.premium + a.spread;
        l.totalLockedAssets += a.size;
        l.positionSizes[a.maturity][a.strike] += a.size;
    }

    function _getFactoryAddress(
        uint256 strike,
        uint256 maturity
    ) internal view returns (address) {
        UnderwriterVaultStorage.Layout storage l = UnderwriterVaultStorage
            .layout();

        // generate struct to grab pool address
        IPoolFactory.PoolKey memory _poolKey;
        _poolKey.base = l.base;
        _poolKey.quote = l.quote;
        _poolKey.baseOracle = l.priceOracle;
        _poolKey.quoteOracle = l.quoteOracle;
        _poolKey.strike = strike;
        _poolKey.maturity = uint64(maturity);
        _poolKey.isCallPool = l.isCall;

        address listingAddr = IPoolFactory(FACTORY_ADDR).getPoolAddress(
            _poolKey
        );

        return listingAddr;
    }

    function _calculateClevel() internal pure returns (uint256) {
        // Utilization rate will be vol global for entire surface
        // TODO: need to calculation utilization of capital
        // TODO: check the last time there was a transaction
        // TODO: return c-level AFTER the impact of the trade
        return 1;
    }

    /// @inheritdoc IUnderwriterVault
    function buy(
        uint256 strike,
        uint256 maturity,
        uint256 size
    ) external returns (uint256) {
        UnderwriterVaultStorage.Layout storage l = UnderwriterVaultStorage
            .layout();

        // Get pool address, price and c-level
        (address poolAddr, uint256 price, uint256 cLevel) = quote(
            strike,
            maturity,
            size
        );

        // Add listing
        _addListing(strike, maturity);

        uint256 totalPremium = size * price;

        // TODO: embed the trading fee into the spread (requires calculating fee)
        uint256 spread = 0;

        // Mint option and allocate long token
        IPool(poolAddr).writeFrom(address(this), msg.sender, size);

        // Log trade time stamp for c-level decay
        l.lastTradeTimestamp = block.timestamp;

        uint256 secondsToExpiration = maturity - block.timestamp;
        // Handle the premiums and spread capture generated
        afterBuyStruct memory intel = afterBuyStruct(
            maturity,
            totalPremium,
            secondsToExpiration,
            size,
            spread,
            strike
        );

        _afterBuy(intel);

        return totalPremium;
    }

    function quote(
        uint256 strike,
        uint256 maturity,
        uint256 size
    ) public view returns (address, uint256, uint256) {
        UnderwriterVaultStorage.Layout storage l = UnderwriterVaultStorage
            .layout();
        // Check non Zero Strike
        if (strike == 0) revert Vault__AddressZero();
        // Check valid maturity
        if (block.timestamp >= maturity) revert Vault__OptionExpired();
        // Check if the vault has sufficient funds
        if (size >= _availableAssets()) revert Vault__InsufficientFunds();
        // Compute premium and the spread collected
        uint256 spotPrice = _getSpotPrice(l.priceOracle);

        uint256 secondsToExpiration = maturity - block.timestamp;
        uint256 tau = secondsToExpiration.div(SECONDSINAYEAR);

        int256 sigma = IVolatilityOracle(IV_ORACLE_ADDR).getVolatility(
            _asset(),
            spotPrice,
            strike,
            tau
        );
        uint256 iv = uint256(sigma);

        address poolAddr = _isValidListing(
            spotPrice,
            strike,
            maturity,
            tau,
            iv
        );

        uint256 price = OptionMath.blackScholesPrice(
            spotPrice,
            strike,
            tau,
            iv,
            l.rfRate,
            l.isCall
        );

        uint256 cLevel = _calculateClevel();

        return (poolAddr, price, cLevel);
    }

    /// @inheritdoc IUnderwriterVault
    function settle() external pure override returns (uint256) {
        //TODO: remove pure when hydrated
        return 0;
    }
}<|MERGE_RESOLUTION|>--- conflicted
+++ resolved
@@ -135,15 +135,9 @@
                 price = OptionMath.blackScholesPrice(
                     spot,
                     strike,
-<<<<<<< HEAD
                     0,
                     1,
-                    0,
-=======
-                    timeToMaturity,
-                    uint256(sigma),
                     l.rfRate,
->>>>>>> 264d5d9a
                     l.isCall
                 );
 

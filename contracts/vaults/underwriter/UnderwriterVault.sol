// SPDX-License-Identifier: UNLICENSED

pragma solidity ^0.8.0;

import "@solidstate/contracts/token/ERC4626/base/ERC4626BaseStorage.sol";
import "@solidstate/contracts/token/ERC4626/SolidStateERC4626.sol";
import {IERC20} from "@solidstate/contracts/interfaces/IERC20.sol";
import {SafeERC20} from "@solidstate/contracts/utils/SafeERC20.sol";
import {OwnableInternal} from "@solidstate/contracts/access/ownable/OwnableInternal.sol";
import {EnumerableSet} from "@solidstate/contracts/data/EnumerableSet.sol";
import {DoublyLinkedList} from "@solidstate/contracts/data/DoublyLinkedList.sol";

import "./IUnderwriterVault.sol";
import {UnderwriterVaultStorage} from "./UnderwriterVaultStorage.sol";
import {IVolatilityOracle} from "../../oracle/IVolatilityOracle.sol";
import {OptionMath} from "../../libraries/OptionMath.sol";
import {IPoolFactory} from "../../factory/IPoolFactory.sol";
import {IPool} from "../../pool/IPool.sol";
import "hardhat/console.sol";
import {UD60x18} from "../../libraries/prbMath/UD60x18.sol";

contract UnderwriterVault is
    IUnderwriterVault,
    SolidStateERC4626,
    OwnableInternal
{
    using DoublyLinkedList for DoublyLinkedList.Uint256List;
    using EnumerableSet for EnumerableSet.UintSet;
    using UnderwriterVaultStorage for UnderwriterVaultStorage.Layout;
    using SafeERC20 for IERC20;
    using UD60x18 for uint256;

    address internal immutable IV_ORACLE_ADDR;
    address internal immutable FACTORY_ADDR;

    constructor(address oracleAddress, address factoryAddress) {
        IV_ORACLE_ADDR = oracleAddress;
        FACTORY_ADDR = factoryAddress;
    }

    function setVariable(uint256 value) external onlyOwner {
        UnderwriterVaultStorage.layout().variable = value;
    }

    function _asset() internal view virtual override returns (address) {
        return ERC4626BaseStorage.layout().asset;
    }

    function _totalAssets() internal view override returns (uint256) {
        // total assets = deposits + premiums + spreads
        return UnderwriterVaultStorage.layout().totalAssets;
    }

    function _totalLockedSpread() internal view returns (uint256) {
        // total assets = deposits + premiums + spreads
        return UnderwriterVaultStorage.layout().totalLockedSpread;
    }

    function _getSpotPrice(uint256 timestamp) internal pure returns (uint256) {
        //TODO: change function to view once hydrated
        if (timestamp == 0) {
            revert Vault__ZeroTimestamp();
        }
        //TODO: implement spot oracle
        return 2800;
    }

    function _getTotalFairValue() internal view returns (uint256) {
        uint256 spot;
        uint256 strike;
        uint256 timeToMaturity;
        int256 sigma;
        uint256 price;
        uint256 size;

        UnderwriterVaultStorage.Layout storage l = UnderwriterVaultStorage
            .layout();
        uint256 current = l.minMaturity;
        uint256 total = 0;

        while (current <= l.maxMaturity) {
            for (
                uint256 i = 0;
                i < l.maturityToStrikes[current].length();
                i++
            ) {
                strike = l.maturityToStrikes[current].at(i);

                if (block.timestamp < current) {
                    spot = _getSpotPrice(block.timestamp);
                    timeToMaturity = current - block.timestamp;
                    sigma = IVolatilityOracle(IV_ORACLE_ADDR).getVolatility(
                        _asset(),
                        spot,
                        strike,
                        timeToMaturity
                    );
                } else {
                    spot = _getSpotPrice(current);
                    timeToMaturity = 0;
                    sigma = 0;
                }

                price = OptionMath.blackScholesPrice(
                    spot,
                    strike,
                    timeToMaturity,
                    uint256(sigma),
                    0,
                    l.isCall
                );

                size = l.positionSizes[current][strike];

                total = total + price * size;
            }

            current = l.maturities.next(current);
        }

        return total;
    }

    function _getTotalLockedSpread() internal view returns (uint256) {
        UnderwriterVaultStorage.Layout storage l = UnderwriterVaultStorage
            .layout();
        uint256 last = l.lastMaturity;
        uint256 next = l.maturities.next(last);
        // todo: fix this later
        next = block.timestamp + 1;

        uint256 lastSpreadUnlockUpdate = l.lastSpreadUnlockUpdate;
        uint256 spreadUnlockingRate = l.spreadUnlockingRate;
        // TODO: double check handling of negative total locked spread
        uint256 totalLockedSpread = l.totalLockedSpread;

        while (block.timestamp >= next) {
            totalLockedSpread -=
                (next - lastSpreadUnlockUpdate) *
                spreadUnlockingRate;
            spreadUnlockingRate -= l.spreadUnlockingTicks[next];
            lastSpreadUnlockUpdate = next;
            last = next;
            next = l.maturities.next(last);
        }
        totalLockedSpread -=
            (block.timestamp - lastSpreadUnlockUpdate) *
            spreadUnlockingRate;
        return totalLockedSpread;
    }

    function _availableAssets() internal view returns (uint256) {
        UnderwriterVaultStorage.Layout storage l = UnderwriterVaultStorage
            .layout();
        return l.totalAssets - _getTotalLockedSpread() - l.totalLockedAssets;
    }

    function _getPricePerShare() internal view returns (uint256) {
        // TODO: change function to view once hydrated
        UnderwriterVaultStorage.Layout storage l = UnderwriterVaultStorage
            .layout();
        console.log(l.totalAssets); // 2
        console.log(_getTotalLockedSpread()); // 0.5
        console.log(_getTotalFairValue()); // 0
        console.log(_totalSupply()); // 2

        // (2 - 0.5) / 2 = 3 / 4
        // uint256 a = (l.totalAssets - _getTotalLockedSpread()) / _totalSupply();
        uint256 b = (l.totalAssets - _getTotalLockedSpread()) /
            (_totalSupply());

        uint256 a = l.totalAssets - _getTotalLockedSpread();
        console.log(b);

        console.log(a);
        console.log(_totalSupply());
        console.log(a.div(_totalSupply()));

        return
            (l.totalAssets - _getTotalLockedSpread() - _getTotalFairValue())
                .div(_totalSupply());
    }

    /// @notice updates total spread in storage to be able to compute the price per share
    function _updateState() internal {
        UnderwriterVaultStorage.Layout storage l = UnderwriterVaultStorage
            .layout();

        uint256 last = l.minMaturity;
        uint256 next = l.maturities.next(last);

        uint256 lastSpreadUnlockUpdate = l.lastSpreadUnlockUpdate;
        uint256 spreadUnlockingRate = l.spreadUnlockingRate;
        uint256 totalLockedSpread = l.totalLockedSpread;

        while (block.timestamp >= next) {
            totalLockedSpread -=
                (next - lastSpreadUnlockUpdate) *
                spreadUnlockingRate;
            spreadUnlockingRate -= l.spreadUnlockingTicks[next];
            lastSpreadUnlockUpdate = next;
            last = next;
            next = l.maturities.next(last);
        }
        totalLockedSpread -=
            (block.timestamp - lastSpreadUnlockUpdate) *
            spreadUnlockingRate;

        l.totalLockedSpread = totalLockedSpread;
        l.spreadUnlockingRate = spreadUnlockingRate;
        l.lastSpreadUnlockUpdate = block.timestamp;
    }

    function _convertToShares(
        uint256 assetAmount
    ) internal view override returns (uint256 shareAmount) {
        uint256 supply = _totalSupply();

        if (supply == 0) {
            shareAmount = assetAmount;
        } else {
            uint256 totalAssets = _totalAssets();
            if (totalAssets == 0) {
                shareAmount = assetAmount;
            } else {
                shareAmount = assetAmount.div(_getPricePerShare());
            }
        }
    }

    function _convertToAssets(
        uint256 shareAmount
    ) internal view virtual override returns (uint256 assetAmount) {
        uint256 supply = _totalSupply();

        if (supply == 0) {
            // if the total shares that were minted is zero, we should revert
            assetAmount = shareAmount;
        } else {
            assetAmount = shareAmount * _getPricePerShare();
        }
    }

    function _maxWithdraw(
        address owner
    ) internal view virtual override returns (uint256) {
        if (owner == address(0)) {
            revert Vault__AddressZero();
        }
        return _availableAssets();
    }

    function _maxRedeem(
        address owner
    ) internal view virtual override returns (uint256) {
        return _convertToShares(_maxWithdraw(owner));
    }

    function _previewDeposit(
        uint256 assetAmount
    ) internal view virtual override returns (uint256) {
        return _convertToShares(assetAmount);
    }

    function _previewMint(
        uint256 shareAmount
    ) internal view virtual override returns (uint256) {
        return _convertToAssets(shareAmount);
    }

    function _previewWithdraw(
        uint256 assetAmount
    ) internal view virtual override returns (uint256 shareAmount) {
        uint256 supply = _totalSupply();

        if (supply == 0) {
            shareAmount = assetAmount;
        } else {
            uint256 totalAssets = _totalAssets();

            if (totalAssets == 0) {
                shareAmount = assetAmount;
            } else {
                shareAmount =
                    (assetAmount * supply + totalAssets - 1) /
                    totalAssets;
            }
        }
    }

    function _afterDeposit(
        address receiver,
        uint256 assetAmount,
        uint256 shareAmount
    ) internal virtual override {
        if (receiver == address(0)) {
            revert Vault__AddressZero();
        }
        if (assetAmount == 0) {
            revert Vault__ZeroAsset();
        }
        if (shareAmount == 0) {
            revert Vault__ZEROShares();
        }
        UnderwriterVaultStorage.layout().totalAssets += assetAmount;
    }

    function _beforeWithdraw(
        address owner,
        uint256 assetAmount,
        uint256 shareAmount
    ) internal virtual override {
        if (owner == address(0)) {
            revert Vault__AddressZero();
        }
        if (assetAmount == 0) {
            revert Vault__ZeroAsset();
        }
        if (shareAmount == 0) {
            revert Vault__ZEROShares();
        }
    }

    function _isValidListing(
        uint256 strike,
        uint256 maturity
<<<<<<< HEAD
    ) internal view returns (bool) {
        UnderwriterVaultStorage.Layout storage l = UnderwriterVaultStorage
            .layout();
=======
    ) internal view returns (bool){
        
>>>>>>> 4e702e9f

        if (strike == 0) {
            revert Vault__AddressZero();
        }
        if (maturity == 0) {
            revert Vault__MaturityZero();
        }

<<<<<<< HEAD
        // generate struct to grab pool address
        IPoolFactory.PoolKey memory _poolKey;
        _poolKey.base = l.base;
        _poolKey.quote = l.quote;
        _poolKey.baseOracle = l.priceOracle;
        _poolKey.quoteOracle = l.quoteOracle;
        _poolKey.strike = strike;
        _poolKey.maturity = uint64(maturity);
        _poolKey.isCallPool = l.isCall;

        address listingAddr = IPoolFactory(FACTORY_ADDR).getPoolAddress(
            _poolKey
        );

        // NOTE: query returns address(0) if no listing exists
        if (listingAddr == address(0)) {
=======
        // NOTE: query returns address(0) if no listing exists
        address listingAddr = _getFactoryAddress(strike, maturity);

        if (listingAddr == address(0)){
>>>>>>> 4e702e9f
            revert Vault__OptionPoolNotListed();
        }

        //TODO: check the delta and dte are within our trader vault range
        return true;
    }

    function _addListing(uint256 strike, uint256 maturity) internal {
        UnderwriterVaultStorage.Layout storage l = UnderwriterVaultStorage
            .layout();

        // Insert maturity if it doesn't exist
        if (!l.maturities.contains(maturity)) {
            uint256 before = l.maturities.prev(maturity);
            l.maturities.insertAfter(before, maturity);
        }

        // Insert strike into the set of strikes for given maturity
        l.maturityToStrikes[maturity].add(strike);

        // Set new max maturity for doublylinkedlist
        if (maturity > l.maxMaturity) {
            l.maxMaturity = maturity;
        }
    }

    function _handleTradeFees(
        uint256 premium,
        uint256 spread,
        uint256 size,
        uint256 timeToMaturity
    ) internal {
        UnderwriterVaultStorage.Layout storage l = UnderwriterVaultStorage
            .layout();
        // below code could belong to the _handleTradeFees function
        l.totalLockedSpread += spread;
        uint256 spreadRate = spread / timeToMaturity;
        // TODO: we need to update totalLockedSpread before updating the spreadUnlockingRate (!)
        // TODO: otherwise there will be an inconsistency and too much spread will be deducted since lastSpreadUpdate
        // TODO: call _updateState()
        l.spreadUnlockingRate += spreadRate;

        l.totalAssets += premium + spread;
        l.totalLockedAssets += size;
    }

    function _getFactoryAddress(uint256 strike, uint256 maturity) internal view returns (address){
        UnderwriterVaultStorage.Layout storage l = UnderwriterVaultStorage.layout();
        
        // generate struct to grab pool address
         IPoolFactory.PoolKey memory _poolKey;
         _poolKey.base = l.base;
         _poolKey.quote = l.quote;
         _poolKey.baseOracle = l.priceOracle;
         _poolKey.quoteOracle = l.quoteOracle;
         _poolKey.strike = strike;
         _poolKey.maturity = uint64(maturity);
         _poolKey.isCallPool = l.isCall;

        address listingAddr = IPoolFactory(FACTORY_ADDR).getPoolAddress(_poolKey);

        return listingAddr;
    }

    /// @inheritdoc IUnderwriterVault
    function buy(
        uint256 strike,
        uint256 maturity,
        uint256 size
    ) external returns (uint256) {
        UnderwriterVaultStorage.Layout storage l = UnderwriterVaultStorage
            .layout();

        // Validate listing
        // Check if not expired
        if (block.timestamp >= maturity) revert Vault__OptionExpired();

        // Check if this listing is supported by the vault.
        if (!_isValidListing(strike, maturity))
            revert Vault__OptionPoolNotSupported();
        else _addListing(strike, maturity);

        // Check if the vault has sufficient funds
        uint256 availableAssets = _availableAssets();

        if (size >= availableAssets) revert Vault__InsufficientFunds();

        // Compute premium and the spread collected
        //TODO: set up spot oracle
        //TODO: should we use now or block timestamp?
        uint256 spotPrice = _getSpotPrice(block.timestamp);

        // TODO: check if Dte need to be converted for getVolatility()
        uint256 timeToMaturity = maturity - block.timestamp;

        // TODO: check to see if getVol should return uint instead of int256?
        int256 sigma = IVolatilityOracle(IV_ORACLE_ADDR).getVolatility(
            _asset(),
            spotPrice,
            strike,
            timeToMaturity
        );

        //TODO: remove once getvolatility() is uint256
        uint256 volAnnualized = uint256(sigma);

        uint256 price = OptionMath.blackScholesPrice(
            spotPrice,
            strike,
            timeToMaturity,
            volAnnualized,
            0,
            l.isCall
        );

        uint256 premium = size * uint256(price);

        // TODO: enso / professors function call do determine the spread
        // TODO: embed the trading fee into the spread (requires calculating fee)
        uint256 spread = 0;

        // TODO: call mint function to receive shorts + longs

        // Handle the premiums and spread capture generated
        _handleTradeFees(premium, spread, size, timeToMaturity);

        return premium;
    }

    /// @inheritdoc IUnderwriterVault
    function settle() external pure override returns (uint256) {
        //TODO: remove pure when hydrated
        return 0;
    }
}<|MERGE_RESOLUTION|>--- conflicted
+++ resolved
@@ -324,14 +324,11 @@
     function _isValidListing(
         uint256 strike,
         uint256 maturity
-<<<<<<< HEAD
     ) internal view returns (bool) {
         UnderwriterVaultStorage.Layout storage l = UnderwriterVaultStorage
             .layout();
-=======
     ) internal view returns (bool){
-        
->>>>>>> 4e702e9f
+
 
         if (strike == 0) {
             revert Vault__AddressZero();
@@ -340,7 +337,6 @@
             revert Vault__MaturityZero();
         }
 
-<<<<<<< HEAD
         // generate struct to grab pool address
         IPoolFactory.PoolKey memory _poolKey;
         _poolKey.base = l.base;
@@ -357,12 +353,9 @@
 
         // NOTE: query returns address(0) if no listing exists
         if (listingAddr == address(0)) {
-=======
-        // NOTE: query returns address(0) if no listing exists
         address listingAddr = _getFactoryAddress(strike, maturity);
 
         if (listingAddr == address(0)){
->>>>>>> 4e702e9f
             revert Vault__OptionPoolNotListed();
         }
 
@@ -411,7 +404,7 @@
 
     function _getFactoryAddress(uint256 strike, uint256 maturity) internal view returns (address){
         UnderwriterVaultStorage.Layout storage l = UnderwriterVaultStorage.layout();
-        
+
         // generate struct to grab pool address
          IPoolFactory.PoolKey memory _poolKey;
          _poolKey.base = l.base;

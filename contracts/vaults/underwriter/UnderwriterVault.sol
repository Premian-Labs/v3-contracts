--- conflicted
+++ resolved
@@ -546,22 +546,9 @@
         uint256 assetAmount,
         uint256 shareAmount
     ) internal virtual override {
-<<<<<<< HEAD
-        if (receiver == address(0)) {
-            revert Vault__AddressZero();
-        }
-        if (assetAmount == 0) {
-            revert Vault__ZeroAsset();
-        }
-        if (shareAmount == 0) {
-            revert Vault__ZEROShares();
-        }
-=======
         if (receiver == address(0)) revert Vault__AddressZero();
         if (assetAmount == 0) revert Vault__ZeroAsset();
         if (shareAmount == 0) revert Vault__ZeroShares();
-        UnderwriterVaultStorage.layout().totalAssets += assetAmount;
->>>>>>> 6dee699e
     }
 
     /// @inheritdoc ERC4626BaseInternal
@@ -622,14 +609,8 @@
             : args.size.mul(args.strike);
 
         l.spreadUnlockingRate += spreadRate;
-<<<<<<< HEAD
-        l.spreadUnlockingTicks[a.maturity] += spreadRate;
-        l.totalLockedSpread += a.spread;
-=======
         l.spreadUnlockingTicks[args.maturity] += spreadRate;
         l.totalLockedSpread += args.spread;
-        l.totalAssets += args.premium + args.spread;
->>>>>>> 6dee699e
         l.totalLockedAssets += newLockedAssets;
         l.positionSizes[args.maturity][args.strike] += args.size;
         l.lastTradeTimestamp = block.timestamp;
@@ -888,16 +869,9 @@
                 ? positionSize
                 : positionSize.mul(strike);
             l.totalLockedAssets -= unlockedCollateral;
-<<<<<<< HEAD
-            listingAddr = _getFactoryAddress(strike, maturity);
-            settlementValue = IPool(listingAddr).settle(address(this));
-            exerciseValue = unlockedCollateral - settlementValue;
-=======
             address listingAddr = _getFactoryAddress(strike, maturity);
             uint256 settlementValue = IPool(listingAddr).settle(address(this));
             uint256 exerciseValue = unlockedCollateral - settlementValue;
-            l.totalAssets -= exerciseValue;
->>>>>>> 6dee699e
         }
     }
 

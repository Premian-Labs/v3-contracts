--- conflicted
+++ resolved
@@ -9,31 +9,23 @@
 import {EnumerableSet} from "@solidstate/contracts/data/EnumerableSet.sol";
 import {SafeCast} from "@solidstate/contracts/utils/SafeCast.sol";
 
-import {iZERO, iONE, iTWO} from "../libraries/Constants.sol";
-
 import {IVolatilityOracle} from "./IVolatilityOracle.sol";
 import {VolatilityOracleStorage} from "./VolatilityOracleStorage.sol";
 
-<<<<<<< HEAD
 import {UD60x18} from "@prb/math/UD60x18.sol";
 import {SD59x18} from "@prb/math/SD59x18.sol";
 
 import {ZERO, iZERO, iONE, iTWO} from "../libraries/Constants.sol";
 import {PRBMathExtra} from "../libraries/PRBMathExtra.sol";
 
-=======
->>>>>>> 50d90f4a
 /// @title Premia volatility surface oracle contract for liquid markets.
 contract VolatilityOracle is IVolatilityOracle, OwnableInternal {
     using VolatilityOracleStorage for VolatilityOracleStorage.Layout;
     using EnumerableSet for EnumerableSet.AddressSet;
     using SafeCast for uint256;
-<<<<<<< HEAD
     using SafeCast for int256;
     using PRBMathExtra for UD60x18;
     using PRBMathExtra for SD59x18;
-=======
->>>>>>> 50d90f4a
 
     uint256 private constant DECIMALS = 12;
 
@@ -309,15 +301,10 @@
         }
 
         SD59x18 phi = info.psi / info.theta;
-<<<<<<< HEAD
 
         // Use powu(2) instead of pow(TWO) here (o.w. LogInputTooSmall Error)
         SD59x18 term = (phi * k + info.rho).powu(2) + (iONE - info.rho.powu(2));
 
-=======
-        SD59x18 term = (phi * k + info.rho).pow(iTWO) +
-            (iONE - info.rho.pow(iTWO));
->>>>>>> 50d90f4a
         SD59x18 w = info.theta / iTWO;
         w = w * (iONE + info.rho * phi * k + term.sqrt());
 

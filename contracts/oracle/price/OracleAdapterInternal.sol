--- conflicted
+++ resolved
@@ -11,31 +11,6 @@
     using SafeCast for int256;
 
     int256 internal constant ETH_DECIMALS = 18;
-<<<<<<< HEAD
-    uint256 internal constant ONE_ETH = 1 ether;
-=======
-
-    /// @notice Thrown when attempting to increase array size
-    error OracleAdapter__ArrayCannotExpand();
-
-    /// @notice Thrown when the target is zero or before the current block timestamp
-    error OracleAdapter__InvalidTarget();
-
-    /// @notice Thrown when the price is non-positive
-    error OracleAdapter__InvalidPrice(int256 price);
-
-    /// @notice Thrown when trying to add pair where addresses are the same
-    error OracleAdapter__TokensAreSame(address tokenA, address tokenB);
-
-    /// @notice Thrown when trying to add support for a pair that cannot be supported
-    error OracleAdapter__PairCannotBeSupported(address tokenA, address tokenB);
-
-    /// @notice Thrown when trying to execute a quote with a pair that isn't supported
-    error OracleAdapter__PairNotSupported(address tokenA, address tokenB);
-
-    /// @notice Thrown when one of the parameters is a zero address
-    error OracleAdapter__ZeroAddress();
->>>>>>> 1d38471f
 
     function _keyForUnsortedPair(
         address tokenA,

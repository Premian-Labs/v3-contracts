--- conflicted
+++ resolved
@@ -58,7 +58,6 @@
         address tokenIn,
         address tokenOut,
         uint256 target
-<<<<<<< HEAD
     ) external view returns (uint256);
 
     /// @notice Describes the pricing path used to convert the token to ETH
@@ -76,7 +75,4 @@
             address[][] memory path,
             uint8[] memory decimals
         );
-=======
-    ) external view returns (UD60x18);
->>>>>>> f044f9bf
 }
--- conflicted
+++ resolved
@@ -2,17 +2,13 @@
 
 pragma solidity >=0.8.19;
 
-<<<<<<< HEAD
-import {ChainlinkAdapterInternal} from "./ChainlinkAdapterInternal.sol";
-import {ChainlinkAdapterStorage} from "./ChainlinkAdapterStorage.sol";
-=======
 import {UD60x18} from "@prb/math/src/UD60x18.sol";
 
 import {Denominations} from "@chainlink/contracts/src/v0.8/Denominations.sol";
 import {SafeOwnable} from "@solidstate/contracts/access/ownable/SafeOwnable.sol";
 
-import {ChainlinkAdapterInternal, ChainlinkAdapterStorage} from "./ChainlinkAdapterInternal.sol";
->>>>>>> 9da240d7
+import {ChainlinkAdapterInternal} from "./ChainlinkAdapterInternal.sol";
+import {ChainlinkAdapterStorage} from "./ChainlinkAdapterStorage.sol";
 import {IChainlinkAdapter} from "./IChainlinkAdapter.sol";
 import {IOracleAdapter} from "./IOracleAdapter.sol";
 import {OracleAdapter} from "./OracleAdapter.sol";
@@ -122,9 +118,9 @@
             address[] memory aggregator = new address[](1);
             aggregator[0] = Denominations.ETH;
             path[0] = aggregator;
-        } else if (_exists(token, Denominations.ETH)) {
+        } else if (_feedExists(token, Denominations.ETH)) {
             path[0] = _aggregator(token, Denominations.ETH);
-        } else if (_exists(token, Denominations.USD)) {
+        } else if (_feedExists(token, Denominations.USD)) {
             path[0] = _aggregator(token, Denominations.USD);
             path[1] = _aggregator(Denominations.ETH, Denominations.USD);
         }

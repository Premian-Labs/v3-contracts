// SPDX-License-Identifier: GPL-2.0-or-later

pragma solidity >=0.8.19;
<<<<<<< HEAD

import {UD60x18} from "@prb/math/src/UD60x18.sol";
=======
>>>>>>> 1d38471f

import {UD60x18} from "@prb/math/src/UD60x18.sol";

import {Denominations} from "@chainlink/contracts/src/v0.8/Denominations.sol";
import {SafeOwnable} from "@solidstate/contracts/access/ownable/SafeOwnable.sol";

import {ChainlinkAdapterInternal, ChainlinkAdapterStorage} from "./ChainlinkAdapterInternal.sol";
import {IChainlinkAdapter} from "./IChainlinkAdapter.sol";
import {IOracleAdapter, OracleAdapter} from "./OracleAdapter.sol";

/// @notice derived from https://github.com/Mean-Finance/oracles
contract ChainlinkAdapter is
    ChainlinkAdapterInternal,
    IChainlinkAdapter,
    OracleAdapter,
    SafeOwnable
{
    using ChainlinkAdapterStorage for ChainlinkAdapterStorage.Layout;

    constructor(
        address _wrappedNativeToken,
        address _wrappedBTCToken
    ) ChainlinkAdapterInternal(_wrappedNativeToken, _wrappedBTCToken) {}

    /// @inheritdoc IOracleAdapter
    function isPairSupported(
        address tokenA,
        address tokenB
    ) external view returns (bool isCached, bool hasPath) {
        (
            PricingPath path,
            address mappedTokenA,
            address mappedTokenB
        ) = _pathForPair(tokenA, tokenB, true);

        isCached = path != PricingPath.NONE;

        if (isCached) return (isCached, true);

        hasPath =
            _determinePricingPath(mappedTokenA, mappedTokenB) !=
            PricingPath.NONE;
    }

    /// @inheritdoc IOracleAdapter
    function upsertPair(address tokenA, address tokenB) external {
        (
            address mappedTokenA,
            address mappedTokenB
        ) = _mapToDenominationAndSort(tokenA, tokenB);

        PricingPath path = _determinePricingPath(mappedTokenA, mappedTokenB);
        bytes32 keyForPair = _keyForSortedPair(mappedTokenA, mappedTokenB);

        ChainlinkAdapterStorage.Layout storage l = ChainlinkAdapterStorage
            .layout();

        if (path == PricingPath.NONE) {
            // Check if there is a current path. If there is, it means that the pair was supported and it
            // lost support. In that case, we will remove the current path and continue working as expected.
            // If there was no supported path, and there still isn't, then we will fail
            PricingPath _currentPath = l.pathForPair[keyForPair];

            if (_currentPath == PricingPath.NONE) {
                revert OracleAdapter__PairCannotBeSupported(tokenA, tokenB);
            }
        }

        if (l.pathForPair[keyForPair] == path) return;

        l.pathForPair[keyForPair] = path;
        emit UpdatedPathForPair(mappedTokenA, mappedTokenB, path);
    }

    /// @inheritdoc IOracleAdapter
    function quote(
        address tokenIn,
        address tokenOut
    ) external view returns (UD60x18) {
        return _quoteFrom(tokenIn, tokenOut, 0);
    }

    /// @inheritdoc IOracleAdapter
    function quoteFrom(
        address tokenIn,
        address tokenOut,
        uint256 target
    ) external view returns (UD60x18) {
        _ensureTargetNonZero(target);
        return _quoteFrom(tokenIn, tokenOut, target);
    }

    /// @inheritdoc IOracleAdapter
    function describePricingPath(
        address token
    )
        external
        view
        returns (
            AdapterType adapterType,
            address[][] memory path,
            uint8[] memory decimals
        )
    {
        adapterType = AdapterType.CHAINLINK;
        path = new address[][](2);
        decimals = new uint8[](2);

        token = _tokenToDenomination(token);

        if (token == Denominations.ETH) {
            address[] memory aggregator = new address[](1);
            aggregator[0] = Denominations.ETH;
            path[0] = aggregator;
        } else if (_exists(token, Denominations.ETH)) {
            path[0] = _aggregator(token, Denominations.ETH);
        } else if (_exists(token, Denominations.USD)) {
            path[0] = _aggregator(token, Denominations.USD);
            path[1] = _aggregator(Denominations.ETH, Denominations.USD);
        }

        if (path[0].length > 0) {
            decimals[0] = path[0][0] == Denominations.ETH
                ? 18
                : _aggregatorDecimals(path[0][0]);
        }

        if (path[1].length > 0) {
            decimals[1] = _aggregatorDecimals(path[1][0]);
        }

        if (path[0].length == 0) {
            address[][] memory temp = new address[][](0);
            path = temp;
        } else if (path[1].length == 0) {
            address[][] memory temp = new address[][](1);
            temp[0] = path[0];
            path = temp;
        }

        if (decimals[0] == 0) {
            uint8[] memory temp = decimals;
            _resizeArray(temp, 0);
            decimals = temp;
        } else if (decimals[1] == 0) {
            uint8[] memory temp = decimals;
            _resizeArray(temp, 1);
            decimals = temp;
        }
    }

    /// @inheritdoc IChainlinkAdapter
    function pathForPair(
        address tokenA,
        address tokenB
    ) external view returns (PricingPath) {
        (PricingPath path, , ) = _pathForPair(tokenA, tokenB, false);
        return path;
    }

    /// @inheritdoc IChainlinkAdapter
    function batchRegisterFeedMappings(
        FeedMappingArgs[] memory args
    ) external onlyOwner {
        for (uint256 i = 0; i < args.length; i++) {
            address token = _tokenToDenomination(args[i].token);
            address denomination = args[i].denomination;

            if (token == denomination)
                revert OracleAdapter__TokensAreSame(token, denomination);

            if (token == address(0) || denomination == address(0))
                revert OracleAdapter__ZeroAddress();

            bytes32 keyForPair = _keyForUnsortedPair(token, denomination);
            ChainlinkAdapterStorage.layout().feeds[keyForPair] = args[i].feed;
        }

        emit FeedMappingsRegistered(args);
    }

    /// @inheritdoc IChainlinkAdapter
    function feed(
        address tokenA,
        address tokenB
    ) external view returns (address) {
        (address mappedTokenA, address mappedTokenB) = _mapToDenomination(
            tokenA,
            tokenB
        );

        return _feed(mappedTokenA, mappedTokenB);
    }
}<|MERGE_RESOLUTION|>--- conflicted
+++ resolved
@@ -1,11 +1,6 @@
 // SPDX-License-Identifier: GPL-2.0-or-later
 
 pragma solidity >=0.8.19;
-<<<<<<< HEAD
-
-import {UD60x18} from "@prb/math/src/UD60x18.sol";
-=======
->>>>>>> 1d38471f
 
 import {UD60x18} from "@prb/math/src/UD60x18.sol";
 

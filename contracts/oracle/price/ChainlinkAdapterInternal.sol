// SPDX-License-Identifier: GPL-2.0-or-later

pragma solidity >=0.8.19;

import {UD60x18} from "@prb/math/src/UD60x18.sol";

import {Denominations} from "@chainlink/contracts/src/v0.8/Denominations.sol";
import {AggregatorV3Interface} from "@chainlink/contracts/src/v0.8/interfaces/AggregatorV3Interface.sol";
import {SafeCast} from "@solidstate/contracts/utils/SafeCast.sol";
<<<<<<< HEAD

import {TokenSorting} from "../../libraries/TokenSorting.sol";
=======
import {UD60x18} from "../../libraries/prbMath/UD60x18.sol";
>>>>>>> d822b2bf

import {IChainlinkAdapterInternal} from "./IChainlinkAdapterInternal.sol";
import {ChainlinkAdapterStorage} from "./ChainlinkAdapterStorage.sol";
import {OracleAdapterInternal} from "./OracleAdapterInternal.sol";

/// @notice derived from https://github.com/Mean-Finance/oracles
abstract contract ChainlinkAdapterInternal is
    IChainlinkAdapterInternal,
    OracleAdapterInternal
{
    using ChainlinkAdapterStorage for ChainlinkAdapterStorage.Layout;
    using SafeCast for int256;

    /// @dev If a fresh price is unavailable the adapter will wait the duration of
    ///      MAX_DELAY before returning the stale price
    uint32 internal constant MAX_DELAY = 12 hours;
    /// @dev If the difference between target and last update is greater than the
    ///      PRICE_STALE_THRESHOLD, the price is considered stale
    uint32 internal constant PRICE_STALE_THRESHOLD = 25 hours;

    int256 private constant FOREX_DECIMALS = 8;

    uint256 private constant ONE_USD = 10 ** uint256(FOREX_DECIMALS);
    uint256 private constant ONE_BTC = 10 ** uint256(FOREX_DECIMALS);

    address private immutable WRAPPED_NATIVE_TOKEN;
    address private immutable WRAPPED_BTC_TOKEN;

    constructor(address _wrappedNativeToken, address _wrappedBTCToken) {
        WRAPPED_NATIVE_TOKEN = _wrappedNativeToken;
        WRAPPED_BTC_TOKEN = _wrappedBTCToken;
    }

    function _quoteFrom(
        address tokenIn,
        address tokenOut,
        uint256 target
    ) internal view returns (UD60x18) {
        (
            PricingPath path,
            address mappedTokenIn,
            address mappedTokenOut
        ) = _pathForPair(tokenIn, tokenOut, false);

        if (path == PricingPath.NONE) {
            path = _determinePricingPath(mappedTokenIn, mappedTokenOut);

            if (path == PricingPath.NONE)
                revert OracleAdapter__PairNotSupported(tokenIn, tokenOut);
        }
        if (path <= PricingPath.TOKEN_ETH) {
            return _getDirectPrice(path, mappedTokenIn, mappedTokenOut, target);
        } else if (path <= PricingPath.TOKEN_ETH_TOKEN) {
            return
                _getPriceSameBase(path, mappedTokenIn, mappedTokenOut, target);
        } else if (path <= PricingPath.A_ETH_USD_B) {
            return
                _getPriceDifferentBases(
                    path,
                    mappedTokenIn,
                    mappedTokenOut,
                    target
                );
        } else {
            return
                _getPriceWBTCPrice(path, mappedTokenIn, mappedTokenOut, target);
        }
    }

    function _pathForPair(
        address tokenA,
        address tokenB,
        bool sortTokens
    )
        internal
        view
        returns (PricingPath path, address mappedTokenA, address mappedTokenB)
    {
        (mappedTokenA, mappedTokenB) = _mapToDenomination(tokenA, tokenB);

        (address sortedA, address sortedB) = _sortTokens(
            mappedTokenA,
            mappedTokenB
        );

        path = ChainlinkAdapterStorage.layout().pathForPair[
            _keyForSortedPair(sortedA, sortedB)
        ];

        if (sortTokens) {
            mappedTokenA = sortedA;
            mappedTokenB = sortedB;
        }
    }

    /// @dev Handles prices when the pair is either ETH/USD, token/ETH or token/USD
    function _getDirectPrice(
        PricingPath path,
        address tokenIn,
        address tokenOut,
        uint256 target
<<<<<<< HEAD
    ) internal view returns (UD60x18) {
        int256 factor = ETH_DECIMALS -
            (path == PricingPath.TOKEN_ETH ? ETH_DECIMALS : FOREX_DECIMALS);
=======
    ) internal view returns (uint256) {
        int256 factor = _factor(path);
>>>>>>> d822b2bf

        uint256 price;
        if (path == PricingPath.ETH_USD) {
            price = _getETHUSD(target);
        } else if (path == PricingPath.TOKEN_USD) {
            price = _getPriceAgainstUSD(
                _isUSD(tokenOut) ? tokenIn : tokenOut,
                target
            );
        } else if (path == PricingPath.TOKEN_ETH) {
            price = _getPriceAgainstETH(
                _isETH(tokenOut) ? tokenIn : tokenOut,
                target
            ).unwrap();
        }

        UD60x18 priceScaled = UD60x18.wrap(_scale(price, factor));

        bool invert = _isUSD(tokenIn) ||
            (path == PricingPath.TOKEN_ETH && _isETH(tokenIn));

        return invert ? priceScaled.inv() : priceScaled;
    }

    /// @dev Handles prices when both tokens share the same base (either ETH or USD)
    function _getPriceSameBase(
        PricingPath path,
        address tokenIn,
        address tokenOut,
        uint256 target
<<<<<<< HEAD
    ) internal view returns (UD60x18) {
        int256 diff = _decimals(tokenIn) - _decimals(tokenOut);
        int256 factor = ETH_DECIMALS - (diff > 0 ? diff : -diff);
=======
    ) internal view returns (uint256) {
        int256 factor = _factor(path);
>>>>>>> d822b2bf

        address base = path == PricingPath.TOKEN_USD_TOKEN
            ? Denominations.USD
            : Denominations.ETH;

        uint256 tokenInToBase = _fetchQuote(tokenIn, base, target);
        uint256 tokenOutToBase = _fetchQuote(tokenOut, base, target);

        UD60x18 adjustedTokenInToBase = UD60x18.wrap(
            _scale(tokenInToBase, factor)
        );
        UD60x18 adjustedTokenOutToBase = UD60x18.wrap(
            _scale(tokenOutToBase, factor)
        );

        return adjustedTokenInToBase / adjustedTokenOutToBase;
    }

    /// @dev Handles prices when one of the tokens uses ETH as the base, and the other USD
    function _getPriceDifferentBases(
        PricingPath path,
        address tokenIn,
        address tokenOut,
        uint256 target
<<<<<<< HEAD
    ) internal view returns (UD60x18) {
        int256 factor = ETH_DECIMALS - FOREX_DECIMALS;
        UD60x18 adjustedEthToUSDPrice = UD60x18.wrap(
            _scale(_getETHUSD(target), factor)
        );
=======
    ) internal view returns (uint256) {
        int256 factor = _factor(path);
        uint256 adjustedEthToUSDPrice = _scale(_getETHUSD(target), factor);
>>>>>>> d822b2bf

        bool isTokenInUSD = (path == PricingPath.A_USD_ETH_B &&
            tokenIn < tokenOut) ||
            (path == PricingPath.A_ETH_USD_B && tokenIn > tokenOut);

        if (isTokenInUSD) {
            UD60x18 adjustedTokenInToUSD = UD60x18.wrap(
                _scale(_getPriceAgainstUSD(tokenIn, target), factor)
            );

            UD60x18 tokenOutToETH = _getPriceAgainstETH(tokenOut, target);

            return adjustedTokenInToUSD / adjustedEthToUSDPrice / tokenOutToETH;
        } else {
            UD60x18 tokenInToETH = _getPriceAgainstETH(tokenIn, target);

            UD60x18 adjustedTokenOutToUSD = UD60x18.wrap(
                _scale(_getPriceAgainstUSD(tokenOut, target), factor)
            );

            return
                (tokenInToETH * adjustedEthToUSDPrice) / adjustedTokenOutToUSD;
        }
    }

    /// @dev Handles prices when the pair is token/WBTC
    function _getPriceWBTCPrice(
        PricingPath path,
        address tokenIn,
        address tokenOut,
        uint256 target
<<<<<<< HEAD
    ) internal view returns (UD60x18) {
=======
    ) internal view returns (uint256) {
        int256 factor = _factor(path);
>>>>>>> d822b2bf
        bool isTokenInWBTC = _isWBTC(tokenIn);

        UD60x18 adjustedWBTCToUSDPrice = UD60x18.wrap(
            _scale(_getWBTCBTC(target), factor)
        ) * UD60x18.wrap(_scale(_getBTCUSD(target), factor));

        UD60x18 adjustedTokenToUSD = UD60x18.wrap(
            _scale(
                _getPriceAgainstUSD(
                    !isTokenInWBTC ? tokenIn : tokenOut,
                    target
                ),
                factor
            )
        );

        UD60x18 price = adjustedWBTCToUSDPrice / adjustedTokenToUSD;
        return !isTokenInWBTC ? price.inv() : price;
    }

    function _factor(PricingPath path) internal pure returns (int256) {
        if (
            path == PricingPath.ETH_USD ||
            path == PricingPath.TOKEN_USD ||
            path == PricingPath.TOKEN_USD_TOKEN ||
            path == PricingPath.A_USD_ETH_B ||
            path == PricingPath.A_ETH_USD_B ||
            path == PricingPath.TOKEN_USD_BTC_WBTC
        ) {
            return ETH_DECIMALS - FOREX_DECIMALS;
        }

        return 0;
    }

    function _getPriceAgainstUSD(
        address token,
        uint256 target
    ) internal view returns (uint256) {
        return
            _isUSD(token)
                ? ONE_USD
                : _fetchQuote(token, Denominations.USD, target);
    }

    function _getPriceAgainstETH(
        address token,
        uint256 target
    ) internal view returns (UD60x18) {
        return
            UD60x18.wrap(
                _isETH(token)
                    ? ONE_ETH
                    : _fetchQuote(token, Denominations.ETH, target)
            );
    }

    /// @dev Expects `tokenA` and `tokenB` to be sorted
    function _determinePricingPath(
        address tokenA,
        address tokenB
    ) internal view virtual returns (PricingPath) {
        if (tokenA == tokenB)
            revert OracleAdapter__TokensAreSame(tokenA, tokenB);

        bool isTokenAUSD = _isUSD(tokenA);
        bool isTokenBUSD = _isUSD(tokenB);
        bool isTokenAETH = _isETH(tokenA);
        bool isTokenBETH = _isETH(tokenB);
        bool isTokenAWBTC = _isWBTC(tokenA);
        bool isTokenBWBTC = _isWBTC(tokenB);

        if ((isTokenAETH && isTokenBUSD) || (isTokenAUSD && isTokenBETH)) {
            return PricingPath.ETH_USD;
        }

        address srcToken;
        ConversionType conversionType;
        PricingPath preferredPath;
        PricingPath fallbackPath;

        bool wbtcUSDFeedExists = _exists(
            isTokenAWBTC ? tokenA : tokenB,
            Denominations.USD
        );

        if ((isTokenAWBTC || isTokenBWBTC) && !wbtcUSDFeedExists) {
            // If one of the token is WBTC and there is no WBTC/USD feed, we want to convert the other token to WBTC
            // Note: If there is a WBTC/USD feed the preferred path is TOKEN_USD, TOKEN_USD_TOKEN, or A_USD_ETH_B
            srcToken = isTokenAWBTC ? tokenB : tokenA;
            conversionType = ConversionType.ToBtc;
            // PricingPath used are same, but effective path slightly differs because of the 2 attempts in `_tryToFindPath`
            preferredPath = PricingPath.TOKEN_USD_BTC_WBTC; // Token -> USD -> BTC -> WBTC
            fallbackPath = PricingPath.TOKEN_USD_BTC_WBTC; // Token -> BTC -> WBTC
        } else if (isTokenBUSD) {
            // If tokenB is USD, we want to convert tokenA to USD
            srcToken = tokenA;
            conversionType = ConversionType.ToUsd;
            preferredPath = PricingPath.TOKEN_USD;
            fallbackPath = PricingPath.A_ETH_USD_B; // USD -> B is skipped, if B == USD
        } else if (isTokenAUSD) {
            // If tokenA is USD, we want to convert tokenB to USD
            srcToken = tokenB;
            conversionType = ConversionType.ToUsd;
            preferredPath = PricingPath.TOKEN_USD;
            fallbackPath = PricingPath.A_USD_ETH_B; // A -> USD is skipped, if A == USD
        } else if (isTokenBETH) {
            // If tokenB is ETH, we want to convert tokenA to ETH
            srcToken = tokenA;
            conversionType = ConversionType.ToEth;
            preferredPath = PricingPath.TOKEN_ETH;
            fallbackPath = PricingPath.A_USD_ETH_B; // B -> ETH is skipped, if B == ETH
        } else if (isTokenAETH) {
            // If tokenA is ETH, we want to convert tokenB to ETH
            srcToken = tokenB;
            conversionType = ConversionType.ToEth;
            preferredPath = PricingPath.TOKEN_ETH;
            fallbackPath = PricingPath.A_ETH_USD_B; // A -> ETH is skipped, if A == ETH
        } else if (_exists(tokenA, Denominations.USD)) {
            // If tokenA has a USD feed, we want to convert tokenB to USD, and then use tokenA USD feed to effectively convert tokenB -> tokenA
            srcToken = tokenB;
            conversionType = ConversionType.ToUsdToToken;
            preferredPath = PricingPath.TOKEN_USD_TOKEN;
            fallbackPath = PricingPath.A_USD_ETH_B;
        } else if (_exists(tokenA, Denominations.ETH)) {
            // If tokenA has an ETH feed, we want to convert tokenB to ETH, and then use tokenA ETH feed to effectively convert tokenB -> tokenA
            srcToken = tokenB;
            conversionType = ConversionType.ToEthToToken;
            preferredPath = PricingPath.TOKEN_ETH_TOKEN;
            fallbackPath = PricingPath.A_ETH_USD_B;
        } else {
            return PricingPath.NONE;
        }

        return
            _tryToFindPath(
                srcToken,
                conversionType,
                preferredPath,
                fallbackPath
            );
    }

    function _tryToFindPath(
        address token,
        ConversionType conversionType,
        PricingPath preferredPath,
        PricingPath fallbackPath
    ) internal view returns (PricingPath) {
        address firstQuote;
        address secondQuote;

        if (conversionType == ConversionType.ToBtc) {
            firstQuote = Denominations.USD;
            secondQuote = Denominations.BTC;
        } else if (conversionType == ConversionType.ToUsd) {
            firstQuote = Denominations.USD;
            secondQuote = Denominations.ETH;
        } else if (conversionType == ConversionType.ToEth) {
            firstQuote = Denominations.ETH;
            secondQuote = Denominations.USD;
        } else if (conversionType == ConversionType.ToUsdToToken) {
            firstQuote = Denominations.USD;
            secondQuote = Denominations.ETH;
        } else if (conversionType == ConversionType.ToEthToToken) {
            firstQuote = Denominations.ETH;
            secondQuote = Denominations.USD;
        }

        if (_exists(token, firstQuote)) {
            return preferredPath;
        } else if (_exists(token, secondQuote)) {
            return fallbackPath;
        } else {
            return PricingPath.NONE;
        }
    }

    function _exists(address base, address quote) internal view returns (bool) {
        return _feed(base, quote) != address(0);
    }

    function _fetchQuote(
        address base,
        address quote,
        uint256 target
    ) internal view returns (uint256) {
        return
            target == 0
                ? _fetchLatestQuote(base, quote)
                : _fetchQuoteFrom(base, quote, target);
    }

    function _fetchLatestQuote(
        address base,
        address quote
    ) internal view returns (uint256) {
        address feed = _feed(base, quote);
        (, int256 price, , , ) = _latestRoundData(feed);
        _ensurePricePositive(price);
        return price.toUint256();
    }

    function _fetchQuoteFrom(
        address base,
        address quote,
        uint256 target
    ) internal view returns (uint256) {
        address feed = _feed(base, quote);

        (
            uint80 roundId,
            int256 price,
            ,
            uint256 updatedAt,

        ) = _latestRoundData(feed);

        (uint16 phaseId, uint64 aggregatorRoundId) = ChainlinkAdapterStorage
            .parseRoundId(roundId);

        int256 previousPrice = price;
        uint256 previousUpdatedAt = updatedAt;

        // if the last observation is after the target skip loop
        if (target >= updatedAt) aggregatorRoundId = 0;

        while (aggregatorRoundId > 0) {
            roundId = ChainlinkAdapterStorage.formatRoundId(
                phaseId,
                --aggregatorRoundId
            );

            (, price, , updatedAt, ) = _getRoundData(feed, roundId);

            if (target >= updatedAt) {
                uint256 previousUpdateDistance = previousUpdatedAt - target;
                uint256 currentUpdateDistance = target - updatedAt;

                if (previousUpdateDistance < currentUpdateDistance) {
                    price = previousPrice;
                    updatedAt = previousUpdatedAt;
                }

                break;
            }

            previousPrice = price;
            previousUpdatedAt = updatedAt;
        }

        _ensurePriceAfterTargetIsFresh(target, updatedAt);
        _ensurePricePositive(price);
        return price.toUint256();
    }

    function _latestRoundData(
        address feed
    ) internal view returns (uint80, int256, uint256, uint256, uint80) {
        try AggregatorV3Interface(feed).latestRoundData() returns (
            uint80 roundId,
            int256 answer,
            uint256 startedAt,
            uint256 updatedAt,
            uint80 answeredInRound
        ) {
            return (roundId, answer, startedAt, updatedAt, answeredInRound);
        } catch Error(string memory reason) {
            revert(reason);
        } catch (bytes memory data) {
            revert ChainlinkAdapter__LatestRoundDataCallReverted(data);
        }
    }

    function _getRoundData(
        address feed,
        uint80 roundId
    ) internal view returns (uint80, int256, uint256, uint256, uint80) {
        try AggregatorV3Interface(feed).getRoundData(roundId) returns (
            uint80 _roundId,
            int256 answer,
            uint256 startedAt,
            uint256 updatedAt,
            uint80 answeredInRound
        ) {
            return (_roundId, answer, startedAt, updatedAt, answeredInRound);
        } catch Error(string memory reason) {
            revert(reason);
        } catch (bytes memory data) {
            revert ChainlinkAdapter__GetRoundDataCallReverted(data);
        }
    }

    function _ensurePriceAfterTargetIsFresh(
        uint256 target,
        uint256 updatedAt
    ) internal view {
        if (
            target >= updatedAt &&
            block.timestamp - target < MAX_DELAY &&
            target - updatedAt >= PRICE_STALE_THRESHOLD
        ) {
            // revert if 12 hours has not passed and price is stale
            revert ChainlinkAdapter__PriceAfterTargetIsStale();
        }
    }

    function _feed(
        address tokenA,
        address tokenB
    ) internal view returns (address) {
        return
            ChainlinkAdapterStorage.layout().feeds[
                _keyForUnsortedPair(tokenA, tokenB)
            ];
    }

    /// @dev Should only map wrapped tokens which are guaranteed to have a 1:1 ratio
    function _tokenToDenomination(
        address token
    ) internal view returns (address) {
        return token == WRAPPED_NATIVE_TOKEN ? Denominations.ETH : token;
    }

    function _mapToDenominationAndSort(
        address tokenA,
        address tokenB
    ) internal view returns (address, address) {
        (address mappedTokenA, address mappedTokenB) = _mapToDenomination(
            tokenA,
            tokenB
        );

        return _sortTokens(mappedTokenA, mappedTokenB);
    }

    function _mapToDenomination(
        address tokenA,
        address tokenB
    ) internal view returns (address mappedTokenA, address mappedTokenB) {
        mappedTokenA = _tokenToDenomination(tokenA);
        mappedTokenB = _tokenToDenomination(tokenB);
    }

    function _getETHUSD(uint256 target) internal view returns (uint256) {
        return _fetchQuote(Denominations.ETH, Denominations.USD, target);
    }

    function _getBTCUSD(uint256 target) internal view returns (uint256) {
        return _fetchQuote(Denominations.BTC, Denominations.USD, target);
    }

    function _getWBTCBTC(uint256 target) internal view returns (uint256) {
        return _fetchQuote(WRAPPED_BTC_TOKEN, Denominations.BTC, target);
    }

    function _isUSD(address token) internal pure returns (bool) {
        return token == Denominations.USD;
    }

    function _isETH(address token) internal pure returns (bool) {
        return token == Denominations.ETH;
    }

    function _isWBTC(address token) internal view returns (bool) {
        return token == WRAPPED_BTC_TOKEN;
    }
}<|MERGE_RESOLUTION|>--- conflicted
+++ resolved
@@ -7,12 +7,6 @@
 import {Denominations} from "@chainlink/contracts/src/v0.8/Denominations.sol";
 import {AggregatorV3Interface} from "@chainlink/contracts/src/v0.8/interfaces/AggregatorV3Interface.sol";
 import {SafeCast} from "@solidstate/contracts/utils/SafeCast.sol";
-<<<<<<< HEAD
-
-import {TokenSorting} from "../../libraries/TokenSorting.sol";
-=======
-import {UD60x18} from "../../libraries/prbMath/UD60x18.sol";
->>>>>>> d822b2bf
 
 import {IChainlinkAdapterInternal} from "./IChainlinkAdapterInternal.sol";
 import {ChainlinkAdapterStorage} from "./ChainlinkAdapterStorage.sol";
@@ -114,14 +108,8 @@
         address tokenIn,
         address tokenOut,
         uint256 target
-<<<<<<< HEAD
     ) internal view returns (UD60x18) {
-        int256 factor = ETH_DECIMALS -
-            (path == PricingPath.TOKEN_ETH ? ETH_DECIMALS : FOREX_DECIMALS);
-=======
-    ) internal view returns (uint256) {
         int256 factor = _factor(path);
->>>>>>> d822b2bf
 
         uint256 price;
         if (path == PricingPath.ETH_USD) {
@@ -152,14 +140,8 @@
         address tokenIn,
         address tokenOut,
         uint256 target
-<<<<<<< HEAD
     ) internal view returns (UD60x18) {
-        int256 diff = _decimals(tokenIn) - _decimals(tokenOut);
-        int256 factor = ETH_DECIMALS - (diff > 0 ? diff : -diff);
-=======
-    ) internal view returns (uint256) {
         int256 factor = _factor(path);
->>>>>>> d822b2bf
 
         address base = path == PricingPath.TOKEN_USD_TOKEN
             ? Denominations.USD
@@ -184,17 +166,9 @@
         address tokenIn,
         address tokenOut,
         uint256 target
-<<<<<<< HEAD
     ) internal view returns (UD60x18) {
-        int256 factor = ETH_DECIMALS - FOREX_DECIMALS;
-        UD60x18 adjustedEthToUSDPrice = UD60x18.wrap(
-            _scale(_getETHUSD(target), factor)
-        );
-=======
-    ) internal view returns (uint256) {
         int256 factor = _factor(path);
         uint256 adjustedEthToUSDPrice = _scale(_getETHUSD(target), factor);
->>>>>>> d822b2bf
 
         bool isTokenInUSD = (path == PricingPath.A_USD_ETH_B &&
             tokenIn < tokenOut) ||
@@ -226,12 +200,8 @@
         address tokenIn,
         address tokenOut,
         uint256 target
-<<<<<<< HEAD
     ) internal view returns (UD60x18) {
-=======
-    ) internal view returns (uint256) {
         int256 factor = _factor(path);
->>>>>>> d822b2bf
         bool isTokenInWBTC = _isWBTC(tokenIn);
 
         UD60x18 adjustedWBTCToUSDPrice = UD60x18.wrap(

--- conflicted
+++ resolved
@@ -8,12 +8,8 @@
 import {AggregatorV3Interface} from "@chainlink/contracts/src/v0.8/interfaces/AggregatorV3Interface.sol";
 import {SafeCast} from "@solidstate/contracts/utils/SafeCast.sol";
 
-<<<<<<< HEAD
 import {ONE} from "../../libraries/Constants.sol";
-import {TokenSorting} from "../../libraries/TokenSorting.sol";
-
-=======
->>>>>>> f044f9bf
+
 import {IChainlinkAdapterInternal} from "./IChainlinkAdapterInternal.sol";
 import {ChainlinkAdapterStorage} from "./ChainlinkAdapterStorage.sol";
 import {OracleAdapterInternal} from "./OracleAdapterInternal.sol";
@@ -34,6 +30,7 @@
     uint32 internal constant PRICE_STALE_THRESHOLD = 25 hours;
 
     int256 private constant FOREX_DECIMALS = 8;
+    int256 private constant ETH_DECIMALS = 18;
 
     uint256 private constant ONE_USD = 10 ** uint256(FOREX_DECIMALS);
     uint256 private constant ONE_BTC = 10 ** uint256(FOREX_DECIMALS);
@@ -115,13 +112,7 @@
         address tokenOut,
         uint256 target
     ) internal view returns (UD60x18) {
-<<<<<<< HEAD
         UD60x18 price;
-=======
-        int256 factor = _factor(path);
-
-        uint256 price;
->>>>>>> f044f9bf
         if (path == PricingPath.ETH_USD) {
             price = _getETHUSD(target);
         } else if (path == PricingPath.TOKEN_USD) {
@@ -175,14 +166,7 @@
         address tokenOut,
         uint256 target
     ) internal view returns (UD60x18) {
-<<<<<<< HEAD
         UD60x18 adjustedEthToUSDPrice = _getETHUSD(target);
-=======
-        int256 factor = _factor(path);
-        UD60x18 adjustedEthToUSDPrice = UD60x18.wrap(
-            _scale(_getETHUSD(target), factor)
-        );
->>>>>>> f044f9bf
 
         bool isTokenInUSD = (path == PricingPath.A_USD_ETH_B &&
             tokenIn < tokenOut) ||
@@ -209,18 +193,13 @@
 
     /// @dev Handles prices when the pair is token/WBTC
     function _getPriceWBTCPrice(
-        PricingPath path,
         address tokenIn,
         address tokenOut,
         uint256 target
     ) internal view returns (UD60x18) {
-        int256 factor = _factor(path);
         bool isTokenInWBTC = _isWBTC(tokenIn);
-<<<<<<< HEAD
         UD60x18 adjustedWBTCToUSDPrice = _getWBTCBTC(target) *
             _getBTCUSD(target);
-=======
->>>>>>> f044f9bf
 
         UD60x18 adjustedTokenToUSD = _getPriceAgainstUSD(
             !isTokenInWBTC ? tokenIn : tokenOut,
@@ -558,27 +537,6 @@
         mappedTokenB = _tokenToDenomination(tokenB);
     }
 
-<<<<<<< HEAD
-    function _keyForUnsortedPair(
-        address tokenA,
-        address tokenB
-    ) internal pure returns (bytes32) {
-        (address mappedTokenA, address mappedTokenB) = TokenSorting.sortTokens(
-            tokenA,
-            tokenB
-        );
-
-        return _keyForSortedPair(mappedTokenA, mappedTokenB);
-    }
-
-    /// @dev Expects `tokenA` and `tokenB` to be sorted
-    function _keyForSortedPair(
-        address tokenA,
-        address tokenB
-    ) internal pure returns (bytes32) {
-        return keccak256(abi.encode(tokenA, tokenB));
-    }
-
     function _getETHUSD(uint256 target) internal view returns (UD60x18) {
         return
             UD60x18.wrap(
@@ -587,10 +545,6 @@
                     ETH_DECIMALS - FOREX_DECIMALS
                 )
             );
-=======
-    function _getETHUSD(uint256 target) internal view returns (uint256) {
-        return _fetchQuote(Denominations.ETH, Denominations.USD, target);
->>>>>>> f044f9bf
     }
 
     function _getBTCUSD(uint256 target) internal view returns (UD60x18) {

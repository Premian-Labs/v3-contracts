// SPDX-License-Identifier: GPL-2.0-or-later

pragma solidity >=0.8.19;

import {Denominations} from "@chainlink/contracts/src/v0.8/Denominations.sol";
import {UD60x18} from "@prb/math/src/UD60x18.sol";
import {SafeCast} from "@solidstate/contracts/utils/SafeCast.sol";

<<<<<<< HEAD
import {AggregatorProxyInterface} from "../../vendor/AggregatorProxyInterface.sol";

=======
import {ONE} from "../../libraries/Constants.sol";

import {IAggregator} from "./IAggregator.sol";
>>>>>>> 1d38471f
import {IChainlinkAdapterInternal} from "./IChainlinkAdapterInternal.sol";
import {ChainlinkAdapterStorage} from "./ChainlinkAdapterStorage.sol";
import {OracleAdapterInternal} from "./OracleAdapterInternal.sol";
import {FeedRegistry} from "./FeedRegistry.sol";
import {FOREX_DECIMALS, Tokens} from "./Tokens.sol";

abstract contract ChainlinkAdapterInternal is
    IChainlinkAdapterInternal,
    OracleAdapterInternal,
    FeedRegistry
{
    using ChainlinkAdapterStorage for ChainlinkAdapterStorage.Layout;
    using ChainlinkAdapterStorage for IChainlinkAdapterInternal.PricingPath;
    using ChainlinkAdapterStorage for address;
    using SafeCast for int256;
    using Tokens for address;

    /// @dev If a fresh price is unavailable the adapter will wait the duration of
    ///      MAX_DELAY before returning the stale price
    uint32 internal constant MAX_DELAY = 12 hours;
    /// @dev If the difference between target and last update is greater than the
    ///      PRICE_STALE_THRESHOLD, the price is considered stale
    uint32 internal constant PRICE_STALE_THRESHOLD = 25 hours;

<<<<<<< HEAD
    uint256 internal constant ONE_USD = 10 ** uint256(FOREX_DECIMALS);
=======
    int256 private constant FOREX_DECIMALS = 8;

    address internal immutable WRAPPED_NATIVE_TOKEN;
    address internal immutable WRAPPED_BTC_TOKEN;
>>>>>>> 1d38471f

    constructor(
        address _wrappedNativeToken,
        address _wrappedBTCToken
    ) FeedRegistry(_wrappedNativeToken, _wrappedBTCToken) {}

    function _quoteFrom(
        address tokenIn,
        address tokenOut,
        uint256 target
    ) internal view returns (UD60x18) {
        (
            PricingPath path,
            address mappedTokenIn,
            address mappedTokenOut
        ) = _pricingPath(tokenIn, tokenOut, false);

        if (path == PricingPath.NONE) {
            path = _determinePricingPath(mappedTokenIn, mappedTokenOut);

            if (path == PricingPath.NONE)
                revert OracleAdapter__PairNotSupported(tokenIn, tokenOut);
        }
        if (path <= PricingPath.TOKEN_ETH) {
            return _getDirectPrice(path, mappedTokenIn, mappedTokenOut, target);
        } else if (path <= PricingPath.TOKEN_ETH_TOKEN) {
            return
                _getPriceSameBase(path, mappedTokenIn, mappedTokenOut, target);
        } else if (path <= PricingPath.A_ETH_USD_B) {
            return
                _getPriceDifferentBases(
                    path,
                    mappedTokenIn,
                    mappedTokenOut,
                    target
                );
        } else {
            return _getPriceWBTCPrice(mappedTokenIn, mappedTokenOut, target);
        }
    }

    function _pricingPath(
        address tokenA,
        address tokenB,
        bool sortTokens
    )
        internal
        view
        returns (PricingPath path, address mappedTokenA, address mappedTokenB)
    {
        (mappedTokenA, mappedTokenB) = _mapToDenomination(tokenA, tokenB);

        (address sortedA, address sortedB) = mappedTokenA.sortTokens(
            mappedTokenB
        );

        path = ChainlinkAdapterStorage.layout().pricingPath[
            sortedA.keyForSortedPair(sortedB)
        ];

        if (sortTokens) {
            mappedTokenA = sortedA;
            mappedTokenB = sortedB;
        }
    }

    /// @dev Handles prices when the pair is either ETH/USD, token/ETH or token/USD
    function _getDirectPrice(
        PricingPath path,
        address tokenIn,
        address tokenOut,
        uint256 target
    ) internal view returns (UD60x18) {
<<<<<<< HEAD
        int256 factor = path.decimalsFactor();

        uint256 price;
=======
        UD60x18 price;
>>>>>>> 1d38471f
        if (path == PricingPath.ETH_USD) {
            price = _getETHUSD(target);
        } else if (path == PricingPath.TOKEN_USD) {
            price = _getPriceAgainstUSD(
                tokenOut.isUSD() ? tokenIn : tokenOut,
                target
            );
        } else if (path == PricingPath.TOKEN_ETH) {
            price = _getPriceAgainstETH(
                tokenOut.isETH() ? tokenIn : tokenOut,
                target
            );
        }

<<<<<<< HEAD
        UD60x18 priceScaled = UD60x18.wrap(_scale(price, factor));

        bool invert = tokenIn.isUSD() ||
            (path == PricingPath.TOKEN_ETH && tokenIn.isETH());
=======
        bool invert = _isUSD(tokenIn) ||
            (path == PricingPath.TOKEN_ETH && _isETH(tokenIn));
>>>>>>> 1d38471f

        return invert ? price.inv() : price;
    }

    /// @dev Handles prices when both tokens share the same base (either ETH or USD)
    function _getPriceSameBase(
        PricingPath path,
        address tokenIn,
        address tokenOut,
        uint256 target
    ) internal view returns (UD60x18) {
<<<<<<< HEAD
        int256 factor = path.decimalsFactor();
=======
        int256 factor = PricingPath.TOKEN_USD_TOKEN == path
            ? ETH_DECIMALS - FOREX_DECIMALS
            : int256(0);
>>>>>>> 1d38471f

        address base = path == PricingPath.TOKEN_USD_TOKEN
            ? Denominations.USD
            : Denominations.ETH;

        uint256 tokenInToBase = _fetchQuote(tokenIn, base, target);
        uint256 tokenOutToBase = _fetchQuote(tokenOut, base, target);

        UD60x18 adjustedTokenInToBase = UD60x18.wrap(
            _scale(tokenInToBase, factor)
        );
        UD60x18 adjustedTokenOutToBase = UD60x18.wrap(
            _scale(tokenOutToBase, factor)
        );

        return adjustedTokenInToBase / adjustedTokenOutToBase;
    }

    /// @dev Handles prices when one of the tokens uses ETH as the base, and the other USD
    function _getPriceDifferentBases(
        PricingPath path,
        address tokenIn,
        address tokenOut,
        uint256 target
    ) internal view returns (UD60x18) {
<<<<<<< HEAD
        int256 factor = path.decimalsFactor();

        UD60x18 adjustedEthToUSDPrice = UD60x18.wrap(
            _scale(_getETHUSD(target), factor)
        );
=======
        UD60x18 adjustedEthToUSDPrice = _getETHUSD(target);
>>>>>>> 1d38471f

        bool isTokenInUSD = (path == PricingPath.A_USD_ETH_B &&
            tokenIn < tokenOut) ||
            (path == PricingPath.A_ETH_USD_B && tokenIn > tokenOut);

        if (isTokenInUSD) {
            UD60x18 adjustedTokenInToUSD = _getPriceAgainstUSD(tokenIn, target);

            UD60x18 tokenOutToETH = _getPriceAgainstETH(tokenOut, target);

            return adjustedTokenInToUSD / adjustedEthToUSDPrice / tokenOutToETH;
        } else {
            UD60x18 tokenInToETH = _getPriceAgainstETH(tokenIn, target);

            UD60x18 adjustedTokenOutToUSD = _getPriceAgainstUSD(
                tokenOut,
                target
            );

            return
                (tokenInToETH * adjustedEthToUSDPrice) / adjustedTokenOutToUSD;
        }
    }

    /// @dev Handles prices when the pair is token/WBTC
    function _getPriceWBTCPrice(
        address tokenIn,
        address tokenOut,
        uint256 target
    ) internal view returns (UD60x18) {
<<<<<<< HEAD
        int256 factor = path.decimalsFactor();
        bool isTokenInWBTC = tokenIn == WRAPPED_BTC_TOKEN;
=======
        bool isTokenInWBTC = _isWBTC(tokenIn);
        UD60x18 adjustedWBTCToUSDPrice = _getWBTCBTC(target) *
            _getBTCUSD(target);
>>>>>>> 1d38471f

        UD60x18 adjustedTokenToUSD = _getPriceAgainstUSD(
            !isTokenInWBTC ? tokenIn : tokenOut,
            target
        );

        UD60x18 price = adjustedWBTCToUSDPrice / adjustedTokenToUSD;
        return !isTokenInWBTC ? price.inv() : price;
    }

<<<<<<< HEAD
=======
    function _getPriceAgainstUSD(
        address token,
        uint256 target
    ) internal view returns (UD60x18) {
        return
            _isUSD(token)
                ? ONE
                : UD60x18.wrap(
                    _scale(
                        _fetchQuote(token, Denominations.USD, target),
                        ETH_DECIMALS - FOREX_DECIMALS
                    )
                );
    }

    function _getPriceAgainstETH(
        address token,
        uint256 target
    ) internal view returns (UD60x18) {
        return
            _isETH(token)
                ? ONE
                : UD60x18.wrap(_fetchQuote(token, Denominations.ETH, target));
    }

>>>>>>> 1d38471f
    /// @dev Expects `tokenA` and `tokenB` to be sorted
    function _determinePricingPath(
        address tokenA,
        address tokenB
    ) internal view virtual returns (PricingPath) {
        if (tokenA == tokenB)
            revert OracleAdapter__TokensAreSame(tokenA, tokenB);

        bool isTokenAUSD = tokenA.isUSD();
        bool isTokenBUSD = tokenB.isUSD();
        bool isTokenAETH = tokenA.isETH();
        bool isTokenBETH = tokenB.isETH();
        bool isTokenAWBTC = tokenA == WRAPPED_BTC_TOKEN;
        bool isTokenBWBTC = tokenB == WRAPPED_BTC_TOKEN;

        if ((isTokenAETH && isTokenBUSD) || (isTokenAUSD && isTokenBETH)) {
            return PricingPath.ETH_USD;
        }

        address srcToken;
        ConversionType conversionType;
        PricingPath preferredPath;
        PricingPath fallbackPath;

        bool wbtcUSDFeedExists = _feedExists(
            isTokenAWBTC ? tokenA : tokenB,
            Denominations.USD
        );

        if ((isTokenAWBTC || isTokenBWBTC) && !wbtcUSDFeedExists) {
            // If one of the token is WBTC and there is no WBTC/USD feed, we want to convert the other token to WBTC
            // Note: If there is a WBTC/USD feed the preferred path is TOKEN_USD, TOKEN_USD_TOKEN, or A_USD_ETH_B
            srcToken = isTokenAWBTC ? tokenB : tokenA;
            conversionType = ConversionType.TO_BTC;
            // PricingPath used are same, but effective path slightly differs because of the 2 attempts in `_tryToFindPath`
            preferredPath = PricingPath.TOKEN_USD_BTC_WBTC; // Token -> USD -> BTC -> WBTC
            fallbackPath = PricingPath.TOKEN_USD_BTC_WBTC; // Token -> BTC -> WBTC
        } else if (isTokenBUSD) {
            // If tokenB is USD, we want to convert tokenA to USD
            srcToken = tokenA;
            conversionType = ConversionType.TO_USD;
            preferredPath = PricingPath.TOKEN_USD;
            fallbackPath = PricingPath.A_ETH_USD_B; // USD -> B is skipped, if B == USD
        } else if (isTokenAUSD) {
            // If tokenA is USD, we want to convert tokenB to USD
            srcToken = tokenB;
            conversionType = ConversionType.TO_USD;
            preferredPath = PricingPath.TOKEN_USD;
            fallbackPath = PricingPath.A_USD_ETH_B; // A -> USD is skipped, if A == USD
        } else if (isTokenBETH) {
            // If tokenB is ETH, we want to convert tokenA to ETH
            srcToken = tokenA;
            conversionType = ConversionType.TO_ETH;
            preferredPath = PricingPath.TOKEN_ETH;
            fallbackPath = PricingPath.A_USD_ETH_B; // B -> ETH is skipped, if B == ETH
        } else if (isTokenAETH) {
            // If tokenA is ETH, we want to convert tokenB to ETH
            srcToken = tokenB;
            conversionType = ConversionType.TO_ETH;
            preferredPath = PricingPath.TOKEN_ETH;
            fallbackPath = PricingPath.A_ETH_USD_B; // A -> ETH is skipped, if A == ETH
        } else if (_feedExists(tokenA, Denominations.USD)) {
            // If tokenA has a USD feed, we want to convert tokenB to USD, and then use tokenA USD feed to effectively convert tokenB -> tokenA
            srcToken = tokenB;
            conversionType = ConversionType.TO_USD_TO_TOKEN;
            preferredPath = PricingPath.TOKEN_USD_TOKEN;
            fallbackPath = PricingPath.A_USD_ETH_B;
        } else if (_feedExists(tokenA, Denominations.ETH)) {
            // If tokenA has an ETH feed, we want to convert tokenB to ETH, and then use tokenA ETH feed to effectively convert tokenB -> tokenA
            srcToken = tokenB;
            conversionType = ConversionType.TO_ETH_TO_TOKEN;
            preferredPath = PricingPath.TOKEN_ETH_TOKEN;
            fallbackPath = PricingPath.A_ETH_USD_B;
        } else {
            return PricingPath.NONE;
        }

        return
            _tryToFindPath(
                srcToken,
                conversionType,
                preferredPath,
                fallbackPath
            );
    }

    function _tryToFindPath(
        address token,
        ConversionType conversionType,
        PricingPath preferredPath,
        PricingPath fallbackPath
    ) internal view returns (PricingPath) {
        address firstQuote;
        address secondQuote;

        if (conversionType == ConversionType.TO_BTC) {
            firstQuote = Denominations.USD;
            secondQuote = Denominations.BTC;
        } else if (conversionType == ConversionType.TO_USD) {
            firstQuote = Denominations.USD;
            secondQuote = Denominations.ETH;
        } else if (conversionType == ConversionType.TO_ETH) {
            firstQuote = Denominations.ETH;
            secondQuote = Denominations.USD;
        } else if (conversionType == ConversionType.TO_USD_TO_TOKEN) {
            firstQuote = Denominations.USD;
            secondQuote = Denominations.ETH;
        } else if (conversionType == ConversionType.TO_ETH_TO_TOKEN) {
            firstQuote = Denominations.ETH;
            secondQuote = Denominations.USD;
        }

        if (_feedExists(token, firstQuote)) {
            return preferredPath;
        } else if (_feedExists(token, secondQuote)) {
            return fallbackPath;
        } else {
            return PricingPath.NONE;
        }
    }

    function _fetchQuote(
        address base,
        address quote,
        uint256 target
    ) internal view returns (uint256) {
        return
            target == 0
                ? _fetchLatestQuote(base, quote)
                : _fetchQuoteFrom(base, quote, target);
    }

    function _fetchLatestQuote(
        address base,
        address quote
    ) internal view returns (uint256) {
        address feed = _feed(base, quote);
        (, int256 price, , , ) = _latestRoundData(feed);
        _ensurePricePositive(price);
        return price.toUint256();
    }

    function _fetchQuoteFrom(
        address base,
        address quote,
        uint256 target
    ) internal view returns (uint256) {
        address feed = _feed(base, quote);

        (
            uint80 roundId,
            int256 price,
            ,
            uint256 updatedAt,

        ) = _latestRoundData(feed);

        (uint16 phaseId, uint64 aggregatorRoundId) = ChainlinkAdapterStorage
            .parseRoundId(roundId);

        int256 previousPrice = price;
        uint256 previousUpdatedAt = updatedAt;

        // if the last observation is after the target skip loop
        if (target >= updatedAt) aggregatorRoundId = 0;

        while (aggregatorRoundId > 0) {
            roundId = ChainlinkAdapterStorage.formatRoundId(
                phaseId,
                --aggregatorRoundId
            );

            (, price, , updatedAt, ) = _getRoundData(feed, roundId);

            if (target >= updatedAt) {
                uint256 previousUpdateDistance = previousUpdatedAt - target;
                uint256 currentUpdateDistance = target - updatedAt;

                if (previousUpdateDistance < currentUpdateDistance) {
                    price = previousPrice;
                    updatedAt = previousUpdatedAt;
                }

                break;
            }

            previousPrice = price;
            previousUpdatedAt = updatedAt;
        }

        _ensurePriceAfterTargetIsFresh(target, updatedAt);
        _ensurePricePositive(price);
        return price.toUint256();
    }

    function _latestRoundData(
        address feed
    ) internal view returns (uint80, int256, uint256, uint256, uint80) {
        try AggregatorProxyInterface(feed).latestRoundData() returns (
            uint80 roundId,
            int256 answer,
            uint256 startedAt,
            uint256 updatedAt,
            uint80 answeredInRound
        ) {
            return (roundId, answer, startedAt, updatedAt, answeredInRound);
        } catch Error(string memory reason) {
            revert(reason);
        } catch (bytes memory data) {
            revert ChainlinkAdapter__LatestRoundDataCallReverted(data);
        }
    }

    function _getRoundData(
        address feed,
        uint80 roundId
    ) internal view returns (uint80, int256, uint256, uint256, uint80) {
        try AggregatorProxyInterface(feed).getRoundData(roundId) returns (
            uint80 _roundId,
            int256 answer,
            uint256 startedAt,
            uint256 updatedAt,
            uint80 answeredInRound
        ) {
            return (_roundId, answer, startedAt, updatedAt, answeredInRound);
        } catch Error(string memory reason) {
            revert(reason);
        } catch (bytes memory data) {
            revert ChainlinkAdapter__GetRoundDataCallReverted(data);
        }
    }

    function _aggregator(
        address tokenA,
        address tokenB
    ) internal view returns (address[] memory aggregator) {
        address feed = _feed(tokenA, tokenB);
        aggregator = new address[](1);
        aggregator[0] = AggregatorProxyInterface(feed).aggregator();
    }

    function _aggregatorDecimals(
        address aggregator
    ) internal view returns (uint8) {
        return AggregatorProxyInterface(aggregator).decimals();
    }

    function _getPriceAgainstUSD(
        address token,
        uint256 target
    ) internal view returns (uint256) {
        return
            token.isUSD()
                ? ONE_USD
                : _fetchQuote(token, Denominations.USD, target);
    }

    function _getPriceAgainstETH(
        address token,
        uint256 target
    ) internal view returns (UD60x18) {
        return
            UD60x18.wrap(
                token.isETH()
                    ? ONE_ETH
                    : _fetchQuote(token, Denominations.ETH, target)
            );
    }

    function _getETHUSD(uint256 target) internal view returns (UD60x18) {
        return
            UD60x18.wrap(
                _scale(
                    _fetchQuote(Denominations.ETH, Denominations.USD, target),
                    ETH_DECIMALS - FOREX_DECIMALS
                )
            );
    }

    function _getBTCUSD(uint256 target) internal view returns (UD60x18) {
        return
            UD60x18.wrap(
                _scale(
                    _fetchQuote(Denominations.BTC, Denominations.USD, target),
                    ETH_DECIMALS - FOREX_DECIMALS
                )
            );
    }

    function _getWBTCBTC(uint256 target) internal view returns (UD60x18) {
        return
            UD60x18.wrap(
                _scale(
                    _fetchQuote(WRAPPED_BTC_TOKEN, Denominations.BTC, target),
                    ETH_DECIMALS - FOREX_DECIMALS
                )
            );
    }

    function _ensurePriceAfterTargetIsFresh(
        uint256 target,
        uint256 updatedAt
    ) internal view {
        if (
            target >= updatedAt &&
            block.timestamp - target < MAX_DELAY &&
            target - updatedAt >= PRICE_STALE_THRESHOLD
        ) {
            // revert if 12 hours has not passed and price is stale
            revert ChainlinkAdapter__PriceAfterTargetIsStale();
        }
    }
}<|MERGE_RESOLUTION|>--- conflicted
+++ resolved
@@ -6,14 +6,9 @@
 import {UD60x18} from "@prb/math/src/UD60x18.sol";
 import {SafeCast} from "@solidstate/contracts/utils/SafeCast.sol";
 
-<<<<<<< HEAD
+import {ONE} from "../../libraries/Constants.sol";
 import {AggregatorProxyInterface} from "../../vendor/AggregatorProxyInterface.sol";
 
-=======
-import {ONE} from "../../libraries/Constants.sol";
-
-import {IAggregator} from "./IAggregator.sol";
->>>>>>> 1d38471f
 import {IChainlinkAdapterInternal} from "./IChainlinkAdapterInternal.sol";
 import {ChainlinkAdapterStorage} from "./ChainlinkAdapterStorage.sol";
 import {OracleAdapterInternal} from "./OracleAdapterInternal.sol";
@@ -37,15 +32,6 @@
     /// @dev If the difference between target and last update is greater than the
     ///      PRICE_STALE_THRESHOLD, the price is considered stale
     uint32 internal constant PRICE_STALE_THRESHOLD = 25 hours;
-
-<<<<<<< HEAD
-    uint256 internal constant ONE_USD = 10 ** uint256(FOREX_DECIMALS);
-=======
-    int256 private constant FOREX_DECIMALS = 8;
-
-    address internal immutable WRAPPED_NATIVE_TOKEN;
-    address internal immutable WRAPPED_BTC_TOKEN;
->>>>>>> 1d38471f
 
     constructor(
         address _wrappedNativeToken,
@@ -119,13 +105,8 @@
         address tokenOut,
         uint256 target
     ) internal view returns (UD60x18) {
-<<<<<<< HEAD
-        int256 factor = path.decimalsFactor();
-
-        uint256 price;
-=======
         UD60x18 price;
->>>>>>> 1d38471f
+
         if (path == PricingPath.ETH_USD) {
             price = _getETHUSD(target);
         } else if (path == PricingPath.TOKEN_USD) {
@@ -140,15 +121,8 @@
             );
         }
 
-<<<<<<< HEAD
-        UD60x18 priceScaled = UD60x18.wrap(_scale(price, factor));
-
         bool invert = tokenIn.isUSD() ||
             (path == PricingPath.TOKEN_ETH && tokenIn.isETH());
-=======
-        bool invert = _isUSD(tokenIn) ||
-            (path == PricingPath.TOKEN_ETH && _isETH(tokenIn));
->>>>>>> 1d38471f
 
         return invert ? price.inv() : price;
     }
@@ -160,13 +134,9 @@
         address tokenOut,
         uint256 target
     ) internal view returns (UD60x18) {
-<<<<<<< HEAD
-        int256 factor = path.decimalsFactor();
-=======
         int256 factor = PricingPath.TOKEN_USD_TOKEN == path
             ? ETH_DECIMALS - FOREX_DECIMALS
             : int256(0);
->>>>>>> 1d38471f
 
         address base = path == PricingPath.TOKEN_USD_TOKEN
             ? Denominations.USD
@@ -192,15 +162,7 @@
         address tokenOut,
         uint256 target
     ) internal view returns (UD60x18) {
-<<<<<<< HEAD
-        int256 factor = path.decimalsFactor();
-
-        UD60x18 adjustedEthToUSDPrice = UD60x18.wrap(
-            _scale(_getETHUSD(target), factor)
-        );
-=======
         UD60x18 adjustedEthToUSDPrice = _getETHUSD(target);
->>>>>>> 1d38471f
 
         bool isTokenInUSD = (path == PricingPath.A_USD_ETH_B &&
             tokenIn < tokenOut) ||
@@ -208,9 +170,7 @@
 
         if (isTokenInUSD) {
             UD60x18 adjustedTokenInToUSD = _getPriceAgainstUSD(tokenIn, target);
-
             UD60x18 tokenOutToETH = _getPriceAgainstETH(tokenOut, target);
-
             return adjustedTokenInToUSD / adjustedEthToUSDPrice / tokenOutToETH;
         } else {
             UD60x18 tokenInToETH = _getPriceAgainstETH(tokenIn, target);
@@ -231,14 +191,10 @@
         address tokenOut,
         uint256 target
     ) internal view returns (UD60x18) {
-<<<<<<< HEAD
-        int256 factor = path.decimalsFactor();
         bool isTokenInWBTC = tokenIn == WRAPPED_BTC_TOKEN;
-=======
-        bool isTokenInWBTC = _isWBTC(tokenIn);
+
         UD60x18 adjustedWBTCToUSDPrice = _getWBTCBTC(target) *
             _getBTCUSD(target);
->>>>>>> 1d38471f
 
         UD60x18 adjustedTokenToUSD = _getPriceAgainstUSD(
             !isTokenInWBTC ? tokenIn : tokenOut,
@@ -249,34 +205,6 @@
         return !isTokenInWBTC ? price.inv() : price;
     }
 
-<<<<<<< HEAD
-=======
-    function _getPriceAgainstUSD(
-        address token,
-        uint256 target
-    ) internal view returns (UD60x18) {
-        return
-            _isUSD(token)
-                ? ONE
-                : UD60x18.wrap(
-                    _scale(
-                        _fetchQuote(token, Denominations.USD, target),
-                        ETH_DECIMALS - FOREX_DECIMALS
-                    )
-                );
-    }
-
-    function _getPriceAgainstETH(
-        address token,
-        uint256 target
-    ) internal view returns (UD60x18) {
-        return
-            _isETH(token)
-                ? ONE
-                : UD60x18.wrap(_fetchQuote(token, Denominations.ETH, target));
-    }
-
->>>>>>> 1d38471f
     /// @dev Expects `tokenA` and `tokenB` to be sorted
     function _determinePricingPath(
         address tokenA,
@@ -527,11 +455,16 @@
     function _getPriceAgainstUSD(
         address token,
         uint256 target
-    ) internal view returns (uint256) {
+    ) internal view returns (UD60x18) {
         return
             token.isUSD()
-                ? ONE_USD
-                : _fetchQuote(token, Denominations.USD, target);
+                ? ONE
+                : UD60x18.wrap(
+                    _scale(
+                        _fetchQuote(token, Denominations.USD, target),
+                        ETH_DECIMALS - FOREX_DECIMALS
+                    )
+                );
     }
 
     function _getPriceAgainstETH(
@@ -539,11 +472,9 @@
         uint256 target
     ) internal view returns (UD60x18) {
         return
-            UD60x18.wrap(
-                token.isETH()
-                    ? ONE_ETH
-                    : _fetchQuote(token, Denominations.ETH, target)
-            );
+            token.isETH()
+                ? ONE
+                : UD60x18.wrap(_fetchQuote(token, Denominations.ETH, target));
     }
 
     function _getETHUSD(uint256 target) internal view returns (UD60x18) {

// SPDX-License-Identifier: GPL-2.0-or-later

pragma solidity ^0.8.0;

import {SafeOwnable} from "@solidstate/contracts/access/ownable/SafeOwnable.sol";
import {SafeCast} from "@solidstate/contracts/utils/SafeCast.sol";

import {IUniswapV3Factory} from "../../vendor/uniswap/IUniswapV3Factory.sol";

import {IOracleAdapter} from "./IOracleAdapter.sol";
import {IUniswapV3Adapter} from "./IUniswapV3Adapter.sol";
import {OracleAdapter} from "./OracleAdapter.sol";
import {Tokens} from "./Tokens.sol";
import {UniswapV3AdapterInternal} from "./UniswapV3AdapterInternal.sol";
import {UniswapV3AdapterStorage} from "./UniswapV3AdapterStorage.sol";

/// @notice derived from https://github.com/Mean-Finance/oracles and
///         https://github.com/Mean-Finance/uniswap-v3-oracle
contract UniswapV3Adapter is
    IUniswapV3Adapter,
    OracleAdapter,
    SafeOwnable,
    UniswapV3AdapterInternal
{
    using SafeCast for uint256;
    using Tokens for address;
    using UniswapV3AdapterStorage for UniswapV3AdapterStorage.Layout;

    constructor(
        IUniswapV3Factory uniswapV3Factory,
        uint256 _gasPerCardinality,
        uint256 _gasPerPool
    )
        UniswapV3AdapterInternal(
            uniswapV3Factory,
            _gasPerCardinality,
            _gasPerPool
        )
    {}

    /// @inheritdoc IOracleAdapter
    function isPairSupported(
        address tokenA,
        address tokenB
    ) external view returns (bool isCached, bool hasPath) {
        isCached = _poolsForPair(tokenA, tokenB).length > 0;
        hasPath = _getAllPoolsForPair(tokenA, tokenB).length > 0;
    }

    /// @inheritdoc IOracleAdapter
    function upsertPair(address tokenA, address tokenB) external {
        address[] memory pools = _getAllPoolsForPair(tokenA, tokenB);
        uint256 poolsLength = pools.length;

        if (poolsLength == 0)
            revert OracleAdapter__PairCannotBeSupported(tokenA, tokenB);

        UniswapV3AdapterStorage.Layout storage l = UniswapV3AdapterStorage
            .layout();

        address[] memory poolsToSupport = new address[](poolsLength);

        for (uint256 i; i < poolsLength; i++) {
            address pool = pools[i];
            _tryIncreaseCardinality(pool, l.targetCardinality);
            poolsToSupport[i] = pool;
        }

<<<<<<< HEAD
        _resizeArray(poolsToSupport, poolsSupported);
        if (poolsToSupport.length == 0) revert UniswapV3Adapter__GasTooLow();
        l.poolsForPair[tokenA.keyForUnsortedPair(tokenB)] = poolsToSupport;
=======
        l.poolsForPair[_keyForUnsortedPair(tokenA, tokenB)] = poolsToSupport;
>>>>>>> 28098fc2
        emit UpdatedPoolsForPair(tokenA, tokenB, poolsToSupport);
    }

    /// @inheritdoc IOracleAdapter
    function quote(
        address tokenIn,
        address tokenOut
    ) external view returns (uint256) {
        return _quoteFrom(tokenIn, tokenOut, 0);
    }

    /// @inheritdoc IOracleAdapter
    function quoteFrom(
        address tokenIn,
        address tokenOut,
        uint256 target
    ) external view returns (uint256) {
        _ensureTargetNonZero(target);
        return _quoteFrom(tokenIn, tokenOut, target.toUint32());
    }

    /// @inheritdoc IUniswapV3Adapter
    function poolsForPair(
        address tokenA,
        address tokenB
    ) external view returns (address[] memory) {
        return _poolsForPair(tokenA, tokenB);
    }

    /// @inheritdoc IUniswapV3Adapter
    function factory() external view returns (IUniswapV3Factory) {
        return UNISWAP_V3_FACTORY;
    }

    /// @inheritdoc IUniswapV3Adapter
    function period() external view returns (uint32) {
        return UniswapV3AdapterStorage.layout().period;
    }

    /// @inheritdoc IUniswapV3Adapter
    function cardinalityPerMinute() external view returns (uint8) {
        return UniswapV3AdapterStorage.layout().cardinalityPerMinute;
    }

    /// @inheritdoc IUniswapV3Adapter
    function targetCardinality() external view returns (uint16) {
        return UniswapV3AdapterStorage.layout().targetCardinality;
    }

    /// @inheritdoc IUniswapV3Adapter
    function gasPerCardinality() external view returns (uint256) {
        return GAS_PER_CARDINALITY;
    }

    /// @inheritdoc IUniswapV3Adapter
    function gasToSupportPool() external view returns (uint256) {
        return GAS_TO_SUPPORT_POOL;
    }

    /// @inheritdoc IUniswapV3Adapter
    function supportedFeeTiers() external view returns (uint24[] memory) {
        return UniswapV3AdapterStorage.layout().feeTiers;
    }

    /// @inheritdoc IUniswapV3Adapter
    function setPeriod(uint32 newPeriod) external onlyOwner {
        if (newPeriod == 0) revert UniswapV3Adapter__PeriodNotSet();

        UniswapV3AdapterStorage.Layout storage l = UniswapV3AdapterStorage
            .layout();

        l.period = newPeriod;

        l.targetCardinality =
            uint16((newPeriod * l.cardinalityPerMinute) / 60) +
            1;

        emit UpdatedPeriod(newPeriod);
    }

    /// @inheritdoc IUniswapV3Adapter
    function setCardinalityPerMinute(
        uint8 newCardinalityPerMinute
    ) external onlyOwner {
        if (newCardinalityPerMinute == 0)
            revert UniswapV3Adapter__CardinalityPerMinuteNotSet();

        UniswapV3AdapterStorage.Layout storage l = UniswapV3AdapterStorage
            .layout();

        l.cardinalityPerMinute = newCardinalityPerMinute;

        l.targetCardinality =
            uint16((l.period * newCardinalityPerMinute) / 60) +
            1;

        emit UpdatedCardinalityPerMinute(newCardinalityPerMinute);
    }

    /// @inheritdoc IUniswapV3Adapter
    function insertFeeTier(uint24 feeTier) external onlyOwner {
        if (UNISWAP_V3_FACTORY.feeAmountTickSpacing(feeTier) == 0)
            revert UniswapV3Adapter__InvalidFeeTier(feeTier);

        uint24[] storage feeTiers = UniswapV3AdapterStorage.layout().feeTiers;
        uint256 feeTiersLength = feeTiers.length;

        for (uint256 i; i < feeTiersLength; i++) {
            if (feeTiers[i] == feeTier)
                revert UniswapV3Adapter__FeeTierExists(feeTier);
        }

        feeTiers.push(feeTier);
    }
}<|MERGE_RESOLUTION|>--- conflicted
+++ resolved
@@ -66,13 +66,7 @@
             poolsToSupport[i] = pool;
         }
 
-<<<<<<< HEAD
-        _resizeArray(poolsToSupport, poolsSupported);
-        if (poolsToSupport.length == 0) revert UniswapV3Adapter__GasTooLow();
         l.poolsForPair[tokenA.keyForUnsortedPair(tokenB)] = poolsToSupport;
-=======
-        l.poolsForPair[_keyForUnsortedPair(tokenA, tokenB)] = poolsToSupport;
->>>>>>> 28098fc2
         emit UpdatedPoolsForPair(tokenA, tokenB, poolsToSupport);
     }
 

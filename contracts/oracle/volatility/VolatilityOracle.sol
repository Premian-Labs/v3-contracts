// SPDX-License-Identifier: UNLICENSED

pragma solidity >=0.8.19;

import {OwnableInternal} from "@solidstate/contracts/access/ownable/OwnableInternal.sol";
import {EnumerableSet} from "@solidstate/contracts/data/EnumerableSet.sol";
import {SafeCast} from "@solidstate/contracts/utils/SafeCast.sol";

import {IVolatilityOracle} from "./IVolatilityOracle.sol";
import {VolatilityOracleStorage} from "./VolatilityOracleStorage.sol";

import {UD60x18} from "@prb/math/src/UD60x18.sol";
import {SD59x18} from "@prb/math/src/SD59x18.sol";

import "hardhat/console.sol";

/// @title Premia volatility surface oracle contract for liquid markets.
contract VolatilityOracle is IVolatilityOracle, OwnableInternal {
    using VolatilityOracleStorage for VolatilityOracleStorage.Layout;
    using EnumerableSet for EnumerableSet.AddressSet;
    using SafeCast for uint256;

    SD59x18 internal constant ZERO = SD59x18.wrap(0);
    SD59x18 internal constant ONE = SD59x18.wrap(1e18);
    SD59x18 internal constant TWO = SD59x18.wrap(2e18);

    uint256 private constant DECIMALS = 12;

    event UpdateParameters(
        address indexed token,
        bytes32 tau,
        bytes32 theta,
        bytes32 psi,
        bytes32 rho
    );

    struct Params {
        SD59x18[] tau;
        SD59x18[] theta;
        SD59x18[] psi;
        SD59x18[] rho;
    }

    struct SliceInfo {
        SD59x18 theta;
        SD59x18 psi;
        SD59x18 rho;
    }

    /// @inheritdoc IVolatilityOracle
    function addWhitelistedRelayers(
        address[] memory accounts
    ) external onlyOwner {
        VolatilityOracleStorage.Layout storage l = VolatilityOracleStorage
            .layout();

        for (uint256 i = 0; i < accounts.length; i++) {
            l.whitelistedRelayers.add(accounts[i]);
        }
    }

    /// @inheritdoc IVolatilityOracle
    function removeWhitelistedRelayers(
        address[] memory accounts
    ) external onlyOwner {
        VolatilityOracleStorage.Layout storage l = VolatilityOracleStorage
            .layout();

        for (uint256 i = 0; i < accounts.length; i++) {
            l.whitelistedRelayers.remove(accounts[i]);
        }
    }

    /// @inheritdoc IVolatilityOracle
    function getWhitelistedRelayers() external view returns (address[] memory) {
        VolatilityOracleStorage.Layout storage l = VolatilityOracleStorage
            .layout();

        uint256 length = l.whitelistedRelayers.length();
        address[] memory result = new address[](length);

        for (uint256 i = 0; i < length; i++) {
            result[i] = l.whitelistedRelayers.at(i);
        }

        return result;
    }

    /// @inheritdoc IVolatilityOracle
    function formatParams(
        int256[5] memory params
    ) external pure returns (bytes32 result) {
        return VolatilityOracleStorage.formatParams(params);
    }

    /// @inheritdoc IVolatilityOracle
    function parseParams(
        bytes32 input
    ) external pure returns (int256[] memory params) {
        return VolatilityOracleStorage.parseParams(input);
    }

    /// @inheritdoc IVolatilityOracle
    function updateParams(
        address[] memory tokens,
        bytes32[] memory tau,
        bytes32[] memory theta,
        bytes32[] memory psi,
        bytes32[] memory rho
    ) external {
        uint256 length = tokens.length;

        if (
            length != tau.length ||
            length != theta.length ||
            length != psi.length ||
            length != rho.length
        ) revert IVolatilityOracle.VolatilityOracle__ArrayLengthMismatch();

        VolatilityOracleStorage.Layout storage l = VolatilityOracleStorage
            .layout();

        if (!l.whitelistedRelayers.contains(msg.sender))
            revert IVolatilityOracle.VolatilityOracle__RelayerNotWhitelisted();

        for (uint256 i = 0; i < length; i++) {
            l.parameters[tokens[i]] = VolatilityOracleStorage.Update({
                updatedAt: block.timestamp,
                tau: tau[i],
                theta: theta[i],
                psi: psi[i],
                rho: rho[i]
            });

            emit UpdateParameters(tokens[i], tau[i], theta[i], psi[i], rho[i]);
        }
    }

    /// @inheritdoc IVolatilityOracle
    function getParams(
        address token
    ) external view returns (VolatilityOracleStorage.Update memory) {
        VolatilityOracleStorage.Layout storage l = VolatilityOracleStorage
            .layout();
        return l.parameters[token];
    }

    /// @inheritdoc IVolatilityOracle
    function getParamsUnpacked(
        address token
    ) external view returns (VolatilityOracleStorage.Params memory) {
        VolatilityOracleStorage.Layout storage l = VolatilityOracleStorage
            .layout();
        VolatilityOracleStorage.Update memory packed = l.getParams(token);
        VolatilityOracleStorage.Params memory params = VolatilityOracleStorage
            .Params({
                tau: VolatilityOracleStorage.parseParams(packed.tau),
                theta: VolatilityOracleStorage.parseParams(packed.theta),
                psi: VolatilityOracleStorage.parseParams(packed.psi),
                rho: VolatilityOracleStorage.parseParams(packed.rho)
            });
        return params;
    }

    /// @notice Finds the interval a particular value is located in.
    /// @param arr The array of cutoff points that define the intervals
    /// @param value The value to find the interval for
    /// @return The interval index that corresponds the value
    function _findInterval(
        SD59x18[] memory arr,
        SD59x18 value
    ) internal pure returns (uint256) {
        uint256 low = 0;
        uint256 high = arr.length;
        uint256 m;
        uint256 result;

        while ((high - low) > 1) {
            m = (uint256)((low + high) / 2);

            if (arr[m] <= value) {
                low = m;
            } else {
                high = m;
            }
        }

        if (arr[low] <= value) {
            result = low;
        }

        return result;
    }

    /// @notice Convert an int256[] array to a SD59x18[] array
    /// @param src The array to be converted
    /// @return The input array converted to a SD59x18[] array
    function _toArray59x18(
        int256[] memory src
    ) internal pure returns (SD59x18[] memory) {
        SD59x18[] memory tgt = new SD59x18[](src.length);
        for (uint256 i = 0; i < src.length; i++) {
            // Convert parameters in DECIMALS to an SD59x18
            tgt[i] = SD59x18.wrap(src[i] * 1e6);
        }
        return tgt;
    }

    function _weightedAvg(
        SD59x18 lam,
        SD59x18 value1,
        SD59x18 value2
    ) internal pure returns (SD59x18) {
        return (ONE - lam) * value1 + (lam * value2);
    }

    /// @inheritdoc IVolatilityOracle
    function getVolatility(
        address token,
<<<<<<< HEAD
        uint256 spot,
        uint256 strike,
        uint256 timeToMaturity
    ) internal view returns (uint256) {
        if (spot == 0) revert VolatilityOracle__SpotIsZero();
        if (strike == 0) revert VolatilityOracle__StrikeIsZero();
        if (timeToMaturity == 0)
            revert VolatilityOracle__TimeToMaturityIsZero();

=======
        UD60x18 spot,
        UD60x18 strike,
        UD60x18 timeToMaturity
    ) external view returns (UD60x18) {
>>>>>>> cf77c994
        VolatilityOracleStorage.Layout storage l = VolatilityOracleStorage
            .layout();
        VolatilityOracleStorage.Update memory packed = l.getParams(token);

        Params memory params = Params({
            tau: _toArray59x18(VolatilityOracleStorage.parseParams(packed.tau)),
            theta: _toArray59x18(
                VolatilityOracleStorage.parseParams(packed.theta)
            ),
            psi: _toArray59x18(VolatilityOracleStorage.parseParams(packed.psi)),
            rho: _toArray59x18(VolatilityOracleStorage.parseParams(packed.rho))
        });

        // Number of tau
        uint256 n = params.tau.length;

        // Log Moneyness
        SD59x18 k = (strike.intoSD59x18() / spot.intoSD59x18()).ln();

        // Compute total implied variance
        SliceInfo memory info;
        SD59x18 lam;

        SD59x18 _timeToMaturity = timeToMaturity.intoSD59x18();

        // Short-Term Extrapolation
        if (_timeToMaturity < params.tau[0]) {
            lam = _timeToMaturity / params.tau[0];

            info = SliceInfo({
                theta: lam * params.theta[0],
                psi: lam * params.psi[0],
                rho: params.rho[0]
            });
        }
        // Long-term extrapolation
        else if (_timeToMaturity >= params.tau[n - 1]) {
            SD59x18 u = _timeToMaturity - params.tau[n - 1];
            u = u * (params.theta[n - 1] - params.theta[n - 2]);
            u = u / (params.tau[n - 1] - params.tau[n - 2]);

            info = SliceInfo({
                theta: params.theta[n - 1] + u,
                psi: params.psi[n - 1],
                rho: params.rho[n - 1]
            });
        }
        // Interpolation between tau[0] to tau[n - 1]
        else {
            uint256 i = _findInterval(params.tau, _timeToMaturity);

            lam = _timeToMaturity - params.tau[i];
            lam = lam / (params.tau[i + 1] - params.tau[i]);

            info = SliceInfo({
                theta: _weightedAvg(lam, params.theta[i], params.theta[i + 1]),
                psi: _weightedAvg(lam, params.psi[i], params.psi[i + 1]),
                rho: ZERO
            });
            info.rho =
                _weightedAvg(
                    lam,
                    params.rho[i] * params.psi[i],
                    params.rho[i + 1] * params.psi[i + 1]
                ) /
                info.psi;
        }

<<<<<<< HEAD
        int256 phi = info.psi.div(info.theta);
        int256 term = (phi.mul(k) + info.rho).powu(2) +
            (ONE - info.rho.powu(2));
        int256 w = info.theta.div(TWO);
        w = w.mul(ONE + info.rho.mul(phi).mul(k) + term.sqrt());

        return uint256(w.div(_timeToMaturity).sqrt());
    }

    /// @inheritdoc IVolatilityOracle
    function getVolatility(
        address token,
        uint256 spot,
        uint256 strike,
        uint256 timeToMaturity
    ) external view returns (uint256) {
        return _getVolatility(token, spot, strike, timeToMaturity);
=======
        SD59x18 phi = info.psi / info.theta;
        SD59x18 term = (phi * k + info.rho).pow(TWO) +
            (ONE - info.rho.pow(TWO));
        SD59x18 w = info.theta / TWO;
        w = w * (ONE + info.rho * phi * k + term.sqrt());

        return (w / _timeToMaturity).sqrt().intoUD60x18();
>>>>>>> cf77c994
    }

    // @inheritdoc IVolatilityOracle
    function getVolatility(
        address token,
        uint256 spot,
        uint256[] memory strike,
        uint256[] memory timeToMaturity
    ) external view returns (uint256[] memory) {
        if (strike.length != timeToMaturity.length)
            revert VolatilityOracle__ArrayLengthMismatch();

        uint256[] memory sigma = new uint256[](strike.length);

        for (uint256 i = 0; i < sigma.length; i++) {
            sigma[i] = _getVolatility(
                token,
                spot,
                strike[i],
                timeToMaturity[i]
            );
        }

        return sigma;
    }

    //TODO: get risk free rate
    function getRiskFreeRate() external pure returns (uint256) {
        return 0;
    }
}<|MERGE_RESOLUTION|>--- conflicted
+++ resolved
@@ -11,8 +11,6 @@
 
 import {UD60x18} from "@prb/math/src/UD60x18.sol";
 import {SD59x18} from "@prb/math/src/SD59x18.sol";
-
-import "hardhat/console.sol";
 
 /// @title Premia volatility surface oracle contract for liquid markets.
 contract VolatilityOracle is IVolatilityOracle, OwnableInternal {
@@ -215,24 +213,17 @@
     }
 
     /// @inheritdoc IVolatilityOracle
-    function getVolatility(
+    function _getVolatility(
         address token,
-<<<<<<< HEAD
-        uint256 spot,
-        uint256 strike,
-        uint256 timeToMaturity
-    ) internal view returns (uint256) {
+        UD60x18 spot,
+        UD60x18 strike,
+        UD60x18 timeToMaturity
+    ) internal view returns (UD60x18) {
         if (spot == 0) revert VolatilityOracle__SpotIsZero();
         if (strike == 0) revert VolatilityOracle__StrikeIsZero();
         if (timeToMaturity == 0)
             revert VolatilityOracle__TimeToMaturityIsZero();
 
-=======
-        UD60x18 spot,
-        UD60x18 strike,
-        UD60x18 timeToMaturity
-    ) external view returns (UD60x18) {
->>>>>>> cf77c994
         VolatilityOracleStorage.Layout storage l = VolatilityOracleStorage
             .layout();
         VolatilityOracleStorage.Update memory packed = l.getParams(token);
@@ -301,25 +292,6 @@
                 info.psi;
         }
 
-<<<<<<< HEAD
-        int256 phi = info.psi.div(info.theta);
-        int256 term = (phi.mul(k) + info.rho).powu(2) +
-            (ONE - info.rho.powu(2));
-        int256 w = info.theta.div(TWO);
-        w = w.mul(ONE + info.rho.mul(phi).mul(k) + term.sqrt());
-
-        return uint256(w.div(_timeToMaturity).sqrt());
-    }
-
-    /// @inheritdoc IVolatilityOracle
-    function getVolatility(
-        address token,
-        uint256 spot,
-        uint256 strike,
-        uint256 timeToMaturity
-    ) external view returns (uint256) {
-        return _getVolatility(token, spot, strike, timeToMaturity);
-=======
         SD59x18 phi = info.psi / info.theta;
         SD59x18 term = (phi * k + info.rho).pow(TWO) +
             (ONE - info.rho.pow(TWO));
@@ -327,20 +299,29 @@
         w = w * (ONE + info.rho * phi * k + term.sqrt());
 
         return (w / _timeToMaturity).sqrt().intoUD60x18();
->>>>>>> cf77c994
+    }
+
+    /// @inheritdoc IVolatilityOracle
+    function getVolatility(
+        address token,
+        UD60x18 spot,
+        UD60x18 strike,
+        UD60x18 timeToMaturity
+    ) external view returns (UD60x18) {
+        return _getVolatility(token, spot, strike, timeToMaturity);
     }
 
     // @inheritdoc IVolatilityOracle
     function getVolatility(
         address token,
-        uint256 spot,
-        uint256[] memory strike,
-        uint256[] memory timeToMaturity
-    ) external view returns (uint256[] memory) {
+        UD60x18 spot,
+        UD60x18[] memory strike,
+        UD60x18[] memory timeToMaturity
+    ) external view returns (UD60x18[] memory) {
         if (strike.length != timeToMaturity.length)
             revert VolatilityOracle__ArrayLengthMismatch();
 
-        uint256[] memory sigma = new uint256[](strike.length);
+        UD60x18[] memory sigma = new UD60x18[](strike.length);
 
         for (uint256 i = 0; i < sigma.length; i++) {
             sigma[i] = _getVolatility(
@@ -355,7 +336,7 @@
     }
 
     //TODO: get risk free rate
-    function getRiskFreeRate() external pure returns (uint256) {
+    function getRiskFreeRate() external pure returns (UD60x18) {
         return 0;
     }
 }
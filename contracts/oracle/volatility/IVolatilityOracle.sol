--- conflicted
+++ resolved
@@ -77,11 +77,10 @@
     /// @return The annualized implied volatility, where 1 is defined as 100%
     function getVolatility(
         address token,
-<<<<<<< HEAD
-        uint256 spot,
-        uint256 strike,
-        uint256 timeToMaturity
-    ) external view returns (uint256);
+        UD60x18 spot,
+        UD60x18 strike,
+        UD60x18 timeToMaturity
+    ) external view returns (UD60x18);
 
     /// @notice Calculate the annualized volatility for given set of parameters
     /// @param token The token address
@@ -91,16 +90,10 @@
     /// @return The annualized implied volatility, where 1 is defined as 100%
     function getVolatility(
         address token,
-        uint256 spot,
-        uint256[] memory strike,
-        uint256[] memory timeToMaturity
-    ) external view returns (uint256[] memory);
+        UD60x18 spot,
+        UD60x18[] memory strike,
+        UD60x18[] memory timeToMaturity
+    ) external view returns (UD60x18[] memory);
 
-    function getRiskFreeRate() external pure returns (uint256);
-=======
-        UD60x18 spot,
-        UD60x18 strike,
-        UD60x18 timeToMaturity
-    ) external view returns (UD60x18);
->>>>>>> cf77c994
+    function getRiskFreeRate() external pure returns (UD60x18);
 }
// SPDX-License-Identifier: UNLICENSED

pragma solidity >=0.8.19;

import {UD60x18} from "@prb/math/src/UD60x18.sol";

import {UD60x18} from "@prb/math/src/UD60x18.sol";

import {VolatilityOracleStorage} from "./VolatilityOracleStorage.sol";

interface IVolatilityOracle {
    error VolatilityOracle__ArrayLengthMismatch();
    error VolatilityOracle__RelayerNotWhitelisted();
    error VolatilityOracle__SpotIsZero();
    error VolatilityOracle__StrikeIsZero();
    error VolatilityOracle__TimeToMaturityIsZero();

    /// @notice Add relayers to the whitelist so that they can add oracle surfaces
    /// @param accounts The addresses to add to the whitelist
    function addWhitelistedRelayers(address[] memory accounts) external;

    /// @notice Remove relayers from the whitelist so that they cannot add oracle surfaces
    /// @param accounts The addresses to remove from the whitelist
    function removeWhitelistedRelayers(address[] memory accounts) external;

    /// @notice Get the list of whitelisted relayers
    /// @return The list of whitelisted relayers
    function getWhitelistedRelayers() external view returns (address[] memory);

    /// @notice Pack IV model parameters into a single bytes32
    /// @dev This function is used to pack the parameters into a single variable, which is then used as input in `update`
    /// @param params Parameters of IV model to pack
    /// @return result The packed parameters of IV model
    function formatParams(
        int256[5] memory params
    ) external pure returns (bytes32 result);

    /// @notice Unpack IV model parameters from a bytes32
    /// @param input Packed IV model parameters to unpack
    /// @return params The unpacked parameters of the IV model
    function parseParams(
        bytes32 input
    ) external pure returns (int256[] memory params);

    /// @notice Update a list of Anchored eSSVI model parameters
    /// @param tokens List of the base tokens
    /// @param tau List of maturities
    /// @param theta List of ATM total implied variance curves
    /// @param psi List of ATM skew curves
    /// @param rho List of rho curves
    /// @param riskFreeRate The risk-free rate
    function updateParams(
        address[] memory tokens,
        bytes32[] memory tau,
        bytes32[] memory theta,
        bytes32[] memory psi,
        bytes32[] memory rho,
        UD60x18 riskFreeRate
    ) external;

    /// @notice Get the IV model parameters of a token pair
    /// @param token The token address
    /// @return The IV model parameters
    function getParams(
        address token
    ) external view returns (VolatilityOracleStorage.Update memory);

    /// @notice Get unpacked IV model parameters
    /// @param token The token address
    /// @return The unpacked IV model parameters
    function getParamsUnpacked(
        address token
    ) external view returns (VolatilityOracleStorage.Params memory);

    /// @notice Calculate the annualized volatility for given set of parameters
    /// @param token The token address
    /// @param spot The spot price of the token
    /// @param strike The strike price of the option
    /// @param timeToMaturity The time until maturity (denominated in years)
    /// @return The annualized implied volatility, where 1 is defined as 100%
    function getVolatility(
        address token,
        UD60x18 spot,
        UD60x18 strike,
        UD60x18 timeToMaturity
    ) external view returns (UD60x18);
<<<<<<< HEAD

    /// @notice Calculate the annualized volatility for given set of parameters
    /// @param token The token address
    /// @param spot The spot price of the token
    /// @param strike The strike price of the option
    /// @param timeToMaturity The time until maturity (denominated in years)
    /// @return The annualized implied volatility, where 1 is defined as 100%
    function getVolatility(
        address token,
        UD60x18 spot,
        UD60x18[] memory strike,
        UD60x18[] memory timeToMaturity
    ) external view returns (UD60x18[] memory);

    function getRiskFreeRate() external view returns (UD60x18);
=======
>>>>>>> 1d38471f
}<|MERGE_RESOLUTION|>--- conflicted
+++ resolved
@@ -1,8 +1,6 @@
 // SPDX-License-Identifier: UNLICENSED
 
 pragma solidity >=0.8.19;
-
-import {UD60x18} from "@prb/math/src/UD60x18.sol";
 
 import {UD60x18} from "@prb/math/src/UD60x18.sol";
 
@@ -84,7 +82,6 @@
         UD60x18 strike,
         UD60x18 timeToMaturity
     ) external view returns (UD60x18);
-<<<<<<< HEAD
 
     /// @notice Calculate the annualized volatility for given set of parameters
     /// @param token The token address
@@ -100,6 +97,4 @@
     ) external view returns (UD60x18[] memory);
 
     function getRiskFreeRate() external view returns (UD60x18);
-=======
->>>>>>> 1d38471f
 }
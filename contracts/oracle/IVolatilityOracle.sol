// SPDX-License-Identifier: UNLICENSED

pragma solidity >=0.8.19;

import {UD60x18} from "@prb/math/UD60x18.sol";

import {VolatilityOracleStorage} from "./VolatilityOracleStorage.sol";

interface IVolatilityOracle {
    error VolatilityOracle__ArrayLengthMismatch();
<<<<<<< HEAD
    error VolatilityOracle__RelayerNotWhitelisted();
    error VolatilityOracle__SpotIsZero();
    error VolatilityOracle__StrikeIsZero();
    error VolatilityOracle__TimeToMaturityIsZero();
=======
    error VolatilityOracle__RelayerNotWhitelisted(address sender);
>>>>>>> 135124b6

    /// @notice Add relayers to the whitelist so that they can add oracle surfaces
    /// @param accounts The addresses to add to the whitelist
    function addWhitelistedRelayers(address[] memory accounts) external;

    /// @notice Remove relayers from the whitelist so that they cannot add oracle surfaces
    /// @param accounts The addresses to remove from the whitelist
    function removeWhitelistedRelayers(address[] memory accounts) external;

    /// @notice Get the list of whitelisted relayers
    /// @return The list of whitelisted relayers
    function getWhitelistedRelayers() external view returns (address[] memory);

    /// @notice Pack IV model parameters into a single bytes32
    /// @dev This function is used to pack the parameters into a single variable, which is then used as input in `update`
    /// @param params Parameters of IV model to pack
    /// @return result The packed parameters of IV model
    function formatParams(
        int256[5] memory params
    ) external pure returns (bytes32 result);

    /// @notice Unpack IV model parameters from a bytes32
    /// @param input Packed IV model parameters to unpack
    /// @return params The unpacked parameters of the IV model
    function parseParams(
        bytes32 input
    ) external pure returns (int256[] memory params);

    /// @notice Update a list of Anchored eSSVI model parameters
    /// @param tokens List of the base tokens
    /// @param tau List of maturities
    /// @param theta List of ATM total implied variance curves
    /// @param psi List of ATM skew curves
    /// @param rho List of rho curves
    /// @param riskFreeRate The risk-free rate
    function updateParams(
        address[] memory tokens,
        bytes32[] memory tau,
        bytes32[] memory theta,
        bytes32[] memory psi,
        bytes32[] memory rho,
        UD60x18 riskFreeRate
    ) external;

    /// @notice Get the IV model parameters of a token pair
    /// @param token The token address
    /// @return The IV model parameters
    function getParams(
        address token
    ) external view returns (VolatilityOracleStorage.Update memory);

    /// @notice Get unpacked IV model parameters
    /// @param token The token address
    /// @return The unpacked IV model parameters
    function getParamsUnpacked(
        address token
    ) external view returns (VolatilityOracleStorage.Params memory);

    /// @notice Calculate the annualized volatility for given set of parameters
    /// @param token The token address
    /// @param spot The spot price of the token
    /// @param strike The strike price of the option
    /// @param timeToMaturity The time until maturity (denominated in years)
    /// @return The annualized implied volatility, where 1 is defined as 100%
    function getVolatility(
        address token,
        UD60x18 spot,
        UD60x18 strike,
        UD60x18 timeToMaturity
    ) external view returns (UD60x18);

    /// @notice Calculate the annualized volatility for given set of parameters
    /// @param token The token address
    /// @param spot The spot price of the token
    /// @param strike The strike price of the option
    /// @param timeToMaturity The time until maturity (denominated in years)
    /// @return The annualized implied volatility, where 1 is defined as 100%
    function getVolatility(
        address token,
        UD60x18 spot,
        UD60x18[] memory strike,
        UD60x18[] memory timeToMaturity
    ) external view returns (UD60x18[] memory);

    function getRiskFreeRate() external view returns (UD60x18);
}<|MERGE_RESOLUTION|>--- conflicted
+++ resolved
@@ -8,14 +8,10 @@
 
 interface IVolatilityOracle {
     error VolatilityOracle__ArrayLengthMismatch();
-<<<<<<< HEAD
-    error VolatilityOracle__RelayerNotWhitelisted();
+    error VolatilityOracle__RelayerNotWhitelisted(address sender);
     error VolatilityOracle__SpotIsZero();
     error VolatilityOracle__StrikeIsZero();
     error VolatilityOracle__TimeToMaturityIsZero();
-=======
-    error VolatilityOracle__RelayerNotWhitelisted(address sender);
->>>>>>> 135124b6
 
     /// @notice Add relayers to the whitelist so that they can add oracle surfaces
     /// @param accounts The addresses to add to the whitelist

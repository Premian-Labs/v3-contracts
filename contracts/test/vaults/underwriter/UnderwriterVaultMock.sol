// SPDX-License-Identifier: UNLICENSED

pragma solidity ^0.8.0;

import {UnderwriterVault, SolidStateERC4626} from "../../../vaults/underwriter/UnderwriterVault.sol";
import {UnderwriterVaultStorage} from "../../../vaults/underwriter/UnderwriterVaultStorage.sol";
import "@solidstate/contracts/token/ERC4626/SolidStateERC4626.sol";
import "hardhat/console.sol";
import {EnumerableSet} from "@solidstate/contracts/data/EnumerableSet.sol";
import {DoublyLinkedList} from "@solidstate/contracts/data/DoublyLinkedList.sol";
import {IERC20} from "@solidstate/contracts/interfaces/IERC20.sol";
import {SafeERC20} from "@solidstate/contracts/utils/SafeERC20.sol";
<<<<<<< HEAD
import {IPool} from "../../../pool/IPool.sol";
import {UD60x18} from "../../../libraries/prbMath/UD60x18.sol";
=======
import {OptionMath} from "../../../libraries/OptionMath.sol";
>>>>>>> a6f5daa4

contract UnderwriterVaultMock is UnderwriterVault {
    using DoublyLinkedList for DoublyLinkedList.Uint256List;
    using EnumerableSet for EnumerableSet.UintSet;
    using UnderwriterVaultStorage for UnderwriterVaultStorage.Layout;
    using SafeERC20 for IERC20;
    using UD60x18 for uint256;

    struct MaturityInfo {
        uint256 maturity;
        uint256[] strikes;
        uint256[] sizes;
    }

    constructor(
        address oracleAddress,
        address factoryAddress
    ) UnderwriterVault(oracleAddress, factoryAddress) {}

    function getMaturityAfterTimestamp(
        uint256 timestamp
    ) external view returns (uint256) {
        return _getMaturityAfterTimestamp(timestamp);
    }

    function getNumberOfUnexpiredListings(
        uint256 timestamp
    ) external view returns (uint256) {
        return _getNumberOfUnexpiredListings(timestamp);
    }

    function getTotalFairValueExpired(
        uint256 timestamp
    ) external view returns (uint256) {
        return _getTotalFairValueExpired(timestamp);
    }

    function getTotalFairValueUnexpired(
        uint256 timestamp,
        uint256 spot
    ) external view returns (uint256) {
        return _getTotalFairValueUnexpired(timestamp, spot);
    }

    function getTotalFairValue() external view returns (uint256) {
        return _getTotalFairValue();
    }

    function getNumberOfListings() external view returns (uint256) {
        UnderwriterVaultStorage.Layout storage l = UnderwriterVaultStorage
            .layout();

        uint256 current = l.minMaturity;
        uint256 n = 0;

        while (current <= l.maxMaturity && current != 0) {
            n += l.maturityToStrikes[current].length();
            current = l.maturities.next(current);
        }
        return n;
    }

    function getNumberOfListingsOnMaturity(
        uint256 maturity
    ) external view returns (uint256) {
        UnderwriterVaultStorage.Layout storage l = UnderwriterVaultStorage
            .layout();

        if (!l.maturities.contains(maturity)) return 0;
        return l.maturityToStrikes[maturity].length();
    }

    function contains(
        uint256 strike,
        uint256 maturity
    ) external view returns (bool) {
        return _contains(strike, maturity);
    }

    function updateState() external {
        return _updateState();
    }

    function getTotalLockedSpread() external view returns (uint256) {
        return _getTotalLockedSpread();
    }

    function increasePositionSize(
        uint256 maturity,
        uint256 strike,
        uint256 posSize
    ) external onlyOwner {
        UnderwriterVaultStorage.layout().positionSizes[maturity][
            strike
        ] += posSize;
    }

    function decreasePositionSize(
        uint256 maturity,
        uint256 strike,
        uint256 posSize
    ) external onlyOwner {
        UnderwriterVaultStorage.layout().positionSizes[maturity][
            strike
        ] -= posSize;
    }

    function getPositionSize(
        uint256 strike,
        uint256 maturity
    ) external view returns (uint256) {
        return UnderwriterVaultStorage.layout().positionSizes[maturity][strike];
    }

    function setLastSpreadUnlockUpdate(uint256 value) external onlyOwner {
        UnderwriterVaultStorage.layout().lastSpreadUnlockUpdate = value;
    }

    function getMinMaturity() external view returns (uint256) {
        return UnderwriterVaultStorage.layout().minMaturity;
    }

    function setMinMaturity(uint256 value) external onlyOwner {
        UnderwriterVaultStorage.layout().minMaturity = value;
    }

    function getMaxMaturity() external view returns (uint256) {
        return UnderwriterVaultStorage.layout().maxMaturity;
    }

    function setMaxMaturity(uint256 value) external onlyOwner {
        UnderwriterVaultStorage.layout().maxMaturity = value;
    }

    function setIsCall(bool value) external onlyOwner {
        UnderwriterVaultStorage.layout().isCall = value;
    }

    function logListingsAndSizes() external view {
        UnderwriterVaultStorage.Layout storage l = UnderwriterVaultStorage
            .layout();

        console.log("Min. Maturity: ", l.minMaturity);

        uint256 current = l.minMaturity;

        while (current <= l.maxMaturity && current != 0) {
            for (
                uint256 i = 0;
                i < l.maturityToStrikes[current].length();
                i++
            ) {
                console.log("Maturity: ", current);
                console.log("Strike: ", l.maturityToStrikes[current].at(i));
                console.log(
                    "Size: ",
                    l.positionSizes[current][l.maturityToStrikes[current].at(i)]
                );
            }

            if (current > l.maturities.next(current)) {
                break;
            }

            current = l.maturities.next(current);
        }

        console.log("Max. Maturity: ", l.maxMaturity);
    }

    function setListingsAndSizes(
        MaturityInfo[] memory infos
    ) external onlyOwner {
        UnderwriterVaultStorage.Layout storage l = UnderwriterVaultStorage
            .layout();

        uint256 n = infos.length;

        // Setup data
        l.minMaturity = infos[0].maturity;
        uint256 current = 0;

        for (uint256 i = 0; i < n; i++) {
            l.maturities.insertAfter(current, infos[i].maturity);
            current = infos[i].maturity;

            for (uint256 j = 0; j < infos[i].strikes.length; j++) {
                l.maturityToStrikes[current].add(infos[i].strikes[j]);
                l.positionSizes[current][infos[i].strikes[j]] += infos[i].sizes[
                    j
                ];
            }
        }

        l.maxMaturity = current;
    }

    function clearListingsAndSizes() external onlyOwner {
        UnderwriterVaultStorage.Layout storage l = UnderwriterVaultStorage
            .layout();

        uint256 current = l.minMaturity;

        uint256 next;

        while (current <= l.maxMaturity) {
            for (
                uint256 i = 0;
                i < l.maturityToStrikes[current].length();
                i++
            ) {
                l.positionSizes[current][
                    l.maturityToStrikes[current].at(i)
                ] = 0;

                l.maturityToStrikes[current].remove(
                    l.maturityToStrikes[current].at(i)
                );
            }

            next = l.maturities.next(current);
            if (current > next) {
                l.maturities.remove(current);
                break;
            }

            l.maturities.remove(current);
            current = next;
        }

        l.minMaturity = 0;
        l.maxMaturity = 0;
    }

    function insertMaturity(
        uint256 maturity,
        uint256 newMaturity
    ) external onlyOwner {
        UnderwriterVaultStorage.layout().maturities.insertAfter(
            maturity,
            newMaturity
        );
    }

    function insertStrike(uint256 maturity, uint256 strike) external onlyOwner {
        UnderwriterVaultStorage.layout().maturityToStrikes[maturity].add(
            strike
        );
    }

    function increaseSpreadUnlockingRate(uint256 value) external onlyOwner {
        UnderwriterVaultStorage.layout().spreadUnlockingRate += value;
    }

    function increaseSpreadUnlockingTick(
        uint256 maturity,
        uint256 value
    ) external onlyOwner {
        UnderwriterVaultStorage.layout().spreadUnlockingTicks[
            maturity
        ] += value;
    }

    function increaseTotalLockedAssets(uint256 value) external onlyOwner {
        UnderwriterVaultStorage.layout().totalLockedAssets += value;
    }

    function increaseTotalLockedSpread(uint256 value) external onlyOwner {
        UnderwriterVaultStorage.layout().totalLockedSpread += value;
    }

    function increaseTotalAssets(uint256 value) external onlyOwner {
        UnderwriterVaultStorage.layout().totalAssets += value;
    }

    function getAvailableAssets() external view returns (uint256) {
        return _availableAssets();
    }

    function getPricePerShare() external view returns (uint256) {
        return _getPricePerShare();
    }

    function positionSize(
        uint256 maturity,
        uint256 strike
    ) external view returns (uint256) {
        return UnderwriterVaultStorage.layout().positionSizes[maturity][strike];
    }

    function lastSpreadUnlockUpdate() external view returns (uint256) {
        return UnderwriterVaultStorage.layout().lastSpreadUnlockUpdate;
    }

    function spreadUnlockingRate() external view returns (uint256) {
        return UnderwriterVaultStorage.layout().spreadUnlockingRate;
    }

    function spreadUnlockingTicks(
        uint256 maturity
    ) external view returns (uint256) {
        return UnderwriterVaultStorage.layout().spreadUnlockingTicks[maturity];
    }

    function totalLockedAssets() external view returns (uint256) {
        return UnderwriterVaultStorage.layout().totalLockedAssets;
    }

    function totalLockedSpread() external view returns (uint256) {
        return UnderwriterVaultStorage.layout().totalLockedSpread;
    }

    function settleMaturity(uint256 maturity) external {
        _settleMaturity(maturity);
    }

    function calculateClevel(
        uint256 utilisation,
        uint256 alphaClevel,
        uint256 minClevel,
        uint256 maxClevel
    ) external pure returns (uint256) {
        return _calculateCLevel(utilisation, alphaClevel, minClevel, maxClevel);
    }

    function getClevel(uint256 collateralAmt) external view returns (uint256) {
        return _getCLevel(collateralAmt);
    }

    function addListing(uint256 strike, uint256 maturity) external {
        return _addListing(strike, maturity);
    }

    function removeListing(uint256 strike, uint256 maturity) external {
        return _removeListing(strike, maturity);
    }

    function getFactoryAddress(
        uint256 strike,
        uint256 maturity
    ) external view returns (address) {
        return _getFactoryAddress(strike, maturity);
    }

    function isValidListing(
        uint256 spotPrice,
        uint256 strike,
        uint256 maturity,
        uint256 tau,
        uint256 sigma
    ) external view returns (address) {
        return _isValidListing(spotPrice, strike, maturity, tau, sigma);
    }

    function afterBuy(
        uint256 maturity,
        uint256 premium,
        uint256 secondsToExpiration,
        uint256 size,
        uint256 spread,
        uint256 strike
    ) external {
        AfterBuyArgs memory intel = AfterBuyArgs(
            maturity,
            premium,
            secondsToExpiration,
            size,
            spread,
            strike
        );
        _afterBuy(intel);
    }

    function getSpotPrice() public view returns (uint256) {
        return _getSpotPrice();
    }

    function getTradeBounds()
        public
        view
        returns (uint256, uint256, int256, int256)
    {
        UnderwriterVaultStorage.Layout storage l = UnderwriterVaultStorage
            .layout();
        return (l.minDTE, l.maxDTE, l.minDelta, l.maxDelta);
    }

    function getClevelParams()
        public
        view
        returns (uint256, uint256, uint256, uint256)
    {
        UnderwriterVaultStorage.Layout storage l = UnderwriterVaultStorage
            .layout();
        return (l.minCLevel, l.maxCLevel, l.alphaCLevel, l.hourlyDecayDiscount);
    }

    function getLastTradeTimestamp() public view returns (uint256) {
        UnderwriterVaultStorage.Layout storage l = UnderwriterVaultStorage
            .layout();
        return l.lastTradeTimestamp;
    }

<<<<<<< HEAD
    function isCall() public view returns (bool) {
        UnderwriterVaultStorage.Layout storage l = UnderwriterVaultStorage
            .layout();
        return l.isCall;
    }

    function maxMaturity() public view returns (uint256) {
        return UnderwriterVaultStorage.layout().maxMaturity;
    }

    function minMaturity() public view returns (uint256) {
        return UnderwriterVaultStorage.layout().minMaturity;
    }

    function mintFromPool(
        uint256 strike,
        uint256 maturity,
        uint256 size
    ) public {
        UnderwriterVaultStorage.Layout storage l = UnderwriterVaultStorage
            .layout();
        address listingAddr = _getFactoryAddress(strike, maturity);
        uint256 allowance = 2 * size;
        if (!l.isCall) {
            allowance = allowance.mul(strike);
        }
        IERC20(_asset()).approve(listingAddr, allowance);
        IPool(listingAddr).writeFrom(address(this), msg.sender, size);
=======
    function setMaxClevel(uint256 maxCLevel) public {
        UnderwriterVaultStorage.Layout storage l = UnderwriterVaultStorage
            .layout();
        l.maxCLevel = maxCLevel;
    }

    function setAlphaCLevel(uint256 alphaCLevel) public {
        UnderwriterVaultStorage.Layout storage l = UnderwriterVaultStorage
            .layout();
        l.alphaCLevel = alphaCLevel;
    }

    function getDelta(
        uint256 spotPrice,
        uint256 strike,
        uint256 tau,
        uint256 sigma,
        uint256 rfRate,
        bool isCall
    ) public pure returns (int256) {
        int256 delta = OptionMath.optionDelta(
            spotPrice,
            strike,
            tau,
            sigma,
            rfRate,
            isCall
        );

        return delta;
    }

    function getBlackScholesPrice(
        uint256 spotPrice,
        uint256 strike,
        uint256 tau,
        uint256 sigma,
        uint256 rfRate,
        bool isCall
    ) public pure returns (uint256) {
        uint256 price = OptionMath.blackScholesPrice(
            spotPrice,
            strike,
            tau,
            sigma,
            rfRate,
            isCall
        );

        return price;
>>>>>>> a6f5daa4
    }
}<|MERGE_RESOLUTION|>--- conflicted
+++ resolved
@@ -10,12 +10,9 @@
 import {DoublyLinkedList} from "@solidstate/contracts/data/DoublyLinkedList.sol";
 import {IERC20} from "@solidstate/contracts/interfaces/IERC20.sol";
 import {SafeERC20} from "@solidstate/contracts/utils/SafeERC20.sol";
-<<<<<<< HEAD
+import {OptionMath} from "../../../libraries/OptionMath.sol";
 import {IPool} from "../../../pool/IPool.sol";
 import {UD60x18} from "../../../libraries/prbMath/UD60x18.sol";
-=======
-import {OptionMath} from "../../../libraries/OptionMath.sol";
->>>>>>> a6f5daa4
 
 contract UnderwriterVaultMock is UnderwriterVault {
     using DoublyLinkedList for DoublyLinkedList.Uint256List;
@@ -419,36 +416,6 @@
         return l.lastTradeTimestamp;
     }
 
-<<<<<<< HEAD
-    function isCall() public view returns (bool) {
-        UnderwriterVaultStorage.Layout storage l = UnderwriterVaultStorage
-            .layout();
-        return l.isCall;
-    }
-
-    function maxMaturity() public view returns (uint256) {
-        return UnderwriterVaultStorage.layout().maxMaturity;
-    }
-
-    function minMaturity() public view returns (uint256) {
-        return UnderwriterVaultStorage.layout().minMaturity;
-    }
-
-    function mintFromPool(
-        uint256 strike,
-        uint256 maturity,
-        uint256 size
-    ) public {
-        UnderwriterVaultStorage.Layout storage l = UnderwriterVaultStorage
-            .layout();
-        address listingAddr = _getFactoryAddress(strike, maturity);
-        uint256 allowance = 2 * size;
-        if (!l.isCall) {
-            allowance = allowance.mul(strike);
-        }
-        IERC20(_asset()).approve(listingAddr, allowance);
-        IPool(listingAddr).writeFrom(address(this), msg.sender, size);
-=======
     function setMaxClevel(uint256 maxCLevel) public {
         UnderwriterVaultStorage.Layout storage l = UnderwriterVaultStorage
             .layout();
@@ -499,6 +466,35 @@
         );
 
         return price;
->>>>>>> a6f5daa4
+    }
+
+    function isCall() public view returns (bool) {
+        UnderwriterVaultStorage.Layout storage l = UnderwriterVaultStorage
+            .layout();
+        return l.isCall;
+    }
+
+    function maxMaturity() public view returns (uint256) {
+        return UnderwriterVaultStorage.layout().maxMaturity;
+    }
+
+    function minMaturity() public view returns (uint256) {
+        return UnderwriterVaultStorage.layout().minMaturity;
+    }
+
+    function mintFromPool(
+        uint256 strike,
+        uint256 maturity,
+        uint256 size
+    ) public {
+        UnderwriterVaultStorage.Layout storage l = UnderwriterVaultStorage
+            .layout();
+        address listingAddr = _getFactoryAddress(strike, maturity);
+        uint256 allowance = 2 * size;
+        if (!l.isCall) {
+            allowance = allowance.mul(strike);
+        }
+        IERC20(_asset()).approve(listingAddr, allowance);
+        IPool(listingAddr).writeFrom(address(this), msg.sender, size);
     }
 }
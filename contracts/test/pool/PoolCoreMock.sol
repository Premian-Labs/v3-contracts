--- conflicted
+++ resolved
@@ -179,35 +179,34 @@
         IERC20(l.getPoolToken()).safeTransferIgnoreDust(to, value);
     }
 
-<<<<<<< HEAD
-    function exposed_roundDown(UD60x18 value) external view returns (uint256) {
-        PoolStorage.Layout storage l = PoolStorage.layout();
-        return l.roundDown(value);
-    }
-
-    function exposed_roundDownUD60x18(UD60x18 value) external view returns (UD60x18) {
-        PoolStorage.Layout storage l = PoolStorage.layout();
-        return l.roundDownUD60x18(value);
-    }
-
-    function exposed_roundDownSD59x18(SD59x18 value) external view returns (SD59x18) {
-        PoolStorage.Layout storage l = PoolStorage.layout();
-        return l.roundDownSD59x18(value);
-    }
-
-    function exposed_roundUp(UD60x18 value) external view returns (uint256) {
-        PoolStorage.Layout storage l = PoolStorage.layout();
-        return l.roundUp(value);
-    }
-
-    function exposed_roundUpUD60x18(UD60x18 value) external view returns (UD60x18) {
-        PoolStorage.Layout storage l = PoolStorage.layout();
-        return l.roundUpUD60x18(value);
-=======
     function getPositionFeeRate(Position.Key memory p) external view returns (SD49x28) {
         PoolStorage.Layout storage l = PoolStorage.layout();
         Position.Data storage pData = l.positions[Position.keyHash(p)];
         return pData.lastFeeRate;
->>>>>>> 3681b36b
+    }
+
+    function exposed_roundDown(UD60x18 value) external view returns (uint256) {
+        PoolStorage.Layout storage l = PoolStorage.layout();
+        return l.roundDown(value);
+    }
+
+    function exposed_roundDownUD60x18(UD60x18 value) external view returns (UD60x18) {
+        PoolStorage.Layout storage l = PoolStorage.layout();
+        return l.roundDownUD60x18(value);
+    }
+
+    function exposed_roundDownSD59x18(SD59x18 value) external view returns (SD59x18) {
+        PoolStorage.Layout storage l = PoolStorage.layout();
+        return l.roundDownSD59x18(value);
+    }
+
+    function exposed_roundUp(UD60x18 value) external view returns (uint256) {
+        PoolStorage.Layout storage l = PoolStorage.layout();
+        return l.roundUp(value);
+    }
+
+    function exposed_roundUpUD60x18(UD60x18 value) external view returns (UD60x18) {
+        PoolStorage.Layout storage l = PoolStorage.layout();
+        return l.roundUpUD60x18(value);
     }
 }
// SPDX-License-Identifier: UNLICENSED

pragma solidity >=0.8.19;

import {UD60x18} from "@prb/math/UD60x18.sol";

import {Position} from "../../libraries/Position.sol";
import {Pricing} from "../../libraries/Pricing.sol";

import {PoolInternal} from "../../pool/PoolInternal.sol";
import {PoolStorage} from "../../pool/PoolStorage.sol";

import {IPoolCoreMock} from "./IPoolCoreMock.sol";

contract PoolCoreMock is IPoolCoreMock, PoolInternal {
    using PoolStorage for PoolStorage.Layout;

    constructor(
        address factory,
        address router,
        address wrappedNativeToken,
        address feeReceiver,
        address settings,
        address vxPremia
    )
<<<<<<< HEAD
        PoolInternal(
            factory,
            router,
            exchangeHelper,
            wrappedNativeToken,
            feeReceiver,
            settings,
            vxPremia
        )
=======
        PoolInternal(factory, router, wrappedNativeToken, feeReceiver, vxPremia)
>>>>>>> 60d27c6a
    {}

    function _getPricing(
        bool isBuy
    ) external view returns (Pricing.Args memory) {
        PoolStorage.Layout storage l = PoolStorage.layout();
        return _getPricing(l, isBuy);
    }

    function formatTokenId(
        address operator,
        UD60x18 lower,
        UD60x18 upper,
        Position.OrderType orderType
    ) external pure returns (uint256 tokenId) {
        return PoolStorage.formatTokenId(operator, lower, upper, orderType);
    }

    function quoteRFQHash(
        QuoteRFQ memory quoteRFQ
    ) external view returns (bytes32) {
        return _quoteRFQHash(quoteRFQ);
    }

    function parseTokenId(
        uint256 tokenId
    )
        external
        pure
        returns (
            uint8 version,
            address operator,
            UD60x18 lower,
            UD60x18 upper,
            Position.OrderType orderType
        )
    {
        return PoolStorage.parseTokenId(tokenId);
    }

    function protocolFees() external view returns (uint256) {
        PoolStorage.Layout storage l = PoolStorage.layout();
        return l.toPoolTokenDecimals(l.protocolFees);
    }

    function exposed_cross(bool isBuy) external {
        _cross(isBuy);
    }

    function exposed_getStrandedArea()
        external
        view
        returns (UD60x18 lower, UD60x18 upper)
    {
        PoolStorage.Layout storage l = PoolStorage.layout();
        return _getStrandedArea(l);
    }

    function exposed_getStrandedMarketPriceUpdate(
        Position.KeyInternal memory p,
        bool isBid
    ) external pure returns (UD60x18) {
        return _getStrandedMarketPriceUpdate(p, isBid);
    }

    function exposed_isMarketPriceStranded(
        Position.KeyInternal memory p,
        bool isBid
    ) external view returns (bool) {
        PoolStorage.Layout storage l = PoolStorage.layout();
        return _isMarketPriceStranded(l, p, isBid);
    }

    function getCurrentTick() external view returns (UD60x18) {
        PoolStorage.Layout storage l = PoolStorage.layout();
        return l.currentTick;
    }

    function getLiquidityRate() external view returns (UD60x18) {
        PoolStorage.Layout storage l = PoolStorage.layout();
        return l.liquidityRate;
    }
}<|MERGE_RESOLUTION|>--- conflicted
+++ resolved
@@ -23,19 +23,14 @@
         address settings,
         address vxPremia
     )
-<<<<<<< HEAD
         PoolInternal(
             factory,
             router,
-            exchangeHelper,
             wrappedNativeToken,
             feeReceiver,
             settings,
             vxPremia
         )
-=======
-        PoolInternal(factory, router, wrappedNativeToken, feeReceiver, vxPremia)
->>>>>>> 60d27c6a
     {}
 
     function _getPricing(

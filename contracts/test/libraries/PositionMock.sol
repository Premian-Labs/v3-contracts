// SPDX-License-Identifier: UNLICENSED

pragma solidity >=0.8.19;

import {UD60x18} from "@prb/math/src/UD60x18.sol";
import {SD59x18} from "@prb/math/src/SD59x18.sol";

import {Position} from "../../libraries/Position.sol";

contract PositionMock {
    function keyHash(
        Position.KeyInternal memory self
    ) external pure returns (bytes32) {
        return Position.keyHash(self);
    }

    function isShort(
        Position.OrderType orderType
    ) external pure returns (bool) {
        return Position.isShort(orderType);
    }

    function isLong(Position.OrderType orderType) external pure returns (bool) {
        return Position.isLong(orderType);
    }

    function pieceWiseLinear(
<<<<<<< HEAD
        Position.Key memory self,
=======
        Position.KeyInternal memory self,
>>>>>>> 1d38471f
        UD60x18 price
    ) external pure returns (UD60x18) {
        return Position.pieceWiseLinear(self, price);
    }

    function pieceWiseQuadratic(
<<<<<<< HEAD
        Position.Key memory self,
=======
        Position.KeyInternal memory self,
>>>>>>> 1d38471f
        UD60x18 price
    ) external pure returns (UD60x18) {
        return Position.pieceWiseQuadratic(self, price);
    }

    function collateralToContracts(
        UD60x18 _collateral,
        UD60x18 strike,
        bool isCall
    ) external pure returns (UD60x18) {
        return Position.collateralToContracts(_collateral, strike, isCall);
    }

    function contractsToCollateral(
        UD60x18 _collateral,
        UD60x18 strike,
        bool isCall
    ) external pure returns (UD60x18) {
        return Position.contractsToCollateral(_collateral, strike, isCall);
    }

    function liquidityPerTick(
<<<<<<< HEAD
        Position.Key memory self,
=======
        Position.KeyInternal memory self,
>>>>>>> 1d38471f
        UD60x18 size
    ) external pure returns (UD60x18) {
        return Position.liquidityPerTick(self, size);
    }

    function bid(
<<<<<<< HEAD
        Position.Key memory self,
=======
        Position.KeyInternal memory self,
>>>>>>> 1d38471f
        UD60x18 size,
        UD60x18 price
    ) external pure returns (UD60x18) {
        return Position.bid(self, size, price);
    }

    function collateral(
<<<<<<< HEAD
        Position.Key memory self,
=======
        Position.KeyInternal memory self,
>>>>>>> 1d38471f
        UD60x18 size,
        UD60x18 price
    ) external pure returns (UD60x18) {
        return Position.collateral(self, size, price);
    }

    function contracts(
<<<<<<< HEAD
        Position.Key memory self,
=======
        Position.KeyInternal memory self,
>>>>>>> 1d38471f
        UD60x18 size,
        UD60x18 price
    ) external pure returns (UD60x18) {
        return Position.contracts(self, size, price);
    }

    function long(
<<<<<<< HEAD
        Position.Key memory self,
=======
        Position.KeyInternal memory self,
>>>>>>> 1d38471f
        UD60x18 size,
        UD60x18 price
    ) external pure returns (UD60x18) {
        return Position.long(self, size, price);
    }

    function short(
<<<<<<< HEAD
        Position.Key memory self,
=======
        Position.KeyInternal memory self,
>>>>>>> 1d38471f
        UD60x18 size,
        UD60x18 price
    ) external pure returns (UD60x18) {
        return Position.short(self, size, price);
    }

    function calculatePositionUpdate(
<<<<<<< HEAD
        Position.Key memory self,
=======
        Position.KeyInternal memory self,
>>>>>>> 1d38471f
        UD60x18 currentBalance,
        SD59x18 amount,
        UD60x18 price
    ) external pure returns (Position.Delta memory delta) {
        return
            Position.calculatePositionUpdate(
                self,
                currentBalance,
                amount,
                price
            );
    }
}<|MERGE_RESOLUTION|>--- conflicted
+++ resolved
@@ -25,22 +25,14 @@
     }
 
     function pieceWiseLinear(
-<<<<<<< HEAD
-        Position.Key memory self,
-=======
         Position.KeyInternal memory self,
->>>>>>> 1d38471f
         UD60x18 price
     ) external pure returns (UD60x18) {
         return Position.pieceWiseLinear(self, price);
     }
 
     function pieceWiseQuadratic(
-<<<<<<< HEAD
-        Position.Key memory self,
-=======
         Position.KeyInternal memory self,
->>>>>>> 1d38471f
         UD60x18 price
     ) external pure returns (UD60x18) {
         return Position.pieceWiseQuadratic(self, price);
@@ -63,22 +55,14 @@
     }
 
     function liquidityPerTick(
-<<<<<<< HEAD
-        Position.Key memory self,
-=======
         Position.KeyInternal memory self,
->>>>>>> 1d38471f
         UD60x18 size
     ) external pure returns (UD60x18) {
         return Position.liquidityPerTick(self, size);
     }
 
     function bid(
-<<<<<<< HEAD
-        Position.Key memory self,
-=======
         Position.KeyInternal memory self,
->>>>>>> 1d38471f
         UD60x18 size,
         UD60x18 price
     ) external pure returns (UD60x18) {
@@ -86,11 +70,7 @@
     }
 
     function collateral(
-<<<<<<< HEAD
-        Position.Key memory self,
-=======
         Position.KeyInternal memory self,
->>>>>>> 1d38471f
         UD60x18 size,
         UD60x18 price
     ) external pure returns (UD60x18) {
@@ -98,11 +78,7 @@
     }
 
     function contracts(
-<<<<<<< HEAD
-        Position.Key memory self,
-=======
         Position.KeyInternal memory self,
->>>>>>> 1d38471f
         UD60x18 size,
         UD60x18 price
     ) external pure returns (UD60x18) {
@@ -110,11 +86,7 @@
     }
 
     function long(
-<<<<<<< HEAD
-        Position.Key memory self,
-=======
         Position.KeyInternal memory self,
->>>>>>> 1d38471f
         UD60x18 size,
         UD60x18 price
     ) external pure returns (UD60x18) {
@@ -122,11 +94,7 @@
     }
 
     function short(
-<<<<<<< HEAD
-        Position.Key memory self,
-=======
         Position.KeyInternal memory self,
->>>>>>> 1d38471f
         UD60x18 size,
         UD60x18 price
     ) external pure returns (UD60x18) {
@@ -134,11 +102,7 @@
     }
 
     function calculatePositionUpdate(
-<<<<<<< HEAD
-        Position.Key memory self,
-=======
         Position.KeyInternal memory self,
->>>>>>> 1d38471f
         UD60x18 currentBalance,
         SD59x18 amount,
         UD60x18 price

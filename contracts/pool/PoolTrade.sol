--- conflicted
+++ resolved
@@ -269,39 +269,7 @@
     }
 
     /// @inheritdoc IPoolTrade
-<<<<<<< HEAD
-    function flashLoan(
-        uint256 amount,
-        bytes calldata data
-    ) external nonReentrant {
-        PoolStorage.Layout storage l = PoolStorage.layout();
-
-        IERC20 token = IERC20(l.getPoolToken());
-        uint256 startBalance = token.balanceOf(address(this));
-        token.safeTransfer(msg.sender, amount);
-
-        UD60x18 fee = l.fromPoolTokenDecimals(amount) * FLASH_LOAN_FEE;
-        uint256 _fee = l.toPoolTokenDecimals(fee);
-
-        IFlashLoanCallback(msg.sender).premiaFlashLoanCallback(
-            address(token),
-            amount + _fee,
-            data
-        );
-
-        uint256 endBalance = token.balanceOf(address(this));
-        uint256 endBalanceRequired = startBalance + _fee;
-
-        if (endBalance < endBalanceRequired) revert Pool__FlashLoanNotRepayed();
-
-        emit FlashLoan(msg.sender, l.fromPoolTokenDecimals(amount), fee);
-    }
-
-    /// @inheritdoc IPoolTrade
     function cancelQuotesRFQ(bytes32[] calldata hashes) external nonReentrant {
-=======
-    function cancelQuotesRFQ(bytes32[] calldata hashes) external {
->>>>>>> 761ed93e
         PoolStorage.Layout storage l = PoolStorage.layout();
         for (uint256 i = 0; i < hashes.length; i++) {
             l.quoteRFQAmountFilled[msg.sender][hashes[i]] = UD60x18.wrap(
@@ -363,7 +331,7 @@
         address token,
         uint256 amount,
         bytes calldata data
-    ) external returns (bool) {
+    ) external nonReentrant returns (bool) {
         _ensurePoolToken(token);
         PoolStorage.Layout storage l = PoolStorage.layout();
 

--- conflicted
+++ resolved
@@ -39,17 +39,7 @@
         UD60x18 size,
         bool isBuy
     ) external view returns (uint256 premiumNet, uint256 takerFee) {
-<<<<<<< HEAD
-        return _getTradeQuote(size, isBuy);
-=======
-        PoolStorage.Layout storage l = PoolStorage.layout();
-        (UD60x18 _premiumNet, UD60x18 _takerFee) = _getQuoteAMM(size, isBuy);
-
-        return (
-            l.toPoolTokenDecimals(_premiumNet),
-            l.toPoolTokenDecimals(_takerFee)
-        );
->>>>>>> c3aacb2d
+        return _getQuoteAMM(size, isBuy);
     }
 
     /// @inheritdoc IPoolTrade
@@ -59,23 +49,12 @@
         Signature memory signature,
         Permit2.Data memory permit
     ) external returns (uint256 premiumTaker, Position.Delta memory delta) {
-<<<<<<< HEAD
-        return
-            _fillQuote(
-                FillQuoteArgsInternal(msg.sender, size, signature, 0, true),
-                tradeQuote,
+        return
+            _fillQuoteRFQ(
+                FillQuoteRFQArgsInternal(msg.sender, size, signature, 0, true),
+                quoteRFQ,
                 permit
             );
-=======
-        UD60x18 premium;
-        (premium, delta) = _fillQuoteRFQ(
-            FillQuoteRFQArgsInternal(msg.sender, size, signature, 0, true),
-            quoteRFQ,
-            permit
-        );
-
-        return (PoolStorage.layout().toPoolTokenDecimals(premium), delta);
->>>>>>> c3aacb2d
     }
 
     /// @inheritdoc IPoolTrade
@@ -96,14 +75,8 @@
         _ensureValidSwapTokenOut(s.tokenOut);
         (swapOutAmount, ) = _swap(s, permit, false);
 
-<<<<<<< HEAD
-        (premiumTaker, delta) = _fillQuote(
-            FillQuoteArgsInternal(
-=======
-        UD60x18 premium;
-        (premium, delta) = _fillQuoteRFQ(
+        (premiumTaker, delta) = _fillQuoteRFQ(
             FillQuoteRFQArgsInternal(
->>>>>>> c3aacb2d
                 msg.sender,
                 size,
                 signature,
@@ -131,16 +104,9 @@
             uint256 tokenOutReceived
         )
     {
-<<<<<<< HEAD
-        (premiumTaker, delta) = _fillQuote(
-            FillQuoteArgsInternal(msg.sender, size, signature, 0, false),
-            tradeQuote,
-=======
-        UD60x18 premium;
-        (premium, delta) = _fillQuoteRFQ(
+        (premiumTaker, delta) = _fillQuoteRFQ(
             FillQuoteRFQArgsInternal(msg.sender, size, signature, 0, false),
             quoteRFQ,
->>>>>>> c3aacb2d
             permit
         );
 

// SPDX-License-Identifier: UNLICENSED
pragma solidity >=0.8.19;

import {IERC20} from "@solidstate/contracts/interfaces/IERC20.sol";
import {SafeERC20} from "@solidstate/contracts/utils/SafeERC20.sol";

import {UD60x18} from "@prb/math/UD60x18.sol";

import {PoolStorage} from "./PoolStorage.sol";
import {PoolInternal} from "./PoolInternal.sol";
import {IPoolTrade} from "./IPoolTrade.sol";

import {iZERO, ZERO} from "../libraries/Constants.sol";
import {Permit2} from "../libraries/Permit2.sol";
import {Position} from "../libraries/Position.sol";

contract PoolTrade is IPoolTrade, PoolInternal {
    using SafeERC20 for IERC20;
    using PoolStorage for PoolStorage.Layout;

    constructor(
        address factory,
        address router,
        address exchangeHelper,
        address wrappedNativeToken,
        address feeReceiver
    )
        PoolInternal(
            factory,
            router,
            exchangeHelper,
            wrappedNativeToken,
            feeReceiver
        )
    {}

    /// @inheritdoc IPoolTrade
    function getTradeQuote(
        UD60x18 size,
        bool isBuy
    ) external view returns (uint256 premiumNet, uint256 takerFee) {
        return _getTradeQuote(size, isBuy);
    }

    /// @inheritdoc IPoolTrade
    function fillQuote(
        TradeQuote memory tradeQuote,
        UD60x18 size,
        Signature memory signature,
        Permit2.Data memory permit
    ) external returns (uint256 premiumTaker, Position.Delta memory delta) {
        return
            _fillQuote(
                FillQuoteArgsInternal(msg.sender, size, signature, 0, true),
                tradeQuote,
                permit
            );
    }

    /// @inheritdoc IPoolTrade
    function swapAndFillQuote(
        SwapArgs memory s,
        TradeQuote memory tradeQuote,
        UD60x18 size,
        Signature memory signature,
        Permit2.Data memory permit
    )
        external
        returns (
            uint256 premiumTaker,
            Position.Delta memory delta,
            uint256 swapOutAmount
        )
    {
        _ensureValidSwapTokenOut(s.tokenOut);
        (swapOutAmount, ) = _swap(s, permit, false);

        (premiumTaker, delta) = _fillQuote(
            FillQuoteArgsInternal(
                msg.sender,
                size,
                signature,
                swapOutAmount,
                true
            ),
            tradeQuote,
            Permit2.emptyPermit()
        );
    }

    /// @inheritdoc IPoolTrade
    function fillQuoteAndSwap(
        SwapArgs memory s,
        TradeQuote memory tradeQuote,
        UD60x18 size,
        Signature memory signature,
        Permit2.Data memory permit
    )
        external
        returns (
            uint256 premiumTaker,
            Position.Delta memory delta,
            uint256 collateralReceived,
            uint256 tokenOutReceived
        )
    {
        (premiumTaker, delta) = _fillQuote(
            FillQuoteArgsInternal(msg.sender, size, signature, 0, false),
            tradeQuote,
            permit
        );

        if (delta.collateral.unwrap() <= 0) return (premiumTaker, delta, 0, 0);

<<<<<<< HEAD
        s.amountInMax = premiumTaker;
=======
        s.amountInMax = l.toPoolTokenDecimals(delta.collateral.intoUD60x18());
>>>>>>> eb53fd65

        _ensureValidSwapTokenIn(s.tokenIn);
        (tokenOutReceived, collateralReceived) = _swap(
            s,
            Permit2.emptyPermit(),
            true
        );

        if (tokenOutReceived > 0) {
            IERC20(s.tokenOut).safeTransfer(s.refundAddress, tokenOutReceived);
        }
    }

    /// @inheritdoc IPoolTrade
    function trade(
        UD60x18 size,
        bool isBuy,
        uint256 premiumLimit,
        Permit2.Data memory permit
    ) external returns (uint256 totalPremium, Position.Delta memory delta) {
        return
            _trade(
                TradeArgsInternal(
                    msg.sender,
                    size,
                    isBuy,
                    premiumLimit,
                    0,
                    true
                ),
                permit
            );
    }

    /// @inheritdoc IPoolTrade
    function swapAndTrade(
        SwapArgs memory s,
        UD60x18 size,
        bool isBuy,
        uint256 premiumLimit,
        Permit2.Data memory permit
    )
        external
        payable
        returns (
            uint256 totalPremium,
            Position.Delta memory delta,
            uint256 swapOutAmount
        )
    {
        _ensureValidSwapTokenOut(s.tokenOut);
        (swapOutAmount, ) = _swap(s, permit, false);

        (totalPremium, delta) = _trade(
            TradeArgsInternal(
                msg.sender,
                size,
                isBuy,
                premiumLimit,
                swapOutAmount,
                true
            ),
            Permit2.emptyPermit()
        );
    }

    /// @inheritdoc IPoolTrade
    function tradeAndSwap(
        SwapArgs memory s,
        UD60x18 size,
        bool isBuy,
        uint256 premiumLimit,
        Permit2.Data memory permit
    )
        external
        returns (
            uint256 totalPremium,
            Position.Delta memory delta,
            uint256 collateralReceived,
            uint256 tokenOutReceived
        )
    {
        (totalPremium, delta) = _trade(
            TradeArgsInternal(msg.sender, size, isBuy, premiumLimit, 0, false),
            permit
        );

        if (delta.collateral.unwrap() <= 0) return (totalPremium, delta, 0, 0);

<<<<<<< HEAD
        s.amountInMax = totalPremium;
=======
        s.amountInMax = l.toPoolTokenDecimals(delta.collateral.intoUD60x18());
>>>>>>> eb53fd65

        _ensureValidSwapTokenIn(s.tokenIn);
        (tokenOutReceived, collateralReceived) = _swap(
            s,
            Permit2.emptyPermit(),
            true
        );

        if (tokenOutReceived > 0) {
            IERC20(s.tokenOut).safeTransfer(s.refundAddress, tokenOutReceived);
        }
    }

    /// @inheritdoc IPoolTrade
    function cancelTradeQuotes(bytes32[] calldata hashes) external {
        PoolStorage.Layout storage l = PoolStorage.layout();
        for (uint256 i = 0; i < hashes.length; i++) {
            l.tradeQuoteAmountFilled[msg.sender][hashes[i]] = UD60x18.wrap(
                type(uint256).max
            );
            emit CancelTradeQuote(msg.sender, hashes[i]);
        }
    }

    /// @inheritdoc IPoolTrade
    function isTradeQuoteValid(
        TradeQuote memory tradeQuote,
        UD60x18 size,
        Signature memory sig
    ) external view returns (bool, InvalidQuoteError) {
        PoolStorage.Layout storage l = PoolStorage.layout();
        bytes32 tradeQuoteHash = _tradeQuoteHash(tradeQuote);
        return
            _areQuoteAndBalanceValid(
                l,
                FillQuoteArgsInternal(msg.sender, size, sig, 0, true),
                tradeQuote,
                tradeQuoteHash
            );
    }

    /// @inheritdoc IPoolTrade
    function getTradeQuoteFilledAmount(
        address provider,
        bytes32 tradeQuoteHash
    ) external view returns (UD60x18) {
        return
            PoolStorage.layout().tradeQuoteAmountFilled[provider][
                tradeQuoteHash
            ];
    }
}<|MERGE_RESOLUTION|>--- conflicted
+++ resolved
@@ -112,11 +112,7 @@
 
         if (delta.collateral.unwrap() <= 0) return (premiumTaker, delta, 0, 0);
 
-<<<<<<< HEAD
-        s.amountInMax = premiumTaker;
-=======
         s.amountInMax = l.toPoolTokenDecimals(delta.collateral.intoUD60x18());
->>>>>>> eb53fd65
 
         _ensureValidSwapTokenIn(s.tokenIn);
         (tokenOutReceived, collateralReceived) = _swap(
@@ -206,11 +202,7 @@
 
         if (delta.collateral.unwrap() <= 0) return (totalPremium, delta, 0, 0);
 
-<<<<<<< HEAD
-        s.amountInMax = totalPremium;
-=======
         s.amountInMax = l.toPoolTokenDecimals(delta.collateral.intoUD60x18());
->>>>>>> eb53fd65
 
         _ensureValidSwapTokenIn(s.tokenIn);
         (tokenOutReceived, collateralReceived) = _swap(

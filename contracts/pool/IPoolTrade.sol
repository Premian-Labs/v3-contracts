--- conflicted
+++ resolved
@@ -25,11 +25,7 @@
     ///         the exchange. Takers can buy from / sell to the LP then partially or
     ///         fully while having the price guaranteed.
     /// @param quoteRFQ The RFQ quote given by the provider
-<<<<<<< HEAD
-    /// @param size The size to fill from the quote (18 decimals)
-=======
-    /// @param size The size to fill from the RFQ quote | 18 decimals
->>>>>>> dc752e54
+    /// @param size The size to fill from the RFQ quote (18 decimals)
     /// @param signature secp256k1 'r', 's', and 'v' value
     /// @param permit The permit to use for the token allowance. If no signature is passed, regular transfer through approval will be used.
     /// @return premiumTaker The premium paid or received by the taker for the trade (poolToken decimals)
@@ -44,11 +40,7 @@
     /// @notice Execute a swap and fill an RFQ quote
     /// @param s The swap arguments
     /// @param quoteRFQ The RFQ quote given by the provider
-<<<<<<< HEAD
-    /// @param size The size to fill from the quote (18 decimals)
-=======
-    /// @param size The size to fill from the RFQ quote | 18 decimals
->>>>>>> dc752e54
+    /// @param size The size to fill from the RFQ quote (18 decimals)
     /// @param signature secp256k1 'r', 's', and 'v' value
     /// @param permit The permit to use for the token allowance. If no signature is passed, regular transfer through approval will be used.
     /// @return premiumTaker The premium paid or received by the taker for the trade (poolToken decimals)
@@ -72,11 +64,7 @@
     ///         The swap will only be executed if delta collateral is positive (When selling longs or closing shorts)
     /// @param s The swap arguments
     /// @param quoteRFQ The RFQ quote given by the provider
-<<<<<<< HEAD
-    /// @param size The size to fill from the quote (18 decimals)
-=======
-    /// @param size The size to fill from the RFQ quote | 18 decimals
->>>>>>> dc752e54
+    /// @param size The size to fill from the RFQ quote(18 decimals)
     /// @param signature secp256k1 'r', 's', and 'v' value
     /// @param permit The permit to use for the token allowance. If no signature is passed, regular transfer through approval will be used.
     /// @return premiumTaker The premium paid or received by the taker for the trade (poolToken decimals)
@@ -173,11 +161,7 @@
 
     /// @notice Returns whether or not an RFQ quote is valid, given a fill size
     /// @param quoteRFQ The RFQ quote to check
-<<<<<<< HEAD
-    /// @param size Size to fill from the quote (18 decimals)
-=======
-    /// @param size Size to fill from the RFQ quote | 18 decimals
->>>>>>> dc752e54
+    /// @param size Size to fill from the RFQ quote (18 decimals)
     /// @param sig secp256k1 Signature
     function isQuoteRFQValid(
         QuoteRFQ memory quoteRFQ,

// SPDX-License-Identifier: UNLICENSED

pragma solidity >=0.8.19;

import {UD60x18} from "@prb/math/UD60x18.sol";

import {IPoolInternal} from "./IPoolInternal.sol";

import {Permit2} from "../libraries/Permit2.sol";
import {Position} from "../libraries/Position.sol";

interface IPoolTrade is IPoolInternal {
    /// @notice Gives a quote for an AMM trade
    /// @param size The number of contracts being traded (18 decimals)
    /// @param isBuy Whether the taker is buying or selling
    /// @return premiumNet The premium which has to be paid to complete the trade (Net of fees) (poolToken decimals)
    /// @return takerFee The taker fees to pay (Included in `premiumNet`) (poolToken decimals)
    function getQuoteAMM(
        UD60x18 size,
        bool isBuy
    ) external view returns (uint256 premiumNet, uint256 takerFee);

    /// @notice Functionality to support the RFQ / OTC system.
    ///         An LP can create a quote for which he will do an OTC trade through
    ///         the exchange. Takers can buy from / sell to the LP then partially or
    ///         fully while having the price guaranteed.
    /// @param quoteRFQ The RFQ quote given by the provider
    /// @param size The size to fill from the quote (18 decimals)
    /// @param signature secp256k1 'r', 's', and 'v' value
    /// @param permit The permit to use for the token allowance. If no signature is passed, regular transfer through approval will be used.
<<<<<<< HEAD
    /// @return premiumTaker The premium paid or received by the taker for the trade (poolToken decimals)
    function fillQuoteRFQ(
=======
    /// @return premiumTaker The premium paid or received by the taker for the trade | poolToken decimals
    /// @return delta The net collateral / longs / shorts change for taker of the trade.
    function fillQuote(
>>>>>>> 98ea5a16
        QuoteRFQ memory quoteRFQ,
        UD60x18 size,
        Signature memory signature,
        Permit2.Data memory permit
    ) external returns (uint256 premiumTaker, Position.Delta memory delta);

    /// @notice Execute a swap and fill an RFQ quote
    /// @param s The swap arguments
    /// @param quoteRFQ The RFQ quote given by the provider
    /// @param size The size to fill from the quote (18 decimals)
    /// @param signature secp256k1 'r', 's', and 'v' value
    /// @param permit The permit to use for the token allowance. If no signature is passed, regular transfer through approval will be used.
    /// @return premiumTaker The premium paid or received by the taker for the trade (poolToken decimals)
    /// @return delta The net collateral / longs / shorts change for taker of the trade.
    /// @return swapOutAmount The amount of pool tokens resulting from the swap (poolToken decimals)
    function swapAndFillQuoteRFQ(
        IPoolInternal.SwapArgs memory s,
        QuoteRFQ memory quoteRFQ,
        UD60x18 size,
        Signature memory signature,
        Permit2.Data memory permit
    )
        external
        returns (
            uint256 premiumTaker,
            Position.Delta memory delta,
            uint256 swapOutAmount
        );

    /// @notice Fill an RFQ quote and then execute a swap
    /// @param s The swap arguments
    /// @param quoteRFQ The RFQ quote given by the provider
    /// @param size The size to fill from the quote (18 decimals)
    /// @param signature secp256k1 'r', 's', and 'v' value
    /// @param permit The permit to use for the token allowance. If no signature is passed, regular transfer through approval will be used.
    /// @return premiumTaker The premium paid or received by the taker for the trade (poolToken decimals)
    /// @return delta The net collateral / longs / shorts change for taker of the trade.
    /// @return collateralReceived The amount of collateral received by the taker (collateral decimals)
    /// @return tokenOutReceived The amount of tokenOut received by the taker (tokenOut decimals)
    function fillQuoteRFQAndSwap(
        IPoolInternal.SwapArgs memory s,
        QuoteRFQ memory quoteRFQ,
        UD60x18 size,
        Signature memory signature,
        Permit2.Data memory permit
    )
        external
        returns (
            uint256 premiumTaker,
            Position.Delta memory delta,
            uint256 collateralReceived,
            uint256 tokenOutReceived
        );

    /// @notice Completes a trade of `size` on `side` via the AMM using the liquidity in the Pool.
    ///         Tx will revert if total premium is above `totalPremium` when buying, or below `totalPremium` when selling.
    /// @param size The number of contracts being traded (18 decimals)
    /// @param isBuy Whether the taker is buying or selling
    /// @param premiumLimit Tx will revert if total premium is above this value when buying, or below this value when selling. (poolToken decimals)
    /// @param permit The permit to use for the token allowance. If no signature is passed, regular transfer through approval will be used.
    /// @return totalPremium The premium paid or received by the taker for the trade (poolToken decimals)
    /// @return delta The net collateral / longs / shorts change for taker of the trade.
    function trade(
        UD60x18 size,
        bool isBuy,
        uint256 premiumLimit,
        Permit2.Data memory permit
    ) external returns (uint256 totalPremium, Position.Delta memory delta);

    /// @notice Swap tokens and completes a trade of `size` on `side` via the AMM using the liquidity in the Pool.
    ///         Tx will revert if total premium is above `totalPremium` when buying, or below `totalPremium` when selling.
    /// @param s The swap arguments
    /// @param size The number of contracts being traded (18 decimals)
    /// @param isBuy Whether the taker is buying or selling
    /// @param premiumLimit Tx will revert if total premium is above this value when buying, or below this value when selling. (poolToken decimals)
    /// @param permit The permit to use for the token allowance. If no signature is passed, regular transfer through approval will be used.
    /// @return totalPremium The premium paid or received by the taker for the trade (poolToken decimals)
    /// @return delta The net collateral / longs / shorts change for taker of the trade.
    /// @return swapOutAmount The amount of pool tokens resulting from the swap (poolToken decimals)
    function swapAndTrade(
        IPoolInternal.SwapArgs memory s,
        UD60x18 size,
        bool isBuy,
        uint256 premiumLimit,
        Permit2.Data memory permit
    )
        external
        payable
        returns (
            uint256 totalPremium,
            Position.Delta memory delta,
            uint256 swapOutAmount
        );

    /// @notice Completes a trade of `size` on `side` via the AMM using the liquidity in the Pool, and swap the resulting collateral to another token
    ///         Tx will revert if total premium is above `totalPremium` when buying, or below `totalPremium` when selling.
    /// @param s The swap arguments
    /// @param size The number of contracts being traded (18 decimals)
    /// @param isBuy Whether the taker is buying or selling
    /// @param premiumLimit Tx will revert if total premium is above this value when buying, or below this value when selling. (poolToken decimals)
    /// @param permit The permit to use for the token allowance. If no signature is passed, regular transfer through approval will be used.
    /// @return totalPremium The premium received by the taker of the trade (poolToken decimals)
    /// @return delta The net collateral / longs / shorts change for taker of the trade.
    /// @return collateralReceived The amount of un-swapped collateral received from the trade. (s.tokenOut decimals)
    /// @return tokenOutReceived The final amount of `s.tokenOut` received from the trade and swap. (poolToken decimals)
    function tradeAndSwap(
        IPoolInternal.SwapArgs memory s,
        UD60x18 size,
        bool isBuy,
        uint256 premiumLimit,
        Permit2.Data memory permit
    )
        external
        returns (
            uint256 totalPremium,
            Position.Delta memory delta,
            uint256 collateralReceived,
            uint256 tokenOutReceived
        );

    /// @notice Cancel given RFQ quotes
    /// @dev No check is done to ensure the given hash correspond to a quote provider by msg.sender,
    ///      but as we register the cancellation in a mapping provider -> hash, it is not possible to cancel a quote created by another provider
    /// @param hashes The hashes of the RFQ quotes to cancel
    function cancelQuotesRFQ(bytes32[] calldata hashes) external;

    /// @notice Returns whether or not an RFQ quote is valid, given a fill size
    /// @param quoteRFQ The RFQ quote to check
    /// @param size Size to fill from the quote (18 decimals)
    /// @param sig secp256k1 Signature
    function isQuoteRFQValid(
        QuoteRFQ memory quoteRFQ,
        UD60x18 size,
        Signature memory sig
    ) external view returns (bool, InvalidQuoteRFQError);

    /// @notice Returns the size already filled for a given quote
    /// @param provider Provider of the quote
    /// @param quoteRFQHash Hash of the RFQ quote
    /// @return The size already filled (18 decimals)
    function getQuoteRFQFilledAmount(
        address provider,
        bytes32 quoteRFQHash
    ) external view returns (UD60x18);
}<|MERGE_RESOLUTION|>--- conflicted
+++ resolved
@@ -28,14 +28,9 @@
     /// @param size The size to fill from the quote (18 decimals)
     /// @param signature secp256k1 'r', 's', and 'v' value
     /// @param permit The permit to use for the token allowance. If no signature is passed, regular transfer through approval will be used.
-<<<<<<< HEAD
     /// @return premiumTaker The premium paid or received by the taker for the trade (poolToken decimals)
-    function fillQuoteRFQ(
-=======
-    /// @return premiumTaker The premium paid or received by the taker for the trade | poolToken decimals
     /// @return delta The net collateral / longs / shorts change for taker of the trade.
     function fillQuote(
->>>>>>> 98ea5a16
         QuoteRFQ memory quoteRFQ,
         UD60x18 size,
         Signature memory signature,

--- conflicted
+++ resolved
@@ -29,14 +29,9 @@
     /// @param signature secp256k1 'r', 's', and 'v' value
     /// @param permit The permit to use for the token allowance. If no signature is passed, regular transfer through approval will be used.
     /// @return premiumTaker The premium paid or received by the taker for the trade | poolToken decimals
-<<<<<<< HEAD
-    function fillQuoteRFQ(
-        QuoteRFQ memory quoteRFQ,
-=======
     /// @return delta The net collateral / longs / shorts change for taker of the trade.
     function fillQuote(
-        TradeQuote memory tradeQuote,
->>>>>>> ddab08a9
+        QuoteRFQ memory quoteRFQ,
         UD60x18 size,
         Signature memory signature,
         Permit2.Data memory permit

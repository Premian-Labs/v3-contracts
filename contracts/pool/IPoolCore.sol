--- conflicted
+++ resolved
@@ -35,10 +35,6 @@
         uint256 slippage
     ) external;
 
-<<<<<<< HEAD
-    function swapAndDeposit(
-        IPoolInternal.SwapArgs memory s,
-=======
     /// @notice Deposits a `position` (combination of owner/operator, price range, bid/ask collateral, and long/short contracts) into the pool.
     /// @param p The position key
     /// @param belowLower The normalized price of nearest existing tick below lower. The search is done off-chain, passed as arg and validated on-chain to save gas
@@ -47,25 +43,27 @@
     /// @param slippage Max slippage
     /// @param isBidIfStrandedMarketPrice Whether this is a bid or ask order when the market price is stranded (This argument doesnt matter if market price is not stranded)
     function deposit(
->>>>>>> a2a13a03
         Position.Key memory p,
         uint256 belowLower,
         uint256 belowUpper,
         uint256 size,
-<<<<<<< HEAD
-        uint256 slippage
-    ) external payable;
-
-=======
         uint256 slippage,
         bool isBidIfStrandedMarketPrice
     ) external;
+
+    function swapAndDeposit(
+        IPoolInternal.SwapArgs memory s,
+        Position.Key memory p,
+        uint256 belowLower,
+        uint256 belowUpper,
+        uint256 size,
+        uint256 slippage
+    ) external payable;
 
     /// @notice Withdraws a `position` (combination of owner/operator, price range, bid/ask collateral, and long/short contracts) from the pool
     /// @param p The position key
     /// @param size The position size to withdraw
     /// @param slippage Max slippage
->>>>>>> a2a13a03
     function withdraw(
         Position.Key memory p,
         uint256 size,
@@ -78,7 +76,6 @@
     /// @return The premium paid or received by the taker for the trade
     function trade(uint256 size, bool isBuy) external returns (uint256);
 
-<<<<<<< HEAD
     function swapAndTrade(
         IPoolInternal.SwapArgs memory s,
         uint256 size,
@@ -91,11 +88,9 @@
         bool isBuy
     ) external;
 
-=======
     /// @notice Annihilate a pair of long + short option contracts to unlock the stored collateral.
     ///         NOTE: This function can be called post or prior to expiration.
     /// @param size The size to annihilate
->>>>>>> a2a13a03
     function annihilate(uint256 size) external;
 
     /// @notice Exercises all long options held by an `owner`, ignoring automatic settlement fees.

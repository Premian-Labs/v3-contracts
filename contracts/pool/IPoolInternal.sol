--- conflicted
+++ resolved
@@ -16,12 +16,9 @@
         uint256 minimum,
         uint256 maximum
     );
-<<<<<<< HEAD
     error Pool__CostExceedsPayout(UD60x18 cost, UD60x18 payout);
-=======
     error Pool__FlashLoanCallbackFailed();
     error Pool__FlashLoanNotRepayed();
->>>>>>> 4fa8534c
     error Pool__InsufficientAskLiquidity();
     error Pool__InsufficientBidLiquidity();
     error Pool__InsufficientLiquidity();

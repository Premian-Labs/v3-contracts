// SPDX-License-Identifier: UNLICENSED

pragma solidity >=0.8.19;

import {UD60x18} from "@prb/math/UD60x18.sol";
import {SD59x18} from "@prb/math/SD59x18.sol";

import {IPosition} from "../libraries/IPosition.sol";
import {IPricing} from "../libraries/IPricing.sol";
import {Position} from "../libraries/Position.sol";

interface IPoolInternal is IPosition, IPricing {
<<<<<<< HEAD
    error Pool__AboveQuoteSize(UD60x18 size, UD60x18 quoteSize);
    error Pool__AboveMaxSlippage(
        uint256 value,
        uint256 minimum,
        uint256 maximum
    );
=======
    error Pool__AboveQuoteRFQSize();
    error Pool__AboveMaxSlippage();
    error Pool__ErrorNotHandled();
>>>>>>> 6429ffdd
    error Pool__InsufficientAskLiquidity();
    error Pool__InsufficientBidLiquidity();
    error Pool__InsufficientLiquidity();
<<<<<<< HEAD
    error Pool__InsufficientPermit(
        uint256 requestedAmount,
        uint256 permittedAmount
    );
    error Pool__InvalidAssetUpdate(SD59x18 deltaLongs, SD59x18 deltaShorts);
    error Pool__InvalidBelowPrice(UD60x18 price, UD60x18 priceBelow);
    error Pool__InvalidPermittedToken(
        address permittedToken,
        address expectedToken
    );
    error Pool__InvalidQuoteSignature();
    error Pool__InvalidQuoteTaker();
    error Pool__InvalidRange(UD60x18 lower, UD60x18 upper);
    error Pool__InvalidReconciliation(uint256 crossings);
=======
    error Pool__InsufficientLongBalance();
    error Pool__InsufficientPermit();
    error Pool__InsufficientShortBalance();
    error Pool__InvalidAssetUpdate();
    error Pool__InvalidBelowPrice();
    error Pool__InvalidPermitRecipient();
    error Pool__InvalidPermittedToken();
    error Pool__InvalidQuoteRFQSignature();
    error Pool__InvalidQuoteRFQTaker();
    error Pool__InvalidRange();
    error Pool__InvalidReconciliation();
>>>>>>> 6429ffdd
    error Pool__InvalidTransfer();
    error Pool__InvalidSwapTokenIn(address tokenIn, address expectedTokenIn);
    error Pool__InvalidSwapTokenOut(address tokenOut, address expectedTokenOut);
    error Pool__NotAuthorized(address sender);
    error Pool__NotEnoughSwapOutput(
        uint256 amountCredited,
        uint256 amountOutMin
    );
    error Pool__NotEnoughTokens(UD60x18 balance, UD60x18 size);
    error Pool__OptionExpired();
    error Pool__OptionNotExpired();
<<<<<<< HEAD
    error Pool__OutOfBoundsPrice(UD60x18 price);
    error Pool__PositionDoesNotExist(address owner, uint256 tokenId);
    error Pool__PositionCantHoldLongAndShort(UD60x18 longs, UD60x18 shorts);
    error Pool__QuoteCancelled();
    error Pool__QuoteExpired();
    error Pool__QuoteOverfilled(
        UD60x18 filledAmount,
        UD60x18 size,
        UD60x18 quoteRFQSize
    );
    error Pool__TickDeltaNotZero(SD59x18 tickDelta);
    error Pool__TickNotFound(UD60x18 price);
    error Pool__TickOutOfRange(UD60x18 price);
    error Pool__TickWidthInvalid(UD60x18 price);
    error Pool__WithdrawalDelayNotElapsed(uint256 unlockTime);
=======
    error Pool__OutOfBoundsPrice();
    error Pool__PositionDoesNotExist();
    error Pool__PositionCantHoldLongAndShort();
    error Pool__QuoteRFQCancelled();
    error Pool__QuoteRFQExpired();
    error Pool__QuoteRFQOverfilled();
    error Pool__TickDeltaNotZero();
    error Pool__TickNotFound();
    error Pool__TickOutOfRange();
    error Pool__TickWidthInvalid();
    error Pool__WithdrawalDelayNotElapsed();
>>>>>>> 6429ffdd
    error Pool__ZeroSize();

    struct Tick {
        SD59x18 delta;
        UD60x18 externalFeeRate;
        SD59x18 longDelta;
        SD59x18 shortDelta;
        uint256 counter;
    }

    struct SwapArgs {
        // token to pass in to swap (Must be poolToken for `tradeAndSwap`)
        address tokenIn;
        // Token result from the swap (Must be poolToken for `swapAndDeposit` / `swapAndTrade`)
        address tokenOut;
        // amount of tokenIn to trade | poolToken decimals
        uint256 amountInMax;
        // min amount out to be used to purchase | poolToken decimals
        uint256 amountOutMin;
        // exchange address to call to execute the trade
        address callee;
        // address for which to set allowance for the trade
        address allowanceTarget;
        // data to execute the trade
        bytes data;
        // address to which refund excess tokens
        address refundAddress;
    }

    struct QuoteRFQ {
        // The provider of the RFQ quote
        address provider;
        // The taker of the RQF quote (address(0) if RFQ quote should be usable by anyone)
        address taker;
        // The normalized option price | 18 decimals
        UD60x18 price;
        // The max size | 18 decimals
        UD60x18 size;
        // Whether provider is buying or selling
        bool isBuy;
        // Timestamp until which the RFQ quote is valid
        uint256 deadline;
        // Salt to make RFQ quote unique
        uint256 salt;
    }

    enum InvalidQuoteRFQError {
        None,
        QuoteRFQExpired,
        QuoteRFQCancelled,
        QuoteRFQOverfilled,
        OutOfBoundsPrice,
        InvalidQuoteRFQTaker,
        InvalidQuoteRFQSignature,
        InvalidAssetUpdate,
        InsufficientCollateralAllowance,
        InsufficientCollateralBalance,
        InsufficientLongBalance,
        InsufficientShortBalance
    }

    ////////////////////
    ////////////////////
    // The structs below are used as a way to reduce stack depth and avoid "stack too deep" errors

    struct TradeArgsInternal {
        // The account doing the trade
        address user;
        // The number of contracts being traded | 18 decimals
        UD60x18 size;
        // Whether the taker is buying or selling
        bool isBuy;
        // Tx will revert if total premium is above this value when buying, or below this value when selling. | poolToken decimals
        uint256 premiumLimit;
        // Amount already credited before the _trade function call. In case of a `swapAndTrade` this would be the amount resulting from the swap | poolToken decimals
        uint256 creditAmount;
        // Whether to transfer collateral to user or not if collateral value is positive. Should be false if that collateral is used for a swap
        bool transferCollateralToUser;
    }

    struct TradeVarsInternal {
        UD60x18 totalPremium;
        UD60x18 totalTakerFees;
        UD60x18 totalProtocolFees;
        UD60x18 longDelta;
        UD60x18 shortDelta;
    }

    struct DepositArgsInternal {
        // The normalized price of nearest existing tick below lower. The search is done off-chain, passed as arg and validated on-chain to save gas | 18 decimals
        UD60x18 belowLower;
        // The normalized price of nearest existing tick below upper. The search is done off-chain, passed as arg and validated on-chain to save gas | 18 decimals
        UD60x18 belowUpper;
        // The position size to deposit | 18 decimals
        UD60x18 size;
        // minMarketPrice Min market price, as normalized value. (If below, tx will revert) | 18 decimals
        UD60x18 minMarketPrice;
        // maxMarketPrice Max market price, as normalized value. (If above, tx will revert) | 18 decimals
        UD60x18 maxMarketPrice;
        // Collateral amount already credited before the _deposit function call. In case of a `swapAndDeposit` this would be the amount resulting from the swap | poolToken decimals
        uint256 collateralCredit;
        // The address to which refund excess credit
        address refundAddress;
    }

    struct WithdrawVarsInternal {
        uint256 tokenId;
        UD60x18 initialSize;
        UD60x18 liquidityPerTick;
        bool isFullWithdrawal;
        SD59x18 tickDelta;
    }

    struct Signature {
        uint8 v;
        bytes32 r;
        bytes32 s;
    }

    struct FillQuoteRFQArgsInternal {
        // The user filling the RFQ quote
        address user;
        // The size to fill from the RFQ quote | 18 decimals
        UD60x18 size;
        // secp256k1 'r', 's', and 'v' value
        Signature signature;
        // Amount already credited before the _fillQuoteRFQ function call. In case of a `swapAndTrade` this would be the amount resulting from the swap | poolToken decimals
        uint256 creditAmount;
        // Whether to transfer collateral to user or not if collateral value is positive. Should be false if that collateral is used for a swap
        bool transferCollateralToUser;
    }

    struct PremiumAndFeeInternal {
        UD60x18 premium;
        UD60x18 protocolFee;
        UD60x18 premiumTaker;
        UD60x18 premiumMaker;
    }
}<|MERGE_RESOLUTION|>--- conflicted
+++ resolved
@@ -10,22 +10,15 @@
 import {Position} from "../libraries/Position.sol";
 
 interface IPoolInternal is IPosition, IPricing {
-<<<<<<< HEAD
     error Pool__AboveQuoteSize(UD60x18 size, UD60x18 quoteSize);
     error Pool__AboveMaxSlippage(
         uint256 value,
         uint256 minimum,
         uint256 maximum
     );
-=======
-    error Pool__AboveQuoteRFQSize();
-    error Pool__AboveMaxSlippage();
-    error Pool__ErrorNotHandled();
->>>>>>> 6429ffdd
     error Pool__InsufficientAskLiquidity();
     error Pool__InsufficientBidLiquidity();
     error Pool__InsufficientLiquidity();
-<<<<<<< HEAD
     error Pool__InsufficientPermit(
         uint256 requestedAmount,
         uint256 permittedAmount
@@ -36,23 +29,10 @@
         address permittedToken,
         address expectedToken
     );
-    error Pool__InvalidQuoteSignature();
-    error Pool__InvalidQuoteTaker();
+    error Pool__InvalidQuoteRFQSignature();
+    error Pool__InvalidQuoteRFQTaker();
     error Pool__InvalidRange(UD60x18 lower, UD60x18 upper);
     error Pool__InvalidReconciliation(uint256 crossings);
-=======
-    error Pool__InsufficientLongBalance();
-    error Pool__InsufficientPermit();
-    error Pool__InsufficientShortBalance();
-    error Pool__InvalidAssetUpdate();
-    error Pool__InvalidBelowPrice();
-    error Pool__InvalidPermitRecipient();
-    error Pool__InvalidPermittedToken();
-    error Pool__InvalidQuoteRFQSignature();
-    error Pool__InvalidQuoteRFQTaker();
-    error Pool__InvalidRange();
-    error Pool__InvalidReconciliation();
->>>>>>> 6429ffdd
     error Pool__InvalidTransfer();
     error Pool__InvalidSwapTokenIn(address tokenIn, address expectedTokenIn);
     error Pool__InvalidSwapTokenOut(address tokenOut, address expectedTokenOut);
@@ -64,13 +44,12 @@
     error Pool__NotEnoughTokens(UD60x18 balance, UD60x18 size);
     error Pool__OptionExpired();
     error Pool__OptionNotExpired();
-<<<<<<< HEAD
     error Pool__OutOfBoundsPrice(UD60x18 price);
     error Pool__PositionDoesNotExist(address owner, uint256 tokenId);
     error Pool__PositionCantHoldLongAndShort(UD60x18 longs, UD60x18 shorts);
-    error Pool__QuoteCancelled();
-    error Pool__QuoteExpired();
-    error Pool__QuoteOverfilled(
+    error Pool__QuoteRFQCancelled();
+    error Pool__QuoteRFQExpired();
+    error Pool__QuoteRFQOverfilled(
         UD60x18 filledAmount,
         UD60x18 size,
         UD60x18 quoteRFQSize
@@ -80,19 +59,6 @@
     error Pool__TickOutOfRange(UD60x18 price);
     error Pool__TickWidthInvalid(UD60x18 price);
     error Pool__WithdrawalDelayNotElapsed(uint256 unlockTime);
-=======
-    error Pool__OutOfBoundsPrice();
-    error Pool__PositionDoesNotExist();
-    error Pool__PositionCantHoldLongAndShort();
-    error Pool__QuoteRFQCancelled();
-    error Pool__QuoteRFQExpired();
-    error Pool__QuoteRFQOverfilled();
-    error Pool__TickDeltaNotZero();
-    error Pool__TickNotFound();
-    error Pool__TickOutOfRange();
-    error Pool__TickWidthInvalid();
-    error Pool__WithdrawalDelayNotElapsed();
->>>>>>> 6429ffdd
     error Pool__ZeroSize();
 
     struct Tick {

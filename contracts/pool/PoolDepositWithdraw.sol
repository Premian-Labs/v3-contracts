--- conflicted
+++ resolved
@@ -28,23 +28,11 @@
         address factory,
         address router,
         address wrappedNativeToken,
-<<<<<<< HEAD
-        address feeReceiver
-    ) PoolInternal(factory, router, wrappedNativeToken, feeReceiver) {}
-=======
         address feeReceiver,
         address vxPremia
     )
-        PoolInternal(
-            factory,
-            router,
-            exchangeHelper,
-            wrappedNativeToken,
-            feeReceiver,
-            vxPremia
-        )
+        PoolInternal(factory, router, wrappedNativeToken, feeReceiver, vxPremia)
     {}
->>>>>>> d8baabf8
 
     /// @inheritdoc IPoolDepositWithdraw
     function deposit(

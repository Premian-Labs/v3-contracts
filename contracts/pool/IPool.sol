--- conflicted
+++ resolved
@@ -3,61 +3,5 @@
 
 import {IPoolCore} from "./IPoolCore.sol";
 import {IPoolBase} from "./IPoolBase.sol";
-<<<<<<< HEAD
-import {IPoolInternal} from "./IPoolInternal.sol";
-import {IPoolIO} from "./IPoolIO.sol";
-
-import {Position} from "../libraries/Position.sol";
-
-interface IPool is IPoolBase, IPoolIO {
-    function getQuote(uint256 size, bool isBuy) external view returns (uint256);
-
-    function claim(Position.Key memory p) external;
-
-    function deposit(
-        Position.Key memory p,
-        Position.OrderType orderType,
-        uint256 belowLower,
-        uint256 belowUpper,
-        uint256 collateral,
-        uint256 longs,
-        uint256 shorts
-    ) external;
-
-    function swapAndDeposit(
-        IPoolInternal.SwapArgs memory s,
-        Position.Key memory p,
-        Position.OrderType orderType,
-        uint256 belowLower,
-        uint256 belowUpper,
-        uint256 collateral,
-        uint256 longs,
-        uint256 shorts
-    ) external;
-
-    function withdraw(
-        Position.Key memory p,
-        uint256 collateral,
-        uint256 longs,
-        uint256 shorts
-    ) external;
-
-    function trade(uint256 size, bool isBuy) external returns (uint256);
-
-    function swapAndTrade(
-        IPoolInternal.SwapArgs memory s,
-        uint256 size,
-        bool isBuy
-    ) external returns (uint256);
-
-    function annihilate(uint256 size) external;
-
-    function exercise() external returns (uint256);
-
-    function settle() external returns (uint256);
-
-    function settlePosition(Position.Key memory p) external returns (uint256);
-=======
->>>>>>> 0d6da833
 
 interface IPool is IPoolCore, IPoolBase {}
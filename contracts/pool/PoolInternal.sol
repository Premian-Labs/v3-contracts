--- conflicted
+++ resolved
@@ -52,11 +52,8 @@
     address internal immutable ROUTER;
     address internal immutable WRAPPED_NATIVE_TOKEN;
     address internal immutable FEE_RECEIVER;
-<<<<<<< HEAD
     address internal immutable REFERRAL;
-=======
     address internal immutable SETTINGS;
->>>>>>> 0fa00f73
     address internal immutable VXPREMIA;
 
     // ToDo : Define final values
@@ -78,22 +75,16 @@
         address router,
         address wrappedNativeToken,
         address feeReceiver,
-<<<<<<< HEAD
         address referral,
-=======
         address settings,
->>>>>>> 0fa00f73
         address vxPremia
     ) {
         FACTORY = factory;
         ROUTER = router;
         WRAPPED_NATIVE_TOKEN = wrappedNativeToken;
         FEE_RECEIVER = feeReceiver;
-<<<<<<< HEAD
         REFERRAL = referral;
-=======
         SETTINGS = settings;
->>>>>>> 0fa00f73
         VXPREMIA = vxPremia;
     }
 

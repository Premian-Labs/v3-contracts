--- conflicted
+++ resolved
@@ -1081,7 +1081,6 @@
         return collateral;
     }
 
-<<<<<<< HEAD
     /// @dev pull token from user, send to exchangeHelper and trigger a trade from exchangeHelper
     /// @param s swap arguments
     /// @param tokenOut token to swap for. should always equal to the pool token.
@@ -1118,23 +1117,6 @@
         );
     }
 
-    /////////////////////////////////////////////
-    // ToDo : Move somewhere else auto functions ?
-
-    function _exerciseAuto() internal {
-        // ToDo : Implement
-    }
-
-    function _settleAuto() internal {
-        // ToDo : Implement
-    }
-
-    function _settlePositionAuto() internal {
-        // ToDo : Implement
-    }
-
-=======
->>>>>>> a2a13a03
     ////////////////////////////////////////////////////////////////
     ////////////////////////////////////////////////////////////////
     ////////////////////////////////////////////////////////////////

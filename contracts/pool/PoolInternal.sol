--- conflicted
+++ resolved
@@ -243,7 +243,6 @@
             p.orderType
         );
 
-<<<<<<< HEAD
         (int256 collateralDelta, int256 longsDelta, int256 shortsDelta) = p
             .calculatePositionUpdate(
                 _balanceOf(p.owner, tokenId),
@@ -259,31 +258,6 @@
             longsDelta.toUint256(),
             shortsDelta.toUint256()
         );
-=======
-        uint256 liquidityPerTick;
-        {
-            uint256 feeRate;
-            {
-                // If ticks dont exist they are created and inserted into the linked list
-                Tick.Data memory upperTick = _getOrCreateTick(
-                    p.upper,
-                    belowUpper
-                );
-
-                Tick.Data memory lowerTick = _getOrCreateTick(
-                    p.lower,
-                    belowLower
-                );
-
-                feeRate = _rangeFeeRate(
-                    l,
-                    p.lower,
-                    p.upper,
-                    lowerTick.externalFeeRate,
-                    upperTick.externalFeeRate
-                );
-            }
->>>>>>> 078d8aba
 
         Position.Data storage pData = l.positions[p.keyHash()];
 

--- conflicted
+++ resolved
@@ -16,12 +16,9 @@
 
 import {IOracleAdapter} from "../adapter/IOracleAdapter.sol";
 import {IERC20Router} from "../router/IERC20Router.sol";
-<<<<<<< HEAD
 import {IPoolFactory} from "../factory/IPoolFactory.sol";
 import {IUserSettings} from "../settings/IUserSettings.sol";
-=======
 import {IVxPremia} from "../staking/IVxPremia.sol";
->>>>>>> bc597c7b
 
 import {DoublyLinkedListUD60x18, DoublyLinkedList} from "../libraries/DoublyLinkedListUD60x18.sol";
 import {EIP712} from "../libraries/EIP712.sol";
@@ -57,11 +54,8 @@
     address internal immutable EXCHANGE_HELPER;
     address internal immutable WRAPPED_NATIVE_TOKEN;
     address internal immutable FEE_RECEIVER;
-<<<<<<< HEAD
     address internal immutable SETTINGS;
-=======
     address internal immutable VXPREMIA;
->>>>>>> bc597c7b
 
     // ToDo : Define final values
     UD60x18 internal constant PROTOCOL_FEE_PERCENTAGE = UD60x18.wrap(0.5e18); // 50%
@@ -83,22 +77,16 @@
         address exchangeHelper,
         address wrappedNativeToken,
         address feeReceiver,
-<<<<<<< HEAD
-        address settings
-=======
+        address settings,
         address vxPremia
->>>>>>> bc597c7b
     ) {
         FACTORY = factory;
         ROUTER = router;
         EXCHANGE_HELPER = exchangeHelper;
         WRAPPED_NATIVE_TOKEN = wrappedNativeToken;
         FEE_RECEIVER = feeReceiver;
-<<<<<<< HEAD
         SETTINGS = settings;
-=======
         VXPREMIA = vxPremia;
->>>>>>> bc597c7b
     }
 
     /// @notice Calculates the fee for a trade based on the `size` and `premium` of the trade

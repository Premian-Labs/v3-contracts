// SPDX-License-Identifier: UNLICENSED

pragma solidity >=0.8.19;

import {Math} from "@solidstate/contracts/utils/Math.sol";
import {UintUtils} from "@solidstate/contracts/utils/UintUtils.sol";
import {ERC1155EnumerableInternal} from "@solidstate/contracts/token/ERC1155/enumerable/ERC1155Enumerable.sol";
import {ERC1155BaseStorage} from "@solidstate/contracts/token/ERC1155/base/ERC1155BaseStorage.sol";
import {SafeCast} from "@solidstate/contracts/utils/SafeCast.sol";
import {IERC20} from "@solidstate/contracts/interfaces/IERC20.sol";
import {IWETH} from "@solidstate/contracts/interfaces/IWETH.sol";
import {SafeERC20} from "@solidstate/contracts/utils/SafeERC20.sol";
import {ECDSA} from "@solidstate/contracts/cryptography/ECDSA.sol";

import {UD60x18} from "@prb/math/src/UD60x18.sol";
import {SD59x18} from "@prb/math/src/SD59x18.sol";

import {IPoolFactory} from "../factory/IPoolFactory.sol";
import {IERC20Router} from "../router/IERC20Router.sol";

import {DoublyLinkedListUD60x18} from "../libraries/DoublyLinkedListUD60x18.sol";
import {EIP712} from "../libraries/EIP712.sol";
import {Position} from "../libraries/Position.sol";
import {Pricing} from "../libraries/Pricing.sol";
import {Pricing} from "../libraries/Pricing.sol";
import {PRBMathExtra} from "../libraries/PRBMathExtra.sol";

import {IPoolInternal} from "./IPoolInternal.sol";
import {IExchangeHelper} from "../IExchangeHelper.sol";
import {IPoolEvents} from "./IPoolEvents.sol";
import {PoolStorage} from "./PoolStorage.sol";

contract PoolInternal is IPoolInternal, IPoolEvents, ERC1155EnumerableInternal {
    using SafeERC20 for IERC20;
    using DoublyLinkedListUD60x18 for DoublyLinkedListUD60x18.UD60x18List;
    using PoolStorage for PoolStorage.Layout;
    using PoolStorage for TradeQuote;
    using Position for Position.Key;
    using Position for Position.OrderType;
    using Pricing for Pricing.Args;
    using SafeCast for uint256;
    using Math for int256;
    using UintUtils for uint256;
    using ECDSA for bytes32;
    using PRBMathExtra for UD60x18;
    using PRBMathExtra for SD59x18;

    address internal immutable FACTORY;
    address internal immutable ROUTER;
    address internal immutable EXCHANGE_HELPER;
    address internal immutable WRAPPED_NATIVE_TOKEN;
    address internal immutable FEE_RECEIVER;

    UD60x18 internal constant ONE = UD60x18.wrap(1e18);
    UD60x18 internal constant ZERO = UD60x18.wrap(0);
    SD59x18 internal constant iZERO = SD59x18.wrap(0);

    // ToDo : Define final values
    UD60x18 internal constant PROTOCOL_FEE_PERCENTAGE = UD60x18.wrap(0.5e18); // 50%
    UD60x18 internal constant PREMIUM_FEE_PERCENTAGE = UD60x18.wrap(0.03e18); // 3%
    UD60x18 internal constant COLLATERAL_FEE_PERCENTAGE =
        UD60x18.wrap(0.003e18); // 0.3%

    bytes32 internal constant FILL_QUOTE_TYPE_HASH =
        keccak256(
            "FillQuote(address provider,address taker,uint256 price,uint256 size,bool isBuy,uint256 deadline,uint256 salt)"
        );

    constructor(
        address factory,
        address router,
        address exchangeHelper,
        address wrappedNativeToken,
        address feeReceiver
    ) {
        FACTORY = factory;
        ROUTER = router;
        EXCHANGE_HELPER = exchangeHelper;
        WRAPPED_NATIVE_TOKEN = wrappedNativeToken;
        FEE_RECEIVER = feeReceiver;
    }

    /// @notice Calculates the fee for a trade based on the `size` and `premium` of the trade
    /// @param size The size of a trade (number of contracts)
    /// @param premium The total cost of option(s) for a purchase
    /// @param isPremiumNormalized Whether the premium given is already normalized by strike or not (Ex: For a strike of 1500, and a premium of 750, the normalized premium would be 0.5)
    /// @return The taker fee for an option trade denormalized
    function _takerFee(
        PoolStorage.Layout storage l,
        UD60x18 size,
        UD60x18 premium,
        bool isPremiumNormalized
    ) internal view returns (UD60x18) {
        UD60x18 strike = l.strike;
        bool isCallPool = l.isCallPool;

        if (!isPremiumNormalized) {
            // Normalize premium
            premium = Position.collateralToContracts(
                premium,
                strike,
                isCallPool
            );
        }

        UD60x18 premiumFee = premium * PREMIUM_FEE_PERCENTAGE;
        UD60x18 notionalFee = size * COLLATERAL_FEE_PERCENTAGE;

        return
            Position.contractsToCollateral(
                PRBMathExtra.max(premiumFee, notionalFee),
                strike,
                isCallPool
            );
    }

    function _getTradeQuote(
        UD60x18 size,
        bool isBuy
    ) internal view returns (UD60x18) {
        PoolStorage.Layout storage l = PoolStorage.layout();

        _ensureNonZeroSize(size);
        _ensureNotExpired(l);

        Pricing.Args memory pricing = Pricing.Args(
            l.liquidityRate,
            l.marketPrice,
            l.currentTick,
            l.tickIndex.next(l.currentTick),
            isBuy
        );

        UD60x18 liquidity = pricing.liquidity();
        UD60x18 maxSize = pricing.maxTradeSize();

        UD60x18 totalPremium;

        while (size > ZERO) {
            UD60x18 tradeSize = PRBMathExtra.min(size, maxSize);

            UD60x18 nextPrice;
            // Compute next price
            if (liquidity == ZERO) {
                nextPrice = isBuy ? pricing.upper : pricing.lower;
            } else {
                UD60x18 priceDelta = ((pricing.upper - pricing.lower) *
                    tradeSize) / liquidity;

                nextPrice = isBuy
                    ? pricing.marketPrice + priceDelta
                    : pricing.marketPrice - priceDelta;
            }

            if (tradeSize > ZERO) {
                UD60x18 premium = pricing.marketPrice.avg(nextPrice) *
                    tradeSize;
                UD60x18 takerFee = _takerFee(l, size, premium, true);

                // Denormalize premium
                premium = Position.contractsToCollateral(
                    premium,
                    l.strike,
                    l.isCallPool
                );

                totalPremium =
                    totalPremium +
                    (isBuy ? premium + takerFee : premium - takerFee);
            }

            pricing.marketPrice = nextPrice;

            if (maxSize >= size) {
                size = ZERO;
            } else {
                // Cross tick
                size = size - maxSize;

                // ToDo : Make sure this cant underflow
                // Adjust liquidity rate
                pricing.liquidityRate = pricing.liquidityRate.add(
                    l.ticks[isBuy ? pricing.upper : pricing.lower].delta
                );

                // Set new lower and upper bounds
                pricing.lower = isBuy
                    ? pricing.upper
                    : l.tickIndex.prev(pricing.lower);
                pricing.upper = l.tickIndex.next(pricing.lower);

                if (pricing.upper == ZERO) revert Pool__InsufficientLiquidity();

                // Compute new liquidity
                liquidity = pricing.liquidity();
                maxSize = pricing.maxTradeSize();
            }
        }

        return totalPremium;
    }

    // @notice Returns amount of claimable fees from pending update of claimable fees for the position. This does not include pData.claimableFees
    function _pendingClaimableFees(
        PoolStorage.Layout storage l,
        Position.Key memory p,
        Position.Data storage pData
    ) internal view returns (UD60x18 claimableFees, UD60x18 feeRate) {
        Tick memory lowerTick = _getTick(p.lower);
        Tick memory upperTick = _getTick(p.upper);

        feeRate = _rangeFeeRate(
            l,
            p.lower,
            p.upper,
            lowerTick.externalFeeRate,
            upperTick.externalFeeRate
        );

        claimableFees = _calculateClaimableFees(
            feeRate,
            pData.lastFeeRate,
            p.liquidityPerTick(
                UD60x18.wrap(
                    _balanceOf(
                        p.owner,
                        PoolStorage.formatTokenId(
                            p.operator,
                            p.lower,
                            p.upper,
                            p.orderType
                        )
                    )
                )
            )
        );
    }

    function _calculateClaimableFees(
        UD60x18 feeRate,
        UD60x18 lastFeeRate,
        UD60x18 liquidityPerTick
    ) internal pure returns (UD60x18) {
        return (feeRate - lastFeeRate) * liquidityPerTick;
    }

    /// @notice Updates the amount of fees an LP can claim for a position (without claiming).
    function _updateClaimableFees(
        Position.Data storage pData,
        UD60x18 feeRate,
        UD60x18 liquidityPerTick
    ) internal {
        pData.claimableFees =
            pData.claimableFees +
            _calculateClaimableFees(
                feeRate,
                pData.lastFeeRate,
                liquidityPerTick
            );

        // Reset the initial range rate of the position
        pData.lastFeeRate = feeRate;
    }

    function _updateClaimableFees(
        PoolStorage.Layout storage l,
        Position.Key memory p,
        Position.Data storage pData
    ) internal {
        (UD60x18 claimableFees, UD60x18 feeRate) = _pendingClaimableFees(
            l,
            p,
            pData
        );

        pData.claimableFees = pData.claimableFees + claimableFees;
        pData.lastFeeRate = feeRate;
    }

    /// @notice Updates the claimable fees of a position and transfers the claimed
    ///         fees to the operator of the position. Then resets the claimable fees to
    ///         zero.
    function _claim(
        Position.Key memory p
    ) internal returns (UD60x18 claimedFees) {
        PoolStorage.Layout storage l = PoolStorage.layout();

        if (l.protocolFees > ZERO) _claimProtocolFees();

        Position.Data storage pData = l.positions[p.keyHash()];
        _updateClaimableFees(l, p, pData);
        claimedFees = pData.claimableFees;

        pData.claimableFees = ZERO;
        IERC20(l.getPoolToken()).safeTransfer(
            p.operator,
            l.scaleDecimals(claimedFees.unwrap())
        );

        emit ClaimFees(
            p.owner,
            PoolStorage.formatTokenId(
                p.operator,
                p.lower,
                p.upper,
                p.orderType
            ),
            claimedFees,
            pData.lastFeeRate
        );
    }

    function _claimProtocolFees() internal returns (UD60x18 claimedFees) {
        PoolStorage.Layout storage l = PoolStorage.layout();
        claimedFees = l.protocolFees;

        if (claimedFees == ZERO) return ZERO;

        l.protocolFees = ZERO;
        IERC20(l.getPoolToken()).safeTransfer(
            FEE_RECEIVER,
            l.scaleDecimals(claimedFees.unwrap())
        );
        emit ClaimProtocolFees(FEE_RECEIVER, claimedFees);
    }

    /// @notice Deposits a `position` (combination of owner/operator, price range, bid/ask collateral, and long/short contracts) into the pool.
    /// @param p The position key
    /// @param args The deposit parameters
    function _deposit(
        Position.Key memory p,
        DepositArgsInternal memory args
    ) internal {
        _deposit(
            p,
            args,
            p.orderType.isLong() // We default to isBid = true if orderType is long and isBid = false if orderType is short, so that default behavior in case of stranded market price is to deposit collateral
        );
    }

    /// @notice Deposits a `position` (combination of owner/operator, price range, bid/ask collateral, and long/short contracts) into the pool.
    /// @param p The position key
    /// @param args The deposit parameters
    /// @param isBidIfStrandedMarketPrice Whether this is a bid or ask order when the market price is stranded (This argument doesnt matter if market price is not stranded)
    function _deposit(
        Position.Key memory p,
        DepositArgsInternal memory args,
        bool isBidIfStrandedMarketPrice
    ) internal {
        PoolStorage.Layout storage l = PoolStorage.layout();

        // Set the market price correctly in case it's stranded
        if (_isMarketPriceStranded(l, p, isBidIfStrandedMarketPrice)) {
            l.marketPrice = _getStrandedMarketPriceUpdate(
                p,
                isBidIfStrandedMarketPrice
            );
        }

        _ensureBelowDepositWithdrawMaxSlippage(
            l.marketPrice,
            args.minMarketPrice,
            args.maxMarketPrice
        );
        _ensureNonZeroSize(args.size);
        _ensureNotExpired(l);

        p.strike = l.strike;
        p.isCall = l.isCallPool;

        _ensureValidRange(p.lower, p.upper);
        _verifyTickWidth(p.lower);
        _verifyTickWidth(p.upper);

        uint256 tokenId = PoolStorage.formatTokenId(
            p.operator,
            p.lower,
            p.upper,
            p.orderType
        );

        Position.Delta memory delta = p.calculatePositionUpdate(
            UD60x18.wrap(_balanceOf(p.owner, tokenId)),
            args.size.intoSD59x18(),
            l.marketPrice
        );

        _transferTokens(
            l,
            p.operator,
            address(this),
            l.scaleDecimals(delta.collateral.intoUD60x18().unwrap()),
            args.collateralCredit,
            args.refundAddress,
            delta.longs.intoUD60x18(),
            delta.shorts.intoUD60x18()
        );

        Position.Data storage pData = l.positions[p.keyHash()];
        _depositFeeAndTicksUpdate(
            l,
            pData,
            p,
            args.belowLower,
            args.belowUpper,
            args.size,
            tokenId
        );

        emit Deposit(
            p.owner,
            tokenId,
            delta.collateral.intoUD60x18(),
            delta.longs.intoUD60x18(),
            delta.shorts.intoUD60x18(),
            pData.lastFeeRate,
            pData.claimableFees,
            l.marketPrice,
            l.liquidityRate,
            l.currentTick
        );
    }

    function _depositFeeAndTicksUpdate(
        PoolStorage.Layout storage l,
        Position.Data storage pData,
        Position.Key memory p,
        UD60x18 belowLower,
        UD60x18 belowUpper,
        UD60x18 size,
        uint256 tokenId
    ) internal {
        UD60x18 feeRate;
        {
            // If ticks dont exist they are created and inserted into the linked list
            Tick memory lowerTick = _getOrCreateTick(p.lower, belowLower);
            Tick memory upperTick = _getOrCreateTick(p.upper, belowUpper);

            feeRate = _rangeFeeRate(
                l,
                p.lower,
                p.upper,
                lowerTick.externalFeeRate,
                upperTick.externalFeeRate
            );
        }

        UD60x18 initialSize = UD60x18.wrap(_balanceOf(p.owner, tokenId));
        UD60x18 liquidityPerTick;

        if (initialSize > ZERO) {
            liquidityPerTick = p.liquidityPerTick(initialSize);

            _updateClaimableFees(pData, feeRate, liquidityPerTick);
        } else {
            pData.lastFeeRate = feeRate;
        }

        _mint(p.owner, tokenId, size.unwrap(), "");

        SD59x18 tickDelta = p
            .liquidityPerTick(UD60x18.wrap(_balanceOf(p.owner, tokenId)))
            .intoSD59x18() - liquidityPerTick.intoSD59x18();

        // Adjust tick deltas
        _updateTicks(
            p.lower,
            p.upper,
            l.marketPrice,
            tickDelta,
            initialSize == ZERO,
            false,
            p.orderType
        );
    }

    /// @notice Withdraws a `position` (combination of owner/operator, price range, bid/ask collateral, and long/short contracts) from the pool
    ///         Tx will revert if market price is not between `minMarketPrice` and `maxMarketPrice`.
    /// @param p The position key
    /// @param size The position size to withdraw
    /// @param minMarketPrice Min market price, as normalized value. (If below, tx will revert)
    /// @param maxMarketPrice Max market price, as normalized value. (If above, tx will revert)
    function _withdraw(
        Position.Key memory p,
        UD60x18 size,
        UD60x18 minMarketPrice,
        UD60x18 maxMarketPrice
    ) internal {
        PoolStorage.Layout storage l = PoolStorage.layout();
        _ensureNotExpired(l);

        _ensureBelowDepositWithdrawMaxSlippage(
            l.marketPrice,
            minMarketPrice,
            maxMarketPrice
        );
        _ensureNonZeroSize(size);
        _ensureValidRange(p.lower, p.upper);
        _verifyTickWidth(p.lower);
        _verifyTickWidth(p.upper);

        p.strike = l.strike;
        p.isCall = l.isCallPool;

        Position.Data storage pData = l.positions[p.keyHash()];

        WithdrawVarsInternal memory vars;

        vars.tokenId = PoolStorage.formatTokenId(
            p.operator,
            p.lower,
            p.upper,
            p.orderType
        );

        vars.initialSize = UD60x18.wrap(_balanceOf(p.owner, vars.tokenId));

        if (vars.initialSize == ZERO) revert Pool__PositionDoesNotExist();

        vars.isFullWithdrawal = vars.initialSize == size;

        {
            Tick memory lowerTick = _getTick(p.lower);
            Tick memory upperTick = _getTick(p.upper);

            // Initialize variables before position update
            vars.liquidityPerTick = p.liquidityPerTick(vars.initialSize);
            UD60x18 feeRate = _rangeFeeRate(
                l,
                p.lower,
                p.upper,
                lowerTick.externalFeeRate,
                upperTick.externalFeeRate
            );

            // Update claimable fees
            _updateClaimableFees(pData, feeRate, vars.liquidityPerTick);
        }

        // Check whether it's a full withdrawal before updating the position

        Position.Delta memory delta;

        {
            UD60x18 collateralToTransfer;
            if (vars.isFullWithdrawal) {
                UD60x18 feesClaimed = pData.claimableFees;
                // Claim all fees and remove the position completely
                collateralToTransfer = collateralToTransfer + feesClaimed;

                pData.claimableFees = ZERO;
                pData.lastFeeRate = ZERO;

                emit ClaimFees(p.owner, vars.tokenId, feesClaimed, ZERO);
            }

            delta = p.calculatePositionUpdate(
                vars.initialSize,
                size.intoSD59x18().neg(),
                l.marketPrice
            );

            collateralToTransfer =
                collateralToTransfer +
                delta.collateral.abs().intoUD60x18();

            _burn(p.owner, vars.tokenId, size.unwrap());

            _transferTokens(
                l,
                address(this),
                p.operator,
                l.scaleDecimals(collateralToTransfer.unwrap()),
                0,
                address(0),
                delta.longs.abs().intoUD60x18(),
                delta.shorts.abs().intoUD60x18()
            );
        }

        {
            SD59x18 tickDelta = p
                .liquidityPerTick(
                    UD60x18.wrap(_balanceOf(p.owner, vars.tokenId))
                )
                .intoSD59x18() - vars.liquidityPerTick.intoSD59x18();

            _updateTicks(
                p.lower,
                p.upper,
                l.marketPrice,
                tickDelta, // Adjust tick deltas (reverse of deposit)
                false,
                vars.isFullWithdrawal,
                p.orderType
            );
        }

        emit Withdrawal(
            p.owner,
            vars.tokenId,
            delta.collateral.abs().intoUD60x18(),
            delta.longs.abs().intoUD60x18(),
            delta.shorts.abs().intoUD60x18(),
            pData.lastFeeRate,
            pData.claimableFees,
            l.marketPrice,
            l.liquidityRate,
            l.currentTick
        );

        // ToDo : Add return values ?
    }

    /// @notice Handle transfer of collateral / longs / shorts on deposit or withdrawal
    ///         WARNING : `collateral` and `collateralCredit` must be scaled to the collateral token decimals
    function _transferTokens(
        PoolStorage.Layout storage l,
        address from,
        address to,
        uint256 collateral,
        uint256 collateralCredit,
        address refundAddress,
        UD60x18 longs,
        UD60x18 shorts
    ) internal {
        // Safeguard, should never happen
        if (longs > ZERO && shorts > ZERO)
            revert Pool__PositionCantHoldLongAndShort();

        address poolToken = l.getPoolToken();
        if (collateral > collateralCredit) {
            if (from == address(this)) {
                IERC20(poolToken).safeTransfer(
                    to,
                    collateral - collateralCredit
                );
            } else {
                IERC20Router(ROUTER).safeTransferFrom(
                    poolToken,
                    from,
                    to,
                    collateral - collateralCredit
                );
            }
        } else if (collateralCredit > collateral) {
            // If there was too much collateral credit, we refund the excess
            IERC20(poolToken).safeTransfer(
                refundAddress,
                collateralCredit - collateral
            );
        }

        if (longs + shorts > ZERO) {
            _safeTransfer(
                address(this),
                from,
                to,
                longs > ZERO ? PoolStorage.LONG : PoolStorage.SHORT,
                longs > ZERO ? longs.unwrap() : shorts.unwrap(),
                ""
            );
        }
    }

    function _writeFrom(
        address underwriter,
        address longReceiver,
        UD60x18 size
    ) internal {
        if (
            msg.sender != underwriter &&
            ERC1155BaseStorage.layout().operatorApprovals[underwriter][
                msg.sender
            ] ==
            false
        ) revert Pool__NotAuthorized();

        PoolStorage.Layout storage l = PoolStorage.layout();

        _ensureNonZeroSize(size);
        _ensureNotExpired(l);

        UD60x18 collateral = Position.contractsToCollateral(
            size,
            l.strike,
            l.isCallPool
        );
        UD60x18 protocolFee = _takerFee(l, size, ZERO, true);

        IERC20Router(ROUTER).safeTransferFrom(
            l.getPoolToken(),
            underwriter,
            address(this),
            l.scaleDecimals((collateral + protocolFee).unwrap())
        );

        l.protocolFees = l.protocolFees + protocolFee;

        _mint(underwriter, PoolStorage.SHORT, size.unwrap(), "");
        _mint(longReceiver, PoolStorage.LONG, size.unwrap(), "");

        emit WriteFrom(
            underwriter,
            longReceiver,
            size,
            collateral,
            protocolFee
        );
    }

    /// @notice Completes a trade of `size` on `side` via the AMM using the liquidity in the Pool.
    /// @param args Trade parameters
    /// @return totalPremium The premium paid or received by the taker for the trade
    /// @return delta The net collateral / longs / shorts change for taker of the trade.
    function _trade(
        TradeArgsInternal memory args
    ) internal returns (UD60x18 totalPremium, Delta memory delta) {
        PoolStorage.Layout storage l = PoolStorage.layout();

        _ensureNonZeroSize(args.size);
        _ensureNotExpired(l);

        TradeVarsInternal memory vars;

        {
            UD60x18 remaining = args.size;

            while (remaining > ZERO) {
                Pricing.Args memory pricing = _getPricing(l, args.isBuy);
                UD60x18 maxSize = pricing.maxTradeSize();
                UD60x18 tradeSize = PRBMathExtra.min(remaining, maxSize);
                UD60x18 oldMarketPrice = l.marketPrice;

                {
                    UD60x18 nextMarketPrice;
                    if (tradeSize != maxSize) {
                        nextMarketPrice = pricing.nextPrice(tradeSize);
                    } else {
                        nextMarketPrice = args.isBuy
                            ? pricing.upper
                            : pricing.lower;
                    }

                    UD60x18 premium;

                    {
                        UD60x18 tradeQuotePrice = l.marketPrice.avg(
                            nextMarketPrice
                        );

                        premium = tradeQuotePrice * tradeSize;
                    }
                    UD60x18 takerFee = _takerFee(l, tradeSize, premium, true);

                    // Denormalize premium
                    premium = Position.contractsToCollateral(
                        premium,
                        l.strike,
                        l.isCallPool
                    );

                    // Update price and liquidity variables
                    UD60x18 protocolFee = takerFee * PROTOCOL_FEE_PERCENTAGE;

                    {
                        UD60x18 makerRebate = takerFee - protocolFee;
                        _updateGlobalFeeRate(l, makerRebate);
                    }

                    // is_buy: taker has to pay premium + fees
                    // ~is_buy: taker receives premium - fees
                    totalPremium =
                        totalPremium +
                        (args.isBuy ? premium + takerFee : premium - takerFee);
                    vars.totalTakerFees = vars.totalTakerFees + takerFee;
                    vars.totalProtocolFees =
                        vars.totalProtocolFees +
                        protocolFee;

                    l.marketPrice = nextMarketPrice;
                    l.protocolFees = l.protocolFees + protocolFee;
                }

                UD60x18 dist = (l.marketPrice.intoSD59x18() -
                    oldMarketPrice.intoSD59x18()).abs().intoUD60x18();

                vars.shortDelta =
                    vars.shortDelta +
                    (l.shortRate * dist) /
                    PoolStorage.MIN_TICK_DISTANCE;
                vars.longDelta =
                    vars.longDelta +
                    (l.longRate * dist) /
                    PoolStorage.MIN_TICK_DISTANCE;

                if (maxSize >= remaining) {
                    remaining = ZERO;
                } else {
                    // The trade will require crossing into the next tick range
                    if (
                        args.isBuy &&
                        l.tickIndex.next(l.currentTick) >=
                        Pricing.MAX_TICK_PRICE
                    ) revert Pool__InsufficientAskLiquidity();

                    if (!args.isBuy && l.currentTick <= Pricing.MIN_TICK_PRICE)
                        revert Pool__InsufficientBidLiquidity();

                    remaining = remaining - tradeSize;
                    _cross(args.isBuy);
                }
            }
        }

        _ensureBelowTradeMaxSlippage(
            totalPremium,
            args.premiumLimit,
            args.isBuy
        );

        delta = _calculateAndUpdateUserAssets(
            l,
            args.user,
            totalPremium,
            args.size,
            args.isBuy,
            args.creditAmount,
            args.transferCollateralToUser
        );

        if (args.isBuy) {
            if (vars.shortDelta > ZERO)
                _mint(
                    address(this),
                    PoolStorage.SHORT,
                    vars.shortDelta.unwrap(),
                    ""
                );

            if (vars.longDelta > ZERO)
                _burn(address(this), PoolStorage.LONG, vars.longDelta.unwrap());
        } else {
            if (vars.longDelta > ZERO)
                _mint(
                    address(this),
                    PoolStorage.LONG,
                    vars.longDelta.unwrap(),
                    ""
                );

            if (vars.shortDelta > ZERO)
                _burn(
                    address(this),
                    PoolStorage.SHORT,
                    vars.shortDelta.unwrap()
                );
        }

        emit Trade(
            args.user,
            args.size,
            delta,
            args.isBuy ? totalPremium - vars.totalTakerFees : totalPremium,
            vars.totalTakerFees,
            vars.totalProtocolFees,
            l.marketPrice,
            l.liquidityRate,
            l.currentTick,
            args.isBuy
        );
    }

    function _getPricing(
        PoolStorage.Layout storage l,
        bool isBuy
    ) internal view returns (Pricing.Args memory) {
        UD60x18 currentTick = l.currentTick;

        return
            Pricing.Args(
                l.liquidityRate,
                l.marketPrice,
                currentTick,
                l.tickIndex.next(currentTick),
                isBuy
            );
    }

    /// @notice Compute the change in short / long option contracts of an agent in order to
    ///         transfer the contracts and execute a trade.=
    function _getTradeDelta(
        address user,
        UD60x18 size,
        bool isBuy
    ) internal view returns (Delta memory delta) {
        UD60x18 longs = UD60x18.wrap(_balanceOf(user, PoolStorage.LONG));
        UD60x18 shorts = UD60x18.wrap(_balanceOf(user, PoolStorage.SHORT));

        if (isBuy) {
            delta.shorts = PRBMathExtra.min(shorts, size).intoSD59x18().neg();
            delta.longs = size.intoSD59x18() + delta.shorts;
        } else {
            delta.longs = PRBMathExtra.min(longs, size).intoSD59x18().neg();
            delta.shorts = size.intoSD59x18() + delta.longs;
        }
    }

    // @notice Calculate the asset update for a user and update the user's assets
    function _calculateAndUpdateUserAssets(
        PoolStorage.Layout storage l,
        address user,
        UD60x18 totalPremium,
        UD60x18 size,
        bool isBuy,
        uint256 creditAmount,
        bool transferCollateralToUser
    ) internal returns (Delta memory delta) {
        delta = _calculateAssetsUpdate(l, user, totalPremium, size, isBuy);

        _updateUserAssets(
            l,
            user,
            delta,
            creditAmount,
            transferCollateralToUser
        );
    }

    function _calculateAssetsUpdate(
        PoolStorage.Layout storage l,
        address user,
        UD60x18 totalPremium,
        UD60x18 size,
        bool isBuy
    ) internal view returns (Delta memory delta) {
        delta = _getTradeDelta(user, size, isBuy);

        bool _isBuy = delta.longs > iZERO || delta.shorts < iZERO;

        UD60x18 shortCollateral = Position.contractsToCollateral(
            delta.shorts.abs().intoUD60x18(),
            l.strike,
            l.isCallPool
        );

        if (_isBuy) {
            delta.collateral =
                PRBMathExtra.min(shortCollateral, ZERO).intoSD59x18().neg() -
                totalPremium.intoSD59x18();
        } else {
            delta.collateral =
                totalPremium.intoSD59x18() -
                PRBMathExtra.max(shortCollateral, ZERO).intoSD59x18();
        }

        return delta;
    }

    /// @notice Execute a trade by transferring the net change in short and long option
    ///         contracts and collateral to / from an agent.
    function _updateUserAssets(
        PoolStorage.Layout storage l,
        address user,
        Delta memory delta,
        uint256 creditAmount,
        bool transferCollateralToUser
    ) internal {
        if (
            (delta.longs == iZERO && delta.shorts == iZERO) ||
            (delta.longs > iZERO && delta.shorts > iZERO) ||
            (delta.longs < iZERO && delta.shorts < iZERO)
        ) revert Pool__InvalidAssetUpdate();

        // We create a new `_deltaCollateral` variable instead of adding `creditAmount` to `delta.collateral`,
        // as we will return `delta`, and want `delta.collateral` to reflect the absolute collateral change resulting from this update
        int256 _deltaCollateral = l.scaleDecimals(delta.collateral.unwrap());
        if (creditAmount > 0) {
            _deltaCollateral = _deltaCollateral + creditAmount.toInt256();
        }

        // Transfer collateral
        if (_deltaCollateral < 0) {
            IERC20Router(ROUTER).safeTransferFrom(
                l.getPoolToken(),
                user,
                address(this),
                uint256(-_deltaCollateral)
            );
        } else if (_deltaCollateral > 0 && transferCollateralToUser) {
            IERC20(l.getPoolToken()).safeTransfer(
                user,
                uint256(_deltaCollateral)
            );
        }

        // Transfer long
        if (delta.longs < iZERO) {
            _burn(
                user,
                PoolStorage.LONG,
                delta.longs.neg().intoUD60x18().unwrap()
            );
        } else if (delta.longs > iZERO) {
            _mint(
                user,
                PoolStorage.LONG,
                delta.longs.intoUD60x18().unwrap(),
                ""
            );
        }

        // Transfer short
        if (delta.shorts < iZERO) {
            _burn(
                user,
                PoolStorage.SHORT,
                delta.shorts.neg().intoUD60x18().unwrap()
            );
        } else if (delta.shorts > iZERO) {
            _mint(
                user,
                PoolStorage.SHORT,
                delta.shorts.intoUD60x18().unwrap(),
                ""
            );
        }
    }

    function _calculateQuotePremiumAndFee(
        PoolStorage.Layout storage l,
        UD60x18 size,
        UD60x18 price,
        bool isBuy
    ) internal view returns (PremiumAndFeeInternal memory r) {
        r.premium = price * size;
        r.protocolFee = _takerFee(l, size, r.premium, true);

        // Denormalize premium
        r.premium = Position.contractsToCollateral(
            r.premium,
            l.strike,
            l.isCallPool
        );

        r.premiumMaker = isBuy
            ? r.premium // Maker buying
            : r.premium - r.protocolFee; // Maker selling

        r.premiumTaker = !isBuy
            ? r.premium // Taker Buying
            : r.premium - r.protocolFee; // Taker selling

        return r;
    }

    /// @notice Functionality to support the RFQ / OTC system.
    ///         An LP can create a quote for which he will do an OTC trade through
    ///         the exchange. Takers can buy from / sell to the LP then partially or
    ///         fully while having the price guaranteed.
    /// @param args The fillQuote parameters
    /// @param tradeQuote The quote given by the provider
    function _fillQuote(
        FillQuoteArgsInternal memory args,
        TradeQuote memory tradeQuote
    ) internal {
        if (args.size > tradeQuote.size) revert Pool__AboveQuoteSize();

        PoolStorage.Layout storage l = PoolStorage.layout();
        bytes32 tradeQuoteHash = _tradeQuoteHash(tradeQuote);
        _ensureQuoteIsValid(l, args, tradeQuote, tradeQuoteHash);

        PremiumAndFeeInternal
            memory premiumAndFee = _calculateQuotePremiumAndFee(
                l,
                args.size,
                tradeQuote.price,
                tradeQuote.isBuy
            );

        // Update amount filled for this quote
        l.tradeQuoteAmountFilled[tradeQuote.provider][tradeQuoteHash] =
            l.tradeQuoteAmountFilled[tradeQuote.provider][tradeQuoteHash] +
            args.size;

        // Update protocol fees
        l.protocolFees = l.protocolFees + premiumAndFee.protocolFee;

        // Process trade taker
        Delta memory deltaTaker = _calculateAndUpdateUserAssets(
            l,
            args.user,
            premiumAndFee.premiumTaker,
            args.size,
            !tradeQuote.isBuy,
            0,
            true
        );

        // Process trade maker
        Delta memory deltaMaker = _calculateAndUpdateUserAssets(
            l,
            tradeQuote.provider,
            premiumAndFee.premiumMaker,
            args.size,
            tradeQuote.isBuy,
            0,
            true
        );

        emit FillQuote(
            tradeQuoteHash,
            args.user,
            tradeQuote.provider,
            args.size,
            deltaMaker,
            deltaTaker,
            premiumAndFee.premium,
            premiumAndFee.protocolFee,
            !tradeQuote.isBuy
        );
    }

    /// @notice Annihilate a pair of long + short option contracts to unlock the stored collateral.
    ///         NOTE: This function can be called post or prior to expiration.
    function _annihilate(address owner, UD60x18 size) internal {
        _ensureNonZeroSize(size);

        PoolStorage.Layout storage l = PoolStorage.layout();

        _burn(owner, PoolStorage.SHORT, size.unwrap());
        _burn(owner, PoolStorage.LONG, size.unwrap());
        IERC20(l.getPoolToken()).safeTransfer(
            owner,
            l.scaleDecimals(
                Position
                    .contractsToCollateral(size, l.strike, l.isCallPool)
                    .unwrap()
            )
        );

        emit Annihilate(owner, size, 0);
    }

    /// @notice Transfer an LP position to another owner.
    ///         NOTE: This function can be called post or prior to expiration.
    /// @param srcP The position key
    /// @param newOwner The new owner of the transferred liquidity
    /// @param newOperator The new operator of the transferred liquidity
    function _transferPosition(
        Position.Key memory srcP,
        address newOwner,
        address newOperator,
        UD60x18 size
    ) internal {
        // ToDo : Add this logic into the ERC1155 transfer function
        if (srcP.owner == newOwner && srcP.operator == newOperator)
            revert Pool__InvalidTransfer();

        if (size == ZERO) revert Pool__ZeroSize();

        PoolStorage.Layout storage l = PoolStorage.layout();
        srcP.strike = l.strike;
        srcP.isCall = l.isCallPool;

        Position.Key memory dstP = Position.Key({
            owner: newOwner,
            operator: newOperator,
            lower: srcP.lower,
            upper: srcP.upper,
            orderType: srcP.orderType,
            strike: srcP.strike,
            isCall: srcP.isCall
        });

        bytes32 srcKey = srcP.keyHash();

        uint256 srcTokenId = PoolStorage.formatTokenId(
            srcP.operator,
            srcP.lower,
            srcP.upper,
            srcP.orderType
        );

        uint256 dstTokenId = srcP.operator == newOperator
            ? srcTokenId
            : PoolStorage.formatTokenId(
                newOperator,
                srcP.lower,
                srcP.upper,
                srcP.orderType
            );

        UD60x18 srcSize = UD60x18.wrap(_balanceOf(srcP.owner, srcTokenId));
        if (size > srcSize) revert Pool__NotEnoughTokens();

        UD60x18 proportionTransferred = size.div(srcSize);

        Position.Data storage dstData = l.positions[dstP.keyHash()];
        Position.Data storage srcData = l.positions[srcKey];

        // Call function to update claimable fees, but do not claim them
        _updateClaimableFees(l, srcP, srcData);

        if (_balanceOf(newOwner, dstTokenId) > 0) {
            // Update claimable fees to reset the fee range rate
            _updateClaimableFees(l, dstP, dstData);
        } else {
            dstData.lastFeeRate = srcData.lastFeeRate;
        }

        {
            UD60x18 feesTransferred = proportionTransferred *
                srcData.claimableFees;
            dstData.claimableFees = dstData.claimableFees + feesTransferred;
            srcData.claimableFees = srcData.claimableFees + feesTransferred;
        }

        if (srcTokenId == dstTokenId) {
            _safeTransfer(
                address(this),
                srcP.owner,
                newOwner,
                srcTokenId,
                size.unwrap(),
                ""
            );
        } else {
            _burn(srcP.owner, srcTokenId, size.unwrap());
            _mint(newOwner, dstTokenId, size.unwrap(), "");
        }

        if (size == srcSize) delete l.positions[srcKey];

        emit TransferPosition(srcP.owner, newOwner, srcTokenId, dstTokenId);
    }

    function _calculateExerciseValue(
        PoolStorage.Layout storage l,
        UD60x18 size
    ) internal returns (UD60x18) {
        if (size == ZERO) return ZERO;

<<<<<<< HEAD
        UD60x18 spot = l.fetchQuote();
        UD60x18 strike = l.strike;
=======
        uint256 spot = l.fetchAndCacheQuote();
        uint256 strike = l.strike;
>>>>>>> 0df0d5cd
        bool isCall = l.isCallPool;

        UD60x18 intrinsicValue;
        if (isCall && spot > strike) {
            intrinsicValue = spot - strike;
        } else if (!isCall && spot < strike) {
            intrinsicValue = strike - spot;
        } else {
            return ZERO;
        }

        UD60x18 exerciseValue = size * intrinsicValue;

        if (isCall) {
            exerciseValue = exerciseValue.div(spot);
        }

        return exerciseValue;
    }

    function _calculateCollateralValue(
        PoolStorage.Layout storage l,
        UD60x18 size,
        UD60x18 exerciseValue
    ) internal view returns (UD60x18) {
        return
            l.isCallPool
                ? size - exerciseValue
                : size * l.strike - exerciseValue;
    }

    /// @notice Exercises all long options held by an `owner`, ignoring automatic settlement fees.
    /// @param holder The holder of the contracts
    function _exercise(address holder) internal returns (UD60x18) {
        PoolStorage.Layout storage l = PoolStorage.layout();
        _ensureExpired(l);

        if (l.protocolFees > ZERO) _claimProtocolFees();

        UD60x18 size = UD60x18.wrap(_balanceOf(holder, PoolStorage.LONG));
        if (size == ZERO) return ZERO;

        UD60x18 exerciseValue = _calculateExerciseValue(l, size);

        _removeFromFactory(l);

        _burn(holder, PoolStorage.LONG, size.unwrap());

        if (exerciseValue > ZERO) {
            IERC20(l.getPoolToken()).safeTransfer(
                holder,
                l.scaleDecimals(exerciseValue.unwrap())
            );
        }

        emit Exercise(holder, size, exerciseValue, l.spot, ZERO);

        return exerciseValue;
    }

    /// @notice Settles all short options held by an `owner`, ignoring automatic settlement fees.
    /// @param holder The holder of the contracts
    function _settle(address holder) internal returns (UD60x18) {
        PoolStorage.Layout storage l = PoolStorage.layout();
        _ensureExpired(l);

        if (l.protocolFees > ZERO) _claimProtocolFees();

        UD60x18 size = UD60x18.wrap(_balanceOf(holder, PoolStorage.SHORT));
        if (size == ZERO) return ZERO;

        UD60x18 exerciseValue = _calculateExerciseValue(l, size);
        UD60x18 collateralValue = _calculateCollateralValue(
            l,
            size,
            exerciseValue
        );

        _removeFromFactory(l);

        // Burn short and transfer collateral to operator
        _burn(holder, PoolStorage.SHORT, size.unwrap());
        if (collateralValue > ZERO) {
            IERC20(l.getPoolToken()).safeTransfer(
                holder,
                l.scaleDecimals(collateralValue.unwrap())
            );
        }

        emit Settle(holder, size, exerciseValue, l.spot, ZERO);

        return collateralValue;
    }

    /// @notice Reconciles a user's `position` to account for settlement payouts post-expiration.
    /// @param p The position key
    function _settlePosition(Position.Key memory p) internal returns (UD60x18) {
        PoolStorage.Layout storage l = PoolStorage.layout();
        _ensureExpired(l);
        _removeFromFactory(l);

        if (l.protocolFees > ZERO) _claimProtocolFees();

        p.strike = l.strike;
        p.isCall = l.isCallPool;

        Position.Data storage pData = l.positions[p.keyHash()];

        Tick memory lowerTick = _getTick(p.lower);
        Tick memory upperTick = _getTick(p.upper);

        uint256 tokenId = PoolStorage.formatTokenId(
            p.operator,
            p.lower,
            p.upper,
            p.orderType
        );

        UD60x18 size = UD60x18.wrap(_balanceOf(p.owner, tokenId));
        if (size == ZERO) return ZERO;

        {
            // Update claimable fees
            UD60x18 feeRate = _rangeFeeRate(
                l,
                p.lower,
                p.upper,
                lowerTick.externalFeeRate,
                upperTick.externalFeeRate
            );

            _updateClaimableFees(pData, feeRate, p.liquidityPerTick(size));
        }

        // using the market price here is okay as the market price cannot be
        // changed through trades / deposits / withdrawals post-maturity.
        // changes to the market price are halted. thus, the market price
        // determines the amount of ask.
        // obviously, if the market was still liquid, the market price at
        // maturity should be close to the intrinsic value.

        UD60x18 claimableFees;
        UD60x18 payoff;
        UD60x18 collateral;

        {
            UD60x18 longs = p.long(size, l.marketPrice);
            UD60x18 shorts = p.short(size, l.marketPrice);

            claimableFees = pData.claimableFees;
            payoff = _calculateExerciseValue(l, ONE);
            collateral = p.collateral(size, l.marketPrice);
            collateral = collateral + longs * payoff;
            collateral =
                collateral +
                shorts *
                ((l.isCallPool ? ONE : l.strike) - payoff);

            collateral = collateral + claimableFees;

            _burn(p.owner, tokenId, size.unwrap());

            if (longs > ZERO) {
                _burn(address(this), PoolStorage.LONG, longs.unwrap());
            }

            if (shorts > ZERO) {
                _burn(address(this), PoolStorage.SHORT, shorts.unwrap());
            }
        }

        pData.claimableFees = ZERO;
        pData.lastFeeRate = ZERO;

        if (collateral > ZERO) {
            IERC20(l.getPoolToken()).safeTransfer(
                p.operator,
                l.scaleDecimals(collateral.unwrap())
            );
        }

        emit SettlePosition(
            p.owner,
            tokenId,
            size,
            collateral - claimableFees,
            payoff,
            claimableFees,
            l.spot,
            ZERO
        );

        return collateral;
    }

    /// @dev pull token from user, send to exchangeHelper and trigger a trade from exchangeHelper
    /// @param s swap arguments
    /// @return amountCredited amount of tokenOut we got from the trade.
    /// @return tokenInRefunded amount of tokenIn left and refunded to refundAddress
    function _swap(
        IPoolInternal.SwapArgs memory s
    ) internal returns (uint256 amountCredited, uint256 tokenInRefunded) {
        if (msg.value > 0) {
            if (s.tokenIn != WRAPPED_NATIVE_TOKEN)
                revert Pool__InvalidSwapTokenIn();
            IWETH(WRAPPED_NATIVE_TOKEN).deposit{value: msg.value}();
            IWETH(WRAPPED_NATIVE_TOKEN).transfer(EXCHANGE_HELPER, msg.value);
        }
        if (s.amountInMax > 0) {
            IERC20Router(ROUTER).safeTransferFrom(
                s.tokenIn,
                msg.sender,
                EXCHANGE_HELPER,
                s.amountInMax
            );
        }

        (amountCredited, tokenInRefunded) = IExchangeHelper(EXCHANGE_HELPER)
            .swapWithToken(
                s.tokenIn,
                s.tokenOut,
                s.amountInMax + msg.value,
                s.callee,
                s.allowanceTarget,
                s.data,
                s.refundAddress
            );
        if (amountCredited < s.amountOutMin) revert Pool__NotEnoughSwapOutput();
    }

    ////////////////////////////////////////////////////////////////
    ////////////////////////////////////////////////////////////////
    ////////////////////////////////////////////////////////////////

    ////////////////
    // TickSystem //
    ////////////////
    // ToDo : Reorganize those functions ?

    function _getNearestTicksBelow(
        UD60x18 lower,
        UD60x18 upper
    )
        internal
        view
        returns (UD60x18 nearestBelowLower, UD60x18 nearestBelowUpper)
    {
        if (lower >= upper) revert Position__LowerGreaterOrEqualUpper();

        nearestBelowLower = _getNearestTickBelow(lower);
        nearestBelowUpper = _getNearestTickBelow(upper);

        // If no tick between `lower` and `upper`, then the nearest tick below `upper`, will be `lower`
        if (nearestBelowUpper == nearestBelowLower) {
            nearestBelowUpper = lower;
        }
    }

    /// @notice Gets the nearest tick that is less than or equal to `price`.
    function _getNearestTickBelow(
        UD60x18 price
    ) internal view returns (UD60x18) {
        PoolStorage.Layout storage l = PoolStorage.layout();

        UD60x18 left = l.currentTick;

        while (left != ZERO && left > price) {
            left = l.tickIndex.prev(left);
        }

        UD60x18 next = l.tickIndex.next(left);
        while (left != ZERO && next <= price) {
            left = next;
            next = l.tickIndex.next(left);
        }

        if (left == ZERO) revert Pool__TickNotFound();

        return left;
    }

    /// @notice Get a tick, reverts if tick is not found
    function _getTick(UD60x18 price) internal view returns (Tick memory) {
        (Tick memory tick, bool tickFound) = _tryGetTick(price);
        if (!tickFound) revert Pool__TickNotFound();

        return tick;
    }

    /// @notice Try to get tick, does not revert if tick is not found
    function _tryGetTick(
        UD60x18 price
    ) internal view returns (Tick memory tick, bool tickFound) {
        _verifyTickWidth(price);

        if (price < Pricing.MIN_TICK_PRICE || price > Pricing.MAX_TICK_PRICE)
            revert Pool__TickOutOfRange();

        PoolStorage.Layout storage l = PoolStorage.layout();

        if (l.tickIndex.contains(price)) return (l.ticks[price], true);

        return (
            Tick({
                delta: iZERO,
                externalFeeRate: ZERO,
                longDelta: iZERO,
                shortDelta: iZERO,
                counter: 0
            }),
            false
        );
    }

    /// @notice Creates a Tick for a given price, or returns the existing tick.
    /// @param price The price of the Tick
    /// @param priceBelow The price of the nearest Tick below
    /// @return tick The Tick for a given price
    function _getOrCreateTick(
        UD60x18 price,
        UD60x18 priceBelow
    ) internal returns (Tick memory) {
        PoolStorage.Layout storage l = PoolStorage.layout();

        (Tick memory tick, bool tickFound) = _tryGetTick(price);

        if (tickFound) return tick;

        if (
            !l.tickIndex.contains(priceBelow) ||
            l.tickIndex.next(priceBelow) <= price
        ) revert Pool__InvalidBelowPrice();

        tick = Tick({
            delta: iZERO,
            externalFeeRate: price <= l.marketPrice ? l.globalFeeRate : ZERO,
            longDelta: iZERO,
            shortDelta: iZERO,
            counter: 0
        });

        l.tickIndex.insertAfter(priceBelow, price);
        l.ticks[price] = tick;

        return tick;
    }

    /// @notice Removes a tick if it does not mark the beginning or the end of a range order.
    function _removeTickIfNotActive(UD60x18 price) internal {
        PoolStorage.Layout storage l = PoolStorage.layout();

        if (!l.tickIndex.contains(price)) return;

        Tick storage tick = l.ticks[price];

        if (
            price > Pricing.MIN_TICK_PRICE &&
            price < Pricing.MAX_TICK_PRICE &&
            tick.counter == 0 // Can only remove an active tick if no active range order marks a starting / ending tick on this tick.
        ) {
            if (tick.delta != iZERO) revert Pool__TickDeltaNotZero();

            if (price == l.currentTick) {
                UD60x18 newCurrentTick = l.tickIndex.prev(price);

                if (newCurrentTick < Pricing.MIN_TICK_PRICE)
                    revert Pool__TickOutOfRange();

                l.currentTick = newCurrentTick;
            }

            l.tickIndex.remove(price);
            delete l.ticks[price];
        }
    }

    function _updateTicks(
        UD60x18 lower,
        UD60x18 upper,
        UD60x18 marketPrice,
        SD59x18 delta,
        bool isNewDeposit,
        bool isFullWithdrawal,
        Position.OrderType orderType
    ) internal {
        PoolStorage.Layout storage l = PoolStorage.layout();

        Tick storage lowerTick = l.ticks[lower];
        Tick storage upperTick = l.ticks[upper];

        if (isNewDeposit) {
            lowerTick.counter += 1;
            upperTick.counter += 1;
        }

        if (isFullWithdrawal) {
            lowerTick.counter -= 1;
            upperTick.counter -= 1;
        }

        // Update the deltas, i.e. the net change in per tick liquidity, of the
        // referenced lower and upper tick, dependent on the current tick.
        //
        // Three cases need to be covered.
        //
        // Case 1: current tick is above the upper tick. Upper has not been
        // crossed, thus, upon a crossing, liquidity has to be injected at the
        // upper tick and withdrawn at the lower. The bar below the range shows the
        // possible current ticks that cover case 1.
        //
        //     0   lower                upper       1
        //     |    [---------------------]         |
        //                                [---------]
        //                                  current
        //
        // Case 2: current tick is below is lower. Lower has not benn crossed yet,
        // thus, upon a crossing, liquidity has to be injected at the lower tick
        // and withdrawn at the upper.
        //
        //     0        lower                 upper 1
        //     |          [---------------------]   |
        //     [---------)
        //           current
        //
        // Case 3: current tick is greater or equal to lower and below upper. Thus,
        // liquidity has already entered. Therefore, if the price crosses the
        // lower, it needs to be withdrawn. Furthermore, if it crosses the above
        // tick it also needs to be withdrawn. Note that since the current tick lies
        // within the lower and upper range the liquidity has to be adjusted by the
        // delta.
        //
        //     0        lower                 upper 1
        //     |          [---------------------]   |
        //                [---------------------)
        //                         current

        if (upper <= l.currentTick) {
            lowerTick.delta = lowerTick.delta - delta;
            upperTick.delta = upperTick.delta + delta;

            if (orderType.isLong()) {
                lowerTick.longDelta = lowerTick.longDelta - delta;
                upperTick.longDelta = upperTick.longDelta + delta;
            } else {
                lowerTick.shortDelta = lowerTick.shortDelta - delta;
                upperTick.shortDelta = upperTick.shortDelta + delta;
            }
        } else if (lower > l.currentTick) {
            lowerTick.delta = lowerTick.delta + delta;
            upperTick.delta = upperTick.delta - delta;

            if (orderType.isLong()) {
                lowerTick.longDelta = lowerTick.longDelta + delta;
                upperTick.longDelta = upperTick.longDelta - delta;
            } else {
                lowerTick.shortDelta = lowerTick.shortDelta + delta;
                upperTick.shortDelta = upperTick.shortDelta - delta;
            }
        } else {
            lowerTick.delta = lowerTick.delta - delta;
            upperTick.delta = upperTick.delta - delta;
            l.liquidityRate = l.liquidityRate.add(delta);

            if (orderType.isLong()) {
                lowerTick.longDelta = lowerTick.longDelta - delta;
                upperTick.longDelta = upperTick.longDelta - delta;
                l.longRate = l.longRate.add(delta);
            } else {
                lowerTick.shortDelta = lowerTick.shortDelta - delta;
                upperTick.shortDelta = upperTick.shortDelta - delta;
                l.shortRate = l.shortRate.add(delta);
            }
        }

        // After deposit / full withdrawal the current tick needs be reconciled. We
        // need cover two cases.
        //
        // Case 1. Deposit. Depositing liquidity in case the market price is
        // stranded shifts the market price to the upper tick in case of a bid-side
        // order or to the lower tick in case of an ask-side order.
        //
        // Ask-side order:
        //      current
        //     0   v                               1
        //     |   [-bid-]               [-ask-]   |
        //               ^
        //           market price
        //                 new current
        //                    v
        //                    [-new-ask-]
        //                    ^
        //             new market price
        //
        // Bid-side order:
        //      current
        //     0   v                               1
        //     |   [-bid-]               [-ask-]   |
        //               ^
        //           market price
        //                 new current
        //                    v
        //                    [new-bid]
        //                            ^
        //                     new market price
        //
        // Case 2. Full withdrawal of [R2] where the lower tick of [R2] is the
        // current tick causes the lower and upper tick of [R2] to be removed and
        // thus shifts the current tick to the lower of [R1]. Note that the market
        // price does not change. However, around the market price zero liquidity
        // is provided. Therefore, a buy / sell trade will result in the market
        // price snapping to the upper tick of [R1] or the lower tick of [R3] and a
        // crossing of the relevant tick.
        //
        //               current
        //     0            v                      1
        //     |   [R1]     [R2]    [R3]           |
        //                   ^
        //              market price
        //     new current
        //         v
        //     |   [R1]             [R3]           |
        //                   ^
        //              market price
        if (delta > iZERO) {
            uint256 crossings;

            while (l.tickIndex.next(l.currentTick) < marketPrice) {
                _cross(true);
                crossings++;
            }

            while (l.currentTick > marketPrice) {
                _cross(false);
                crossings++;
            }

            if (crossings > 2) revert Pool__InvalidReconciliation();
        } else {
            _removeTickIfNotActive(lower);
            _removeTickIfNotActive(upper);
        }
    }

    function _updateGlobalFeeRate(
        PoolStorage.Layout storage l,
        UD60x18 makerRebate
    ) internal {
        if (l.liquidityRate == ZERO) return;
        l.globalFeeRate = l.globalFeeRate + (makerRebate / l.liquidityRate);
    }

    function _cross(bool isBuy) internal {
        PoolStorage.Layout storage l = PoolStorage.layout();

        if (isBuy) {
            UD60x18 right = l.tickIndex.next(l.currentTick);
            if (right >= Pricing.MAX_TICK_PRICE) revert Pool__TickOutOfRange();
            l.currentTick = right;
        }

        Tick storage currentTick = l.ticks[l.currentTick];

        l.liquidityRate = l.liquidityRate.add(currentTick.delta);
        l.longRate = l.longRate.add(currentTick.longDelta);
        l.shortRate = l.shortRate.add(currentTick.shortDelta);

        // Flip the tick
        currentTick.delta = currentTick.delta.neg();
        currentTick.longDelta = currentTick.longDelta.neg();
        currentTick.shortDelta = currentTick.shortDelta.neg();

        currentTick.externalFeeRate =
            l.globalFeeRate -
            currentTick.externalFeeRate;

        if (!isBuy) {
            if (l.currentTick <= Pricing.MIN_TICK_PRICE)
                revert Pool__TickOutOfRange();
            l.currentTick = l.tickIndex.prev(l.currentTick);
        }
    }

    function _removeFromFactory(PoolStorage.Layout storage l) internal {
        if (l.hasRemoved) return;

        l.hasRemoved = true;

        IPoolFactory(FACTORY).removeDiscount(
            IPoolFactory.PoolKey(
                l.base,
                l.quote,
                l.oracleAdapter,
                l.strike,
                l.maturity,
                l.isCallPool
            )
        );
    }

    /// @notice Calculates the growth and exposure change between the lower
    ///    and upper Ticks of a Position.
    ///
    ///                     l         ▼         u
    ///    ----|----|-------|xxxxxxxxxxxxxxxxxxx|--------|---------
    ///    => (global - external(l) - external(u))
    ///
    ///                ▼    l                   u
    ///    ----|----|-------|xxxxxxxxxxxxxxxxxxx|--------|---------
    ///    => (global - (global - external(l)) - external(u))
    ///
    ///                     l                   u    ▼
    ///    ----|----|-------|xxxxxxxxxxxxxxxxxxx|--------|---------
    ///    => (global - external(l) - (global - external(u)))
    function _rangeFeeRate(
        PoolStorage.Layout storage l,
        UD60x18 lower,
        UD60x18 upper,
        UD60x18 lowerTickExternalFeeRate,
        UD60x18 upperTickExternalFeeRate
    ) internal view returns (UD60x18) {
        UD60x18 aboveFeeRate = l.currentTick >= upper
            ? l.globalFeeRate - upperTickExternalFeeRate
            : upperTickExternalFeeRate;

        UD60x18 belowFeeRate = l.currentTick >= lower
            ? lowerTickExternalFeeRate
            : l.globalFeeRate - lowerTickExternalFeeRate;

        return l.globalFeeRate - aboveFeeRate - belowFeeRate;
    }

    /// @notice Gets the lower and upper bound of the stranded market area when it
    ///         exists. In case the stranded market area does not exist it will return
    ///         s the stranded market area the maximum tick price for both the lower
    ///         and the upper, in which case the market price is not stranded given
    ///         any range order info order.
    /// @return lower Lower bound of the stranded market price area (Default : 1e18)
    /// @return upper Upper bound of the stranded market price area (Default : 1e18)
    function _getStrandedArea(
        PoolStorage.Layout storage l
    ) internal view returns (UD60x18 lower, UD60x18 upper) {
        lower = ONE;
        upper = ONE;

        UD60x18 current = l.currentTick;
        UD60x18 right = l.tickIndex.next(current);

        if (l.liquidityRate == ZERO) {
            // applies whenever the pool is empty or the last active order that
            // was traversed by the price was withdrawn
            // the check is independent of the current market price
            lower = current;
            upper = right;
        } else if (
            l.ticks[right].delta.neg() > iZERO &&
            l.liquidityRate == l.ticks[right].delta.neg().intoUD60x18() &&
            right == l.marketPrice &&
            l.tickIndex.next(right) != ZERO
        ) {
            // bid-bound market price check
            // liquidity_rate > 0
            //        market price
            //             v
            // |------[----]------|
            //        ^
            //     current
            lower = right;
            upper = l.tickIndex.next(right);
        } else if (
            l.ticks[current].delta.neg() > iZERO &&
            l.liquidityRate == l.ticks[current].delta.neg().intoUD60x18() &&
            current == l.marketPrice &&
            l.tickIndex.prev(current) != ZERO
        ) {
            //  ask-bound market price check
            //  liquidity_rate > 0
            //  market price
            //        v
            // |------[----]------|
            //        ^
            //     current
            lower = l.tickIndex.prev(current);
            upper = current;
        }
    }

    function _isMarketPriceStranded(
        PoolStorage.Layout storage l,
        Position.Key memory p,
        bool isBid
    ) internal view returns (bool) {
        (UD60x18 lower, UD60x18 upper) = _getStrandedArea(l);
        UD60x18 tick = isBid ? p.upper : p.lower;
        return lower <= tick && tick <= upper;
    }

    /// @notice In case the market price is stranded the market price needs to be
    ///         set to the upper (lower) tick of the bid (ask) order. See docstring of
    ///         isMarketPriceStranded.
    function _getStrandedMarketPriceUpdate(
        Position.Key memory p,
        bool isBid
    ) internal pure returns (UD60x18) {
        return isBid ? p.upper : p.lower;
    }

    function _verifyTickWidth(UD60x18 price) internal pure {
        if (price % Pricing.MIN_TICK_DISTANCE != ZERO)
            revert Pool__TickWidthInvalid();
    }

    function _tradeQuoteHash(
        IPoolInternal.TradeQuote memory tradeQuote
    ) internal view returns (bytes32) {
        bytes32 structHash = keccak256(
            abi.encode(
                FILL_QUOTE_TYPE_HASH,
                tradeQuote.provider,
                tradeQuote.taker,
                tradeQuote.price,
                tradeQuote.size,
                tradeQuote.isBuy,
                tradeQuote.deadline,
                tradeQuote.salt
            )
        );

        return
            keccak256(
                abi.encodePacked(
                    "\x19\x01",
                    EIP712.calculateDomainSeparator(
                        keccak256("Premia"),
                        keccak256("1")
                    ),
                    structHash
                )
            );
    }

    function _ensureValidRange(UD60x18 lower, UD60x18 upper) internal pure {
        if (
            lower == ZERO ||
            upper == ZERO ||
            lower >= upper ||
            lower < Pricing.MIN_TICK_PRICE ||
            upper > Pricing.MAX_TICK_PRICE
        ) revert Pool__InvalidRange();
    }

    function _ensureNonZeroSize(UD60x18 size) internal pure {
        if (size == ZERO) revert Pool__ZeroSize();
    }

    function _ensureExpired(PoolStorage.Layout storage l) internal view {
        if (block.timestamp < l.maturity) revert Pool__OptionNotExpired();
    }

    function _ensureNotExpired(PoolStorage.Layout storage l) internal view {
        if (block.timestamp >= l.maturity) revert Pool__OptionExpired();
    }

    function _ensureBelowTradeMaxSlippage(
        UD60x18 totalPremium,
        UD60x18 premiumLimit,
        bool isBuy
    ) internal pure {
        if (isBuy && totalPremium > premiumLimit)
            revert Pool__AboveMaxSlippage();
        if (!isBuy && totalPremium < premiumLimit)
            revert Pool__AboveMaxSlippage();
    }

    function _ensureBelowDepositWithdrawMaxSlippage(
        UD60x18 marketPrice,
        UD60x18 minMarketPrice,
        UD60x18 maxMarketPrice
    ) internal pure {
        if (marketPrice > maxMarketPrice || marketPrice < minMarketPrice)
            revert Pool__AboveMaxSlippage();
    }

    function _areQuoteAndBalanceValid(
        PoolStorage.Layout storage l,
        FillQuoteArgsInternal memory args,
        TradeQuote memory tradeQuote,
        bytes32 tradeQuoteHash
    ) internal view returns (bool isValid, InvalidQuoteError error) {
        (isValid, error) = _isQuoteValid(l, args, tradeQuote, tradeQuoteHash);
        if (!isValid) {
            return (isValid, error);
        }
        return _isQuoteBalanceValid(l, args, tradeQuote);
    }

    function _ensureQuoteIsValid(
        PoolStorage.Layout storage l,
        FillQuoteArgsInternal memory args,
        TradeQuote memory tradeQuote,
        bytes32 tradeQuoteHash
    ) internal view {
        (bool isValid, InvalidQuoteError error) = _isQuoteValid(
            l,
            args,
            tradeQuote,
            tradeQuoteHash
        );

        if (isValid) return;

        if (error == InvalidQuoteError.QuoteExpired)
            revert Pool__QuoteExpired();
        if (error == InvalidQuoteError.QuoteCancelled)
            revert Pool__QuoteCancelled();
        if (error == InvalidQuoteError.QuoteOverfilled)
            revert Pool__QuoteOverfilled();
        if (error == InvalidQuoteError.OutOfBoundsPrice)
            revert Pool__OutOfBoundsPrice();
        if (error == InvalidQuoteError.InvalidQuoteTaker)
            revert Pool__InvalidQuoteTaker();
        if (error == InvalidQuoteError.InvalidQuoteSignature)
            revert Pool__InvalidQuoteSignature();

        revert Pool__ErrorNotHandled();
    }

    function _isQuoteValid(
        PoolStorage.Layout storage l,
        FillQuoteArgsInternal memory args,
        TradeQuote memory tradeQuote,
        bytes32 tradeQuoteHash
    ) internal view returns (bool, InvalidQuoteError) {
        if (block.timestamp > tradeQuote.deadline)
            return (false, InvalidQuoteError.QuoteExpired);

        UD60x18 filledAmount = l.tradeQuoteAmountFilled[tradeQuote.provider][
            tradeQuoteHash
        ];

        if (filledAmount.unwrap() == type(uint256).max)
            return (false, InvalidQuoteError.QuoteCancelled);

        if (filledAmount + args.size > tradeQuote.size)
            return (false, InvalidQuoteError.QuoteOverfilled);

        if (
            Pricing.MIN_TICK_PRICE > tradeQuote.price ||
            tradeQuote.price > Pricing.MAX_TICK_PRICE
        ) return (false, InvalidQuoteError.OutOfBoundsPrice);

        if (tradeQuote.taker != address(0) && args.user != tradeQuote.taker)
            return (false, InvalidQuoteError.InvalidQuoteTaker);

        address signer = ECDSA.recover(
            tradeQuoteHash,
            args.signature.v,
            args.signature.r,
            args.signature.s
        );
        if (signer != tradeQuote.provider)
            return (false, InvalidQuoteError.InvalidQuoteSignature);

        return (true, InvalidQuoteError.None);
    }

    function _isQuoteBalanceValid(
        PoolStorage.Layout storage l,
        FillQuoteArgsInternal memory args,
        TradeQuote memory tradeQuote
    ) internal view returns (bool, InvalidQuoteError) {
        PremiumAndFeeInternal
            memory premiumAndFee = _calculateQuotePremiumAndFee(
                l,
                args.size,
                tradeQuote.price,
                tradeQuote.isBuy
            );

        Delta memory delta = _calculateAssetsUpdate(
            l,
            args.user,
            premiumAndFee.premium,
            args.size,
            tradeQuote.isBuy
        );

        if (
            (delta.longs == iZERO && delta.shorts == iZERO) ||
            (delta.longs > iZERO && delta.shorts > iZERO) ||
            (delta.longs < iZERO && delta.shorts < iZERO)
        ) return (false, InvalidQuoteError.InvalidAssetUpdate);

        if (delta.collateral < iZERO) {
            IERC20 token = IERC20(l.getPoolToken());
            if (
                token.allowance(args.user, ROUTER) <
                l.scaleDecimals(delta.collateral.neg().intoUD60x18().unwrap())
            ) {
                return (
                    false,
                    InvalidQuoteError.InsufficientCollateralAllowance
                );
            }

            if (
                token.balanceOf(args.user) <
                l.scaleDecimals(delta.collateral.neg().intoUD60x18().unwrap())
            ) {
                return (false, InvalidQuoteError.InsufficientCollateralBalance);
            }
        }

        if (
            delta.longs < iZERO &&
            _balanceOf(args.user, PoolStorage.LONG) <
            delta.longs.neg().intoUD60x18().unwrap()
        ) {
            return (false, InvalidQuoteError.InsufficientLongBalance);
        }

        if (
            delta.shorts < iZERO &&
            _balanceOf(args.user, PoolStorage.SHORT) <
            delta.shorts.neg().intoUD60x18().unwrap()
        ) {
            return (false, InvalidQuoteError.InsufficientShortBalance);
        }

        return (true, InvalidQuoteError.None);
    }

    function _ensureOperator(address operator) internal view {
        if (operator != msg.sender) revert Pool__NotAuthorized();
    }
}<|MERGE_RESOLUTION|>--- conflicted
+++ resolved
@@ -1241,13 +1241,8 @@
     ) internal returns (UD60x18) {
         if (size == ZERO) return ZERO;
 
-<<<<<<< HEAD
-        UD60x18 spot = l.fetchQuote();
+        UD60x18 spot = l.fetchAndCacheQuote();
         UD60x18 strike = l.strike;
-=======
-        uint256 spot = l.fetchAndCacheQuote();
-        uint256 strike = l.strike;
->>>>>>> 0df0d5cd
         bool isCall = l.isCallPool;
 
         UD60x18 intrinsicValue;

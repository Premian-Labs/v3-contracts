// SPDX-License-Identifier: UNLICENSED

pragma solidity ^0.8.0;

import {DoublyLinkedList} from "@solidstate/contracts/data/DoublyLinkedList.sol";
import {Math} from "@solidstate/contracts/utils/Math.sol";
import {UintUtils} from "@solidstate/contracts/utils/UintUtils.sol";
import {ERC1155EnumerableInternal} from "@solidstate/contracts/token/ERC1155/enumerable/ERC1155Enumerable.sol";
import {SafeCast} from "@solidstate/contracts/utils/SafeCast.sol";
import {IERC20} from "@solidstate/contracts/interfaces/IERC20.sol";
import {IWETH} from "@solidstate/contracts/interfaces/IWETH.sol";
import {SafeERC20} from "@solidstate/contracts/utils/SafeERC20.sol";
import {ECDSA} from "@solidstate/contracts/cryptography/ECDSA.sol";

import {EIP712} from "../libraries/EIP712.sol";
import {Position} from "../libraries/Position.sol";
import {UD60x18} from "../libraries/prbMath/UD60x18.sol";
import {Pricing} from "../libraries/Pricing.sol";
import {Tick} from "../libraries/Tick.sol";

import {IPoolInternal} from "./IPoolInternal.sol";
import {IExchangeHelper} from "../IExchangeHelper.sol";
import {IPoolEvents} from "./IPoolEvents.sol";
import {PoolStorage} from "./PoolStorage.sol";

contract PoolInternal is IPoolInternal, IPoolEvents, ERC1155EnumerableInternal {
    using SafeERC20 for IERC20;
    using DoublyLinkedList for DoublyLinkedList.Uint256List;
    using PoolStorage for PoolStorage.Layout;
    using Position for Position.Key;
    using Position for Position.OrderType;
    using Pricing for Pricing.Args;
    using Tick for Tick.Data;
    using SafeCast for uint256;
    using SafeCast for int256;
    using Math for int256;
    using UintUtils for uint256;
    using ECDSA for bytes32;
    using UD60x18 for uint256;

    address internal immutable EXCHANGE_HELPER;
    address internal immutable WRAPPED_NATIVE_TOKEN;

    uint256 private constant ONE = 1e18;

    // ToDo : Add getter for fee values
    // ToDo : Define final values
    uint256 private constant PROTOCOL_FEE_PERCENTAGE = 5e17; // 50%
    uint256 private constant PREMIUM_FEE_PERCENTAGE = 1e16; // 1%
    uint256 private constant COLLATERAL_FEE_PERCENTAGE = 1e16; // 1%

    bytes32 private constant FILL_QUOTE_TYPE_HASH =
        keccak256(
            "FillQuote(address provider,address taker,uint256 price,uint256 size,bool isBuy,uint256 nonce,uint256 deadline)"
        );

    constructor(address exchangeHelper, address wrappedNativeToken) {
        EXCHANGE_HELPER = exchangeHelper;
        WRAPPED_NATIVE_TOKEN = wrappedNativeToken;
    }

    /// @notice Calculates the fee for a trade based on the `size` and `premium` of the trade
    /// @param size The size of a trade (number of contracts)
    /// @param premium The total cost of option(s) for a purchase
    /// @return The taker fee for an option trade
    function _takerFee(
        uint256 size,
        uint256 premium
    ) internal pure returns (uint256) {
        uint256 premiumFee = premium.mul(PREMIUM_FEE_PERCENTAGE);
        // 3% of premium
        uint256 notionalFee = size.mul(COLLATERAL_FEE_PERCENTAGE);
        // 0.3% of notional
        return Math.max(premiumFee, notionalFee);
    }

    function _getTradeQuote(
        uint256 size,
        bool isBuy
    ) internal view returns (uint256) {
        PoolStorage.Layout storage l = PoolStorage.layout();

        _ensureNonZeroSize(size);
        _ensureNotExpired(l);

        Pricing.Args memory pricing = Pricing.Args(
            l.liquidityRate,
            l.marketPrice,
            l.currentTick,
            l.tickIndex.next(l.currentTick),
            isBuy
        );

        uint256 liquidity = pricing.liquidity();
        uint256 maxSize = pricing.maxTradeSize();

        uint256 totalPremium = 0;

        while (size > 0) {
            uint256 tradeSize = Math.min(size, maxSize);

            uint256 nextPrice;
            // Compute next price
            if (liquidity == 0) {
                nextPrice = isBuy ? pricing.upper : pricing.lower;
            } else {
                uint256 priceDelta = (pricing.upper - pricing.lower).mul(
                    tradeSize.div(liquidity)
                );

                nextPrice = isBuy
                    ? pricing.marketPrice + priceDelta
                    : pricing.marketPrice - priceDelta;
            }

            {
                uint256 premium = Math
                    .average(pricing.marketPrice, nextPrice)
                    .mul(tradeSize);
                uint256 takerFee = Position.contractsToCollateral(
                    _takerFee(size, premium),
                    l.strike,
                    l.isCallPool
                );

                // Denormalize premium
                premium = Position.contractsToCollateral(
                    premium,
                    l.strike,
                    l.isCallPool
                );

                totalPremium += isBuy ? premium + takerFee : premium - takerFee;
                pricing.marketPrice = nextPrice;
            }

            // ToDo : Deal with rounding error
            if (maxSize >= size - (ONE / 10)) {
                size = 0;
            } else {
                // Cross tick
                size -= maxSize;

                // ToDo : Make sure this cant underflow
                // Adjust liquidity rate
                pricing.liquidityRate = pricing.liquidityRate.add(
                    l.ticks[isBuy ? pricing.upper : pricing.lower].delta
                );

                // Set new lower and upper bounds
                pricing.lower = isBuy
                    ? pricing.upper
                    : l.tickIndex.prev(pricing.lower);
                pricing.upper = l.tickIndex.next(pricing.lower);

                // Compute new liquidity
                liquidity = pricing.liquidity();
                maxSize = pricing.maxTradeSize();
            }
        }

        return totalPremium;
    }

    /// @notice Updates the amount of fees an LP can claim for a position (without claiming).
    function _updateClaimableFees(
        Position.Data storage pData,
        uint256 feeRate,
        uint256 liquidityPerTick
    ) internal {
        // Compute the claimable fees
        uint256 claimableFees = (feeRate - pData.lastFeeRate).mul(
            liquidityPerTick
        );
        pData.claimableFees += claimableFees;

        // Reset the initial range rate of the position
        pData.lastFeeRate = feeRate;
    }

    function _updateClaimableFees(
        PoolStorage.Layout storage l,
        Position.Key memory p,
        Position.Data storage pData
    ) internal {
        Tick.Data memory lowerTick = _getTick(p.lower);
        Tick.Data memory upperTick = _getTick(p.upper);

        _updateClaimableFees(
            pData,
            _rangeFeeRate(
                l,
                p.lower,
                p.upper,
                lowerTick.externalFeeRate,
                upperTick.externalFeeRate
            ),
            p.liquidityPerTick(
                _balanceOf(
                    p.owner,
                    PoolStorage.formatTokenId(
                        p.operator,
                        p.lower,
                        p.upper,
                        p.orderType
                    )
                )
            )
        );
    }

    /// @notice Updates the claimable fees of a position and transfers the claimed
    ///         fees to the operator of the position. Then resets the claimable fees to
    ///         zero.
    function _claim(
        Position.Key memory p
    ) internal returns (uint256 claimedFees) {
        PoolStorage.Layout storage l = PoolStorage.layout();
        Position.Data storage pData = l.positions[p.keyHash()];
        _updateClaimableFees(l, p, pData);
        claimedFees = pData.claimableFees;

        pData.claimableFees = 0;
        IERC20(l.getPoolToken()).safeTransfer(p.operator, claimedFees);

        emit ClaimFees(
            p.owner,
            PoolStorage.formatTokenId(
                p.operator,
                p.lower,
                p.upper,
                p.orderType
            ),
            claimedFees,
            pData.lastFeeRate
        );
    }

    /// @notice Deposits a `position` (combination of owner/operator, price range, bid/ask collateral, and long/short contracts) into the pool.
    /// @param p The position key
    /// @param belowLower The normalized price of nearest existing tick below lower. The search is done off-chain, passed as arg and validated on-chain to save gas
    /// @param belowUpper The normalized price of nearest existing tick below upper. The search is done off-chain, passed as arg and validated on-chain to save gas
    /// @param size The position size to deposit
    /// @param maxSlippage Max slippage (Percentage with 18 decimals -> 1% = 1e16)
    /// @param collateralCredit Collateral amount already credited before the _deposit function call. In case of a `swapAndDeposit` this would be the amount resulting from the swap
    function _deposit(
        Position.Key memory p,
        uint256 belowLower,
        uint256 belowUpper,
        uint256 size,
        uint256 maxSlippage,
        uint256 collateralCredit,
        address refundAddress
    ) internal {
        _deposit(
            p,
            DepositArgsInternal(
                belowLower,
                belowUpper,
                size,
                maxSlippage,
                collateralCredit,
                refundAddress,
                p.orderType.isLong() // We default to isBid = true if orderType is long and isBid = false if orderType is short, so that default behavior in case of stranded market price is to deposit collateral
            )
        );
    }

    /// @notice Deposits a `position` (combination of owner/operator, price range, bid/ask collateral, and long/short contracts) into the pool.
    /// @param p The position key
    /// @param args The deposit parameters
    function _deposit(
        Position.Key memory p,
        DepositArgsInternal memory args
    ) internal {
        PoolStorage.Layout storage l = PoolStorage.layout();

        // Set the market price correctly in case it's stranded
        if (_isMarketPriceStranded(l, p, args.isBidIfStrandedMarketPrice)) {
            l.marketPrice = _getStrandedMarketPriceUpdate(
                p,
                args.isBidIfStrandedMarketPrice
            );
        }

        _ensureBelowMaxSlippage(l, args.maxSlippage);
        _ensureNonZeroSize(args.size);
        _ensureNotExpired(l);

        p.strike = l.strike;
        p.isCall = l.isCallPool;

        _ensureValidRange(p.lower, p.upper);
        _verifyTickWidth(p.lower);
        _verifyTickWidth(p.upper);

        uint256 tokenId = PoolStorage.formatTokenId(
            p.operator,
            p.lower,
            p.upper,
            p.orderType
        );

        Position.Delta memory delta = p.calculatePositionUpdate(
            _balanceOf(p.owner, tokenId),
            args.size.toInt256(),
            l.marketPrice
        );

        _transferTokens(
            l,
            p.operator,
            address(this),
            delta.collateral.toUint256(),
            args.collateralCredit,
            args.refundAddress,
            delta.longs.toUint256(),
            delta.shorts.toUint256()
        );

        Position.Data storage pData = l.positions[p.keyHash()];
        _depositFeeAndTicksUpdate(
            l,
            pData,
            p,
            args.belowLower,
            args.belowUpper,
            args.size,
            tokenId
        );

<<<<<<< HEAD
        uint256 initialSize = _balanceOf(p.owner, tokenId);

        Position.Data storage pData = l.positions[p.keyHash()];
        {
            uint256 liquidityPerTick;

            if (initialSize > 0) {
                liquidityPerTick = p.liquidityPerTick(initialSize);

                _updateClaimableFees(pData, feeRate, liquidityPerTick);
            } else {
                pData.lastFeeRate = feeRate;
            }

            _mint(p.owner, tokenId, args.size, "");

            int256 tickDelta = p
                .liquidityPerTick(_balanceOf(p.owner, tokenId))
                .toInt256() - liquidityPerTick.toInt256();

            // Adjust tick deltas
            _updateTicks(
                p.lower,
                p.upper,
                l.marketPrice,
                tickDelta,
                initialSize == 0,
                false
            );
        }

=======
>>>>>>> 4f145a79
        emit Deposit(
            p.owner,
            tokenId,
            delta.collateral.toUint256(),
            delta.longs.toUint256(),
            delta.shorts.toUint256(),
            pData.lastFeeRate,
            pData.claimableFees,
            l.marketPrice,
            l.liquidityRate,
            l.currentTick
        );
    }

    function _depositFeeAndTicksUpdate(
        PoolStorage.Layout storage l,
        Position.Data storage pData,
        Position.Key memory p,
        uint256 belowLower,
        uint256 belowUpper,
        uint256 size,
        uint256 tokenId
    ) internal {
        uint256 feeRate;
        {
            // If ticks dont exist they are created and inserted into the linked list
            Tick.Data memory lowerTick = _getOrCreateTick(p.lower, belowLower);
            Tick.Data memory upperTick = _getOrCreateTick(p.upper, belowUpper);

            feeRate = _rangeFeeRate(
                l,
                p.lower,
                p.upper,
                lowerTick.externalFeeRate,
                upperTick.externalFeeRate
            );
        }

        uint256 initialSize = _balanceOf(p.owner, tokenId);
        uint256 liquidityPerTick;

        if (initialSize > 0) {
            liquidityPerTick = p.liquidityPerTick(initialSize);

            _updateClaimableFees(pData, feeRate, liquidityPerTick);
        } else {
            pData.lastFeeRate = feeRate;
        }

        _mint(p.owner, tokenId, size, "");

        // Adjust tick deltas
        _updateTicks(
            p.lower,
            p.upper,
            l.marketPrice,
            p.liquidityPerTick(_balanceOf(p.owner, tokenId)) - liquidityPerTick,
            initialSize == 0,
            false,
            p.orderType
        );
    }

    /// @notice Withdraws a `position` (combination of owner/operator, price range, bid/ask collateral, and long/short contracts) from the pool
    /// @param p The position key
    /// @param size The position size to withdraw
    /// @param maxSlippage Max slippage (Percentage with 18 decimals -> 1% = 1e16)
    function _withdraw(
        Position.Key memory p,
        uint256 size,
        uint256 maxSlippage
    ) internal {
        PoolStorage.Layout storage l = PoolStorage.layout();
        _ensureNotExpired(l);

        _ensureBelowMaxSlippage(l, maxSlippage);
        _ensureNonZeroSize(size);
        _ensureValidRange(p.lower, p.upper);
        _verifyTickWidth(p.lower);
        _verifyTickWidth(p.upper);

        p.strike = l.strike;
        p.isCall = l.isCallPool;

        Position.Data storage pData = l.positions[p.keyHash()];

        uint256 tokenId = PoolStorage.formatTokenId(
            p.operator,
            p.lower,
            p.upper,
            p.orderType
        );

        uint256 initialSize = _balanceOf(p.owner, tokenId);

        if (initialSize == 0) revert Pool__PositionDoesNotExist();

        uint256 liquidityPerTick;

        {
            Tick.Data memory lowerTick = _getTick(p.lower);
            Tick.Data memory upperTick = _getTick(p.upper);

            // Initialize variables before position update
            liquidityPerTick = p.liquidityPerTick(initialSize);
            uint256 feeRate = _rangeFeeRate(
                l,
                p.lower,
                p.upper,
                lowerTick.externalFeeRate,
                upperTick.externalFeeRate
            );

            // Update claimable fees
            _updateClaimableFees(pData, feeRate, liquidityPerTick);
        }

        // Check whether it's a full withdrawal before updating the position

        Position.Delta memory delta;

        {
            uint256 collateralToTransfer;
            // If full withdrawal
            if (initialSize == size) {
                uint256 feesClaimed = pData.claimableFees;
                // Claim all fees and remove the position completely
                collateralToTransfer += feesClaimed;

                pData.claimableFees = 0;
                pData.lastFeeRate = 0;

                emit ClaimFees(p.owner, tokenId, feesClaimed, 0);
            }

            delta = p.calculatePositionUpdate(
                initialSize,
                -size.toInt256(),
                l.marketPrice
            );

            collateralToTransfer += Math.abs(delta.collateral);

            _burn(p.owner, tokenId, size);

            _transferTokens(
                l,
                address(this),
                p.operator,
                collateralToTransfer,
                0,
                address(0),
                Math.abs(delta.longs),
                Math.abs(delta.shorts)
            );
        }

<<<<<<< HEAD
        {
            int256 tickDelta = p
                .liquidityPerTick(_balanceOf(p.owner, tokenId))
                .toInt256() - liquidityPerTick.toInt256();

            _updateTicks(
                p.lower,
                p.upper,
                l.marketPrice,
                tickDelta, // Adjust tick deltas (reverse of deposit)
                false,
                initialSize == size // isFullWithdrawal
            );
        }
=======
        _updateTicks(
            p.lower,
            p.upper,
            l.marketPrice,
            p.liquidityPerTick(_balanceOf(p.owner, tokenId)) - liquidityPerTick, // Adjust tick deltas (reverse of deposit)
            false,
            initialSize == size, // isFullWithdrawal,
            p.orderType
        );
>>>>>>> 4f145a79

        emit Withdrawal(
            p.owner,
            tokenId,
            Math.abs(delta.collateral),
            Math.abs(delta.longs),
            Math.abs(delta.shorts),
            pData.lastFeeRate,
            pData.claimableFees,
            l.marketPrice,
            l.liquidityRate,
            l.currentTick
        );

        // ToDo : Add return values ?
    }

    /// @notice Handle transfer of collateral / longs / shorts on deposit or withdrawal
    function _transferTokens(
        PoolStorage.Layout storage l,
        address from,
        address to,
        uint256 collateral,
        uint256 collateralCredit,
        address refundAddress,
        uint256 longs,
        uint256 shorts
    ) internal {
        // Safeguard, should never happen
        if (longs > 0 && shorts > 0)
            revert Pool__PositionCantHoldLongAndShort();

        address poolToken = l.getPoolToken();
        if (collateral > collateralCredit) {
            if (from == address(this)) {
                IERC20(poolToken).safeTransfer(
                    to,
                    collateral - collateralCredit
                );
            } else {
                IERC20(poolToken).safeTransferFrom(
                    from,
                    to,
                    collateral - collateralCredit
                );
            }
        } else if (collateralCredit > collateral) {
            // If there was too much collateral credit, we refund the excess
            IERC20(poolToken).safeTransfer(
                refundAddress,
                collateralCredit - collateral
            );
        }

        if (longs + shorts > 0) {
            _safeTransfer(
                address(this),
                from,
                to,
                longs > 0 ? PoolStorage.LONG : PoolStorage.SHORT,
                longs > 0 ? longs : shorts,
                ""
            );
        }
    }

    /// @notice Completes a trade of `size` on `side` via the AMM using the liquidity in the Pool.
    /// @param args Trade parameters
    /// @return totalPremium The premium paid or received by the taker for the trade
    /// @return delta The net collateral / longs / shorts change for taker of the trade.
    function _trade(
        TradeArgsInternal memory args
    ) internal returns (uint256 totalPremium, Delta memory delta) {
        PoolStorage.Layout storage l = PoolStorage.layout();

        _ensureNonZeroSize(args.size);
        _ensureNotExpired(l);

        TradeVarsInternal memory vars;

        {
            uint256 remaining = args.size;
            Pricing.Args memory pricing = _getPricing(l, args.isBuy);

            while (remaining > 0) {
                uint256 maxSize = pricing.maxTradeSize();
                uint256 tradeSize = Math.min(remaining, maxSize);
                uint256 oldMarketPrice = l.marketPrice;

                {
                    uint256 nextMarketPrice;
                    if (tradeSize != maxSize) {
                        nextMarketPrice = pricing.nextPrice(tradeSize);
                    } else {
                        nextMarketPrice = args.isBuy
                            ? pricing.upper
                            : pricing.lower;
                    }

                    uint256 premium;

                    {
                        uint256 tradeQuotePrice = Math.average(
                            l.marketPrice,
                            nextMarketPrice
                        );

                        premium = tradeQuotePrice.mul(tradeSize);
                    }
                    uint256 takerFee = Position.contractsToCollateral(
                        _takerFee(tradeSize, premium),
                        l.strike,
                        l.isCallPool
                    );

                    // Denormalize premium
                    premium = Position.contractsToCollateral(
                        premium,
                        l.strike,
                        l.isCallPool
                    );

                    // Update price and liquidity variables
                    uint256 protocolFee = takerFee.mul(PROTOCOL_FEE_PERCENTAGE);

                    {
                        uint256 makerRebate = takerFee - protocolFee;
                        _updateGlobalFeeRate(l, makerRebate);
                    }

                    // is_buy: taker has to pay premium + fees
                    // ~is_buy: taker receives premium - fees
                    totalPremium += args.isBuy
                        ? premium + takerFee
                        : premium - takerFee;
                    vars.totalTakerFees += takerFee;
                    vars.totalProtocolFees += protocolFee;

                    l.marketPrice = nextMarketPrice;
                    l.protocolFees += protocolFee;
                }

                uint256 dist = Math.abs(
                    l.marketPrice.toInt256() - oldMarketPrice.toInt256()
                );

                vars.shortDelta +=
                    l.shortRate *
                    PoolStorage.MIN_TICK_DISTANCE *
                    dist;
                vars.longDelta +=
                    l.longRate *
                    PoolStorage.MIN_TICK_DISTANCE *
                    dist;

                // ToDo : Deal with rounding error
                if (maxSize >= remaining - (ONE / 10)) {
                    remaining = 0;
                } else {
                    // The trade will require crossing into the next tick range
                    if (
                        args.isBuy &&
                        l.tickIndex.next(l.currentTick) >=
                        Pricing.MAX_TICK_PRICE
                    ) revert Pool__InsufficientAskLiquidity();

                    if (!args.isBuy && l.currentTick <= Pricing.MIN_TICK_PRICE)
                        revert Pool__InsufficientBidLiquidity();

                    remaining -= tradeSize;
                    _cross(args.isBuy);
                }
            }
        }

        delta = _updateUserAssets(
            l,
            args.user,
            totalPremium,
            args.creditAmount,
            args.size,
            args.isBuy,
            args.transferCollateralToUser
        );

        if (args.isBuy) {
            if (vars.shortDelta > 0)
                _mint(address(this), PoolStorage.SHORT, vars.shortDelta, "");

            if (vars.longDelta > 0)
                _burn(address(this), PoolStorage.LONG, vars.longDelta);
        } else {
            if (vars.longDelta > 0)
                _mint(address(this), PoolStorage.LONG, vars.longDelta, "");

            if (vars.shortDelta > 0)
                _burn(address(this), PoolStorage.SHORT, vars.shortDelta);
        }

        emit Trade(
            args.user,
            args.size,
            delta,
            args.isBuy ? totalPremium - vars.totalTakerFees : totalPremium,
            vars.totalTakerFees,
            vars.totalProtocolFees,
            l.marketPrice,
            l.liquidityRate,
            l.currentTick,
            args.isBuy
        );
    }

    function _getPricing(
        PoolStorage.Layout storage l,
        bool isBuy
    ) internal view returns (Pricing.Args memory) {
        uint256 currentTick = l.currentTick;

        return
            Pricing.Args(
                l.liquidityRate,
                l.marketPrice,
                currentTick,
                l.tickIndex.next(currentTick),
                isBuy
            );
    }

    /// @notice Compute the change in short / long option contracts of an agent in order to
    ///         transfer the contracts and execute a trade.=
    function _getTradeDelta(
        address user,
        uint256 size,
        bool isBuy
    ) internal view returns (Delta memory delta) {
        uint256 longs = _balanceOf(user, PoolStorage.LONG);
        uint256 shorts = _balanceOf(user, PoolStorage.SHORT);

        if (isBuy) {
            delta.shorts = -Math.min(shorts, size).toInt256();
            delta.longs = size.toInt256() + delta.shorts;
        } else {
            delta.longs = -Math.min(longs, size).toInt256();
            delta.shorts = size.toInt256() + delta.longs;
        }
    }

    /// @notice Execute a trade by transferring the net change in short and long option
    ///         contracts and collateral to / from an agent.
    function _updateUserAssets(
        PoolStorage.Layout storage l,
        address user,
        uint256 totalPremium,
        uint256 creditAmount,
        uint256 size,
        bool isBuy,
        bool transferCollateralToUser
    ) internal returns (Delta memory delta) {
        delta = _getTradeDelta(user, size, isBuy);

        if (
            (delta.longs == 0 && delta.shorts == 0) ||
            (delta.longs > 0 && delta.shorts > 0) ||
            (delta.longs < 0 && delta.shorts < 0)
        ) revert Pool__InvalidAssetUpdate();

        bool _isBuy = delta.longs > 0 || delta.shorts < 0;

        uint256 shortCollateral = Position.contractsToCollateral(
            Math.abs(delta.shorts),
            l.strike,
            l.isCallPool
        );

        if (_isBuy) {
            delta.collateral =
                -Math.min(shortCollateral, 0).toInt256() -
                totalPremium.toInt256();
        } else {
            delta.collateral =
                totalPremium.toInt256() -
                Math.max(shortCollateral, 0).toInt256();
        }

        // We create a new `_deltaCollateral` variable instead of adding `creditAmount` to `delta.collateral`,
        // as we will return `delta`, and want `delta.collateral` to reflect the absolute collateral change resulting from this update
        int256 _deltaCollateral = delta.collateral;
        if (creditAmount > 0) {
            _deltaCollateral += creditAmount.toInt256();
        }

        // Transfer collateral
        if (_deltaCollateral < 0) {
            IERC20(l.getPoolToken()).safeTransferFrom(
                user,
                address(this),
                uint256(-_deltaCollateral)
            );
        } else if (_deltaCollateral > 0 && transferCollateralToUser) {
            IERC20(l.getPoolToken()).safeTransfer(
                user,
                uint256(_deltaCollateral)
            );
        }

        // Transfer long
        if (delta.longs < 0) {
            _burn(user, PoolStorage.LONG, uint256(-delta.longs));
        } else if (delta.longs > 0) {
            _mint(user, PoolStorage.LONG, uint256(delta.longs), "");
        }

        // Transfer short
        if (delta.shorts < 0) {
            _burn(user, PoolStorage.SHORT, uint256(-delta.shorts));
        } else if (delta.shorts > 0) {
            _mint(user, PoolStorage.SHORT, uint256(delta.shorts), "");
        }
    }

    /// @notice Functionality to support the RFQ / OTC system.
    ///         An LP can create a quote for which he will do an OTC trade through
    ///         the exchange. Takers can buy from / sell to the LP then partially or
    ///         fully while having the price guaranteed.
    /// @param args The fillQuote parameters
    /// @param tradeQuote The quote given by the provider
    function _fillQuote(
        FillQuoteArgsInternal memory args,
        TradeQuote memory tradeQuote
    ) internal {
        if (args.size > tradeQuote.size) revert Pool__AboveQuoteSize();

        FillQuoteVarsInternal memory vars;
        Delta memory deltaTaker;
        Delta memory deltaMaker;

        {
            PoolStorage.Layout storage l = PoolStorage.layout();

            _ensureQuoteIsValid(
                l,
                args.user,
                tradeQuote,
                args.v,
                args.r,
                args.s
            );

            // Increment nonce so that quote cannot be replayed
            l.tradeQuoteNonce[args.user] += 1;

            vars.premium = tradeQuote.price.mul(args.size);
            vars.takerFee = Position.contractsToCollateral(
                _takerFee(args.size, vars.premium),
                l.strike,
                l.isCallPool
            );

            // Denormalize premium
            vars.premium = Position.contractsToCollateral(
                vars.premium,
                l.strike,
                l.isCallPool
            );

            vars.protocolFee = vars.takerFee.mul(PROTOCOL_FEE_PERCENTAGE);
            vars.makerRebate = vars.takerFee - vars.protocolFee;
            l.protocolFees += vars.protocolFee;

            /////////////////////////
            // Process trade taker //
            /////////////////////////

            vars.premiumTaker = !tradeQuote.isBuy
                ? vars.premium // Taker Buying
                : vars.premium - vars.takerFee; // Taker selling

            deltaTaker = _updateUserAssets(
                l,
                args.user,
                vars.premiumTaker,
                0,
                args.size,
                !tradeQuote.isBuy,
                true
            );

            /////////////////////////
            // Process trade maker //
            /////////////////////////
            // if the maker is selling (is_buy is True) the protocol
            // if the taker is buying (is_buy is False) the maker is paying the
            // premium minus the maker fee, he will be charged the protocol fee.
            // summary:
            // is_buy:
            //         quote.premium              quote.premium - PF
            //   LT --------------------> Pool --------------------> LP
            // ~is_buy:
            //         quote.premium - TF         quote.premium - MF
            //   LT <-------------------- Pool <-------------------- LP
            //
            // note that the logic is different from the trade logic, since the
            // maker rebate gets directly transferred to the LP instead of
            // incrementing the global rate

            vars.premiumMaker = tradeQuote.isBuy
                ? vars.premium - vars.makerRebate // Maker buying
                : vars.premium - vars.protocolFee; // Maker selling

            deltaMaker = _updateUserAssets(
                l,
                tradeQuote.provider,
                vars.premiumMaker,
                0,
                args.size,
                tradeQuote.isBuy,
                true
            );
        }

        emit FillQuote(
            args.user,
            tradeQuote.provider,
            args.size,
            deltaMaker,
            deltaTaker,
            vars.premium,
            vars.takerFee,
            vars.protocolFee,
            !tradeQuote.isBuy
        );
    }

    /// @notice Annihilate a pair of long + short option contracts to unlock the stored collateral.
    ///         NOTE: This function can be called post or prior to expiration.
    function _annihilate(address owner, uint256 size) internal {
        _ensureNonZeroSize(size);

        PoolStorage.Layout storage l = PoolStorage.layout();

        _burn(owner, PoolStorage.SHORT, size);
        _burn(owner, PoolStorage.LONG, size);
        IERC20(l.getPoolToken()).safeTransfer(
            owner,
            Position.contractsToCollateral(size, l.strike, l.isCallPool)
        );

        emit Annihilate(owner, size, 0);
    }

    /// @notice Transfer an LP position to another owner.
    ///         NOTE: This function can be called post or prior to expiration.
    /// @param srcP The position key
    /// @param newOwner The new owner of the transferred liquidity
    /// @param newOperator The new operator of the transferred liquidity
    function _transferPosition(
        Position.Key memory srcP,
        address newOwner,
        address newOperator,
        uint256 size
    ) internal {
        // ToDo : Add this logic into the ERC1155 transfer function
        if (srcP.owner == newOwner && srcP.operator == newOperator)
            revert Pool__InvalidTransfer();

        if (size == 0) revert Pool__ZeroSize();

        PoolStorage.Layout storage l = PoolStorage.layout();
        srcP.strike = l.strike;
        srcP.isCall = l.isCallPool;

        Position.Key memory dstP = srcP;
        dstP.owner = newOwner;
        dstP.operator = newOwner;

        bytes32 srcKey = srcP.keyHash();

        uint256 srcTokenId = PoolStorage.formatTokenId(
            srcP.operator,
            srcP.lower,
            srcP.upper,
            srcP.orderType
        );

        uint256 dstTokenId = srcP.operator == newOperator
            ? srcTokenId
            : PoolStorage.formatTokenId(
                newOperator,
                srcP.lower,
                srcP.upper,
                srcP.orderType
            );

        uint256 srcSize = _balanceOf(srcP.owner, srcTokenId);
        if (size > srcSize) revert Pool__NotEnoughTokens();

        uint256 proportionTransferred = size.div(srcSize);

        Position.Data storage dstData = l.positions[dstP.keyHash()];
        Position.Data storage srcData = l.positions[srcKey];

        // Call function to update claimable fees, but do not claim them
        _updateClaimableFees(l, srcP, srcData);

        if (_balanceOf(newOwner, dstTokenId) > 0) {
            // Update claimable fees to reset the fee range rate
            _updateClaimableFees(l, dstP, dstData);
        } else {
            dstData.lastFeeRate = srcData.lastFeeRate;
        }

        uint256 feesTransferred = (proportionTransferred).mul(
            srcData.claimableFees
        );
        dstData.claimableFees += feesTransferred;
        srcData.claimableFees -= feesTransferred;

        if (srcTokenId == dstTokenId) {
            _safeTransfer(
                address(this),
                srcP.owner,
                newOwner,
                srcTokenId,
                srcSize,
                ""
            );
        } else {
            _burn(srcP.owner, srcTokenId, srcSize);
            _mint(srcP.owner, dstTokenId, srcSize, "");
        }

        if (size == srcSize) delete l.positions[srcKey];

        emit TransferPosition(srcP.owner, newOwner, srcTokenId, dstTokenId);
    }

    function _calculateExerciseValue(
        PoolStorage.Layout storage l,
        uint256 size
    ) internal returns (uint256) {
        _ensureNonZeroSize(size);
        _ensureExpired(l);

        uint256 spot = l.getSpotPrice();
        uint256 strike = l.strike;
        bool isCall = l.isCallPool;

        uint256 intrinsicValue;
        if (isCall && spot > strike) {
            intrinsicValue = spot - strike;
        } else if (!isCall && spot < strike) {
            intrinsicValue = strike - spot;
        } else {
            return 0;
        }

        uint256 exerciseValue = size.mul(intrinsicValue);

        if (isCall) {
            exerciseValue = exerciseValue.div(spot);
        }

        return exerciseValue;
    }

    function _calculateCollateralValue(
        PoolStorage.Layout storage l,
        uint256 size,
        uint256 exerciseValue
    ) internal view returns (uint256) {
        return
            l.isCallPool
                ? size - exerciseValue
                : size.mul(l.strike) - exerciseValue;
    }

    /// @notice Exercises all long options held by an `owner`, ignoring automatic settlement fees.
    /// @param holder The holder of the contracts
    function _exercise(address holder) internal returns (uint256) {
        PoolStorage.Layout storage l = PoolStorage.layout();
        _ensureExpired(l);

        uint256 size = _balanceOf(holder, PoolStorage.LONG);
        uint256 exerciseValue = _calculateExerciseValue(l, size);

        // Not need to check for size > 0 as _calculateExerciseValue would revert if size == 0
        _burn(holder, PoolStorage.LONG, size);

        if (exerciseValue > 0) {
            IERC20(l.getPoolToken()).safeTransfer(holder, exerciseValue);
        }

        emit Exercise(holder, size, exerciseValue, l.spot, 0);

        return exerciseValue;
    }

    /// @notice Settles all short options held by an `owner`, ignoring automatic settlement fees.
    /// @param holder The holder of the contracts
    function _settle(address holder) internal returns (uint256) {
        PoolStorage.Layout storage l = PoolStorage.layout();
        _ensureExpired(l);

        uint256 size = _balanceOf(holder, PoolStorage.SHORT);

        uint256 exerciseValue = _calculateExerciseValue(l, size);
        uint256 collateralValue = _calculateCollateralValue(
            l,
            size,
            exerciseValue
        );

        // Burn short and transfer collateral to operator
        // Not need to check for size > 0 as _calculateExerciseValue would revert if size == 0
        _burn(holder, PoolStorage.SHORT, size);
        if (collateralValue > 0) {
            IERC20(l.getPoolToken()).safeTransfer(holder, collateralValue);
        }

        emit Settle(holder, size, exerciseValue, l.spot, 0);

        return collateralValue;
    }

    /// @notice Reconciles a user's `position` to account for settlement payouts post-expiration.
    /// @param p The position key
    function _settlePosition(Position.Key memory p) internal returns (uint256) {
        PoolStorage.Layout storage l = PoolStorage.layout();
        _ensureExpired(l);

        p.strike = l.strike;
        p.isCall = l.isCallPool;

        Position.Data storage pData = l.positions[p.keyHash()];

        Tick.Data memory lowerTick = _getTick(p.lower);
        Tick.Data memory upperTick = _getTick(p.upper);

        uint256 tokenId = PoolStorage.formatTokenId(
            p.operator,
            p.lower,
            p.upper,
            p.orderType
        );

        uint256 size = _balanceOf(p.owner, tokenId);

        {
            // Update claimable fees
            uint256 feeRate = _rangeFeeRate(
                l,
                p.lower,
                p.upper,
                lowerTick.externalFeeRate,
                upperTick.externalFeeRate
            );

            _updateClaimableFees(pData, feeRate, p.liquidityPerTick(size));
        }

        // using the market price here is okay as the market price cannot be
        // changed through trades / deposits / withdrawals post-maturity.
        // changes to the market price are halted. thus, the market price
        // determines the amount of ask.
        // obviously, if the market was still liquid, the market price at
        // maturity should be close to the intrinsic value.
        uint256 claimableFees = pData.claimableFees;
        uint256 payoff = _calculateExerciseValue(l, ONE);
        uint256 collateral = p.collateral(size, l.marketPrice);
        collateral += p.long(size, l.marketPrice).mul(payoff);
        collateral += p.short(size, l.marketPrice).mul(
            (l.isCallPool ? ONE : l.strike) - payoff
        );

        collateral += claimableFees;

        _burn(p.owner, tokenId, size);

        pData.claimableFees = 0;
        pData.lastFeeRate = 0;

        if (collateral > 0) {
            IERC20(l.getPoolToken()).safeTransfer(p.operator, collateral);
        }

        emit SettlePosition(
            p.owner,
            tokenId,
            size,
            collateral - claimableFees,
            payoff,
            claimableFees,
            l.spot,
            0
        );

        return collateral;
    }

    /// @dev pull token from user, send to exchangeHelper and trigger a trade from exchangeHelper
    /// @param s swap arguments
    /// @return amountCredited amount of tokenOut we got from the trade.
    /// @return tokenInRefunded amount of tokenIn left and refunded to refundAddress
    function _swap(
        IPoolInternal.SwapArgs memory s
    ) internal returns (uint256 amountCredited, uint256 tokenInRefunded) {
        if (msg.value > 0) {
            if (s.tokenIn != WRAPPED_NATIVE_TOKEN)
                revert Pool__InvalidSwapTokenIn();
            IWETH(WRAPPED_NATIVE_TOKEN).deposit{value: msg.value}();
            IWETH(WRAPPED_NATIVE_TOKEN).transfer(EXCHANGE_HELPER, msg.value);
        }
        if (s.amountInMax > 0) {
            IERC20(s.tokenIn).safeTransferFrom(
                msg.sender,
                EXCHANGE_HELPER,
                s.amountInMax
            );
        }

        (amountCredited, tokenInRefunded) = IExchangeHelper(EXCHANGE_HELPER)
            .swapWithToken(
                s.tokenIn,
                s.tokenOut,
                s.amountInMax + msg.value,
                s.callee,
                s.allowanceTarget,
                s.data,
                s.refundAddress
            );
        if (amountCredited < s.amountOutMin) revert Pool__NotEnoughSwapOutput();
    }

    ////////////////////////////////////////////////////////////////
    ////////////////////////////////////////////////////////////////
    ////////////////////////////////////////////////////////////////

    ////////////////
    // TickSystem //
    ////////////////
    // ToDo : Reorganize those functions ?

    function _getNearestTicksBelow(
        uint256 lower,
        uint256 upper
    )
        internal
        view
        returns (uint256 nearestBelowLower, uint256 nearestBelowUpper)
    {
        if (lower >= upper) revert Position__LowerGreaterOrEqualUpper();

        nearestBelowLower = _getNearestTickBelow(lower);
        nearestBelowUpper = _getNearestTickBelow(upper);

        // If no tick between `lower` and `upper`, then the nearest tick below `upper`, will be `lower`
        if (nearestBelowUpper == nearestBelowLower) {
            nearestBelowUpper = lower;
        }
    }

    /// @notice Gets the nearest tick that is less than or equal to `price`.
    function _getNearestTickBelow(
        uint256 price
    ) internal view returns (uint256) {
        PoolStorage.Layout storage l = PoolStorage.layout();

        uint256 left = l.currentTick;

        while (left != 0 && left > price) {
            left = l.tickIndex.prev(left);
        }

        uint256 next = l.tickIndex.next(left);
        while (left != 0 && next <= price) {
            left = next;
            next = l.tickIndex.next(left);
        }

        if (left == 0) revert Pool__TickNotFound();

        return left;
    }

    /// @notice Get a tick, reverts if tick is not found
    function _getTick(uint256 price) internal view returns (Tick.Data memory) {
        (Tick.Data memory tick, bool tickFound) = _tryGetTick(price);
        if (!tickFound) revert Pool__TickNotFound();

        return tick;
    }

    /// @notice Try to get tick, does not revert if tick is not found
    function _tryGetTick(
        uint256 price
    ) internal view returns (Tick.Data memory tick, bool tickFound) {
        _verifyTickWidth(price);

        if (price < Pricing.MIN_TICK_PRICE || price > Pricing.MAX_TICK_PRICE)
            revert Pool__TickOutOfRange();

        PoolStorage.Layout storage l = PoolStorage.layout();

        if (l.tickIndex.contains(price)) return (l.ticks[price], true);

        return (Tick.Data(0, 0, 0, 0, 0), false);
    }

    /// @notice Creates a Tick for a given price, or returns the existing tick.
    /// @param price The price of the Tick
    /// @param priceBelow The price of the nearest Tick below
    /// @return tick The Tick for a given price
    function _getOrCreateTick(
        uint256 price,
        uint256 priceBelow
    ) internal returns (Tick.Data memory) {
        PoolStorage.Layout storage l = PoolStorage.layout();

        (Tick.Data memory tick, bool tickFound) = _tryGetTick(price);

        if (tickFound) return tick;

        if (
            !l.tickIndex.contains(priceBelow) ||
            l.tickIndex.next(priceBelow) <= price
        ) revert Pool__InvalidBelowPrice();

        tick = Tick.Data(
            0,
            price <= l.marketPrice ? l.globalFeeRate : 0,
            0,
            0,
            0
        );

        l.tickIndex.insertAfter(priceBelow, price);
        l.ticks[price] = tick;

        return tick;
    }

    /// @notice Removes a tick if it does not mark the beginning or the end of a range order.
    function _removeTickIfNotActive(uint256 price) internal {
        PoolStorage.Layout storage l = PoolStorage.layout();

        if (!l.tickIndex.contains(price)) return;

        Tick.Data storage tick = l.ticks[price];

        if (
            price > Pricing.MIN_TICK_PRICE &&
            price < Pricing.MAX_TICK_PRICE &&
            tick.counter == 0 // Can only remove an active tick if no active range order marks a starting / ending tick on this tick.
        ) {
            if (tick.delta != 0) revert Pool__TickDeltaNotZero();

            if (price == l.currentTick) {
                uint256 newCurrentTick = l.tickIndex.prev(price);

                if (newCurrentTick < Pricing.MIN_TICK_PRICE)
                    revert Pool__TickOutOfRange();

                l.currentTick = newCurrentTick;
            }

            l.tickIndex.remove(price);
            delete l.ticks[price];
        }
    }

    function _updateTicks(
        uint256 lower,
        uint256 upper,
        uint256 marketPrice,
        int256 delta,
        bool isNewDeposit,
        bool isFullWithdrawal,
        Position.OrderType orderType
    ) internal {
        PoolStorage.Layout storage l = PoolStorage.layout();

        Tick.Data storage lowerTick = l.ticks[lower];
        Tick.Data storage upperTick = l.ticks[upper];

        if (isNewDeposit) {
            lowerTick.counter += 1;
            upperTick.counter += 1;
        }

        if (isFullWithdrawal) {
            lowerTick.counter -= 1;
            upperTick.counter -= 1;
        }

        // Update the deltas, i.e. the net change in per tick liquidity, of the
        // referenced lower and upper tick, dependent on the current tick.
        //
        // Three cases need to be covered.
        //
        // Case 1: current tick is above the upper tick. Upper has not been
        // crossed, thus, upon a crossing, liquidity has to be injected at the
        // upper tick and withdrawn at the lower. The bar below the range shows the
        // possible current ticks that cover case 1.
        //
        //     0   lower                upper       1
        //     |    [---------------------]         |
        //                                [---------]
        //                                  current
        //
        // Case 2: current tick is below is lower. Lower has not benn crossed yet,
        // thus, upon a crossing, liquidity has to be injected at the lower tick
        // and withdrawn at the upper.
        //
        //     0        lower                 upper 1
        //     |          [---------------------]   |
        //     [---------)
        //           current
        //
        // Case 3: current tick is greater or equal to lower and below upper. Thus,
        // liquidity has already entered. Therefore, if the price crosses the
        // lower, it needs to be withdrawn. Furthermore, if it crosses the above
        // tick it also needs to be withdrawn. Note that since the current tick lies
        // within the lower and upper range the liquidity has to be adjusted by the
        // delta.
        //
        //     0        lower                 upper 1
        //     |          [---------------------]   |
        //                [---------------------)
        //                         current

        if (upper <= l.currentTick) {
<<<<<<< HEAD
            lowerTick.delta -= delta;
            upperTick.delta += delta;
        } else if (lower > l.currentTick) {
            lowerTick.delta += delta;
            upperTick.delta -= delta;
        } else {
            lowerTick.delta -= delta;
            upperTick.delta -= delta;
            l.liquidityRate = l.liquidityRate.add(delta);
=======
            lowerTick.delta -= _delta;
            upperTick.delta += _delta;

            if (orderType.isLong()) {
                lowerTick.longDelta -= _delta;
                upperTick.longDelta += _delta;
            } else {
                lowerTick.shortDelta -= _delta;
                upperTick.shortDelta += _delta;
            }
        } else if (lower > l.currentTick) {
            lowerTick.delta += _delta;
            upperTick.delta -= _delta;

            if (orderType.isLong()) {
                lowerTick.longDelta += _delta;
                upperTick.longDelta -= _delta;
            } else {
                lowerTick.shortDelta += _delta;
                upperTick.shortDelta -= _delta;
            }
        } else {
            lowerTick.delta -= _delta;
            upperTick.delta -= _delta;
            l.liquidityRate += delta;

            if (orderType.isLong()) {
                lowerTick.longDelta -= _delta;
                upperTick.longDelta -= _delta;
                l.longRate = l.longRate.add(_delta);
            } else {
                lowerTick.shortDelta -= _delta;
                upperTick.shortDelta -= _delta;
                l.shortRate = l.shortRate.add(_delta);
            }
>>>>>>> 4f145a79
        }

        // After deposit / full withdrawal the current tick needs be reconciled. We
        // need cover two cases.
        //
        // Case 1. Deposit. Depositing liquidity in case the market price is
        // stranded shifts the market price to the upper tick in case of a bid-side
        // order or to the lower tick in case of an ask-side order.
        //
        // Ask-side order:
        //      current
        //     0   v                               1
        //     |   [-bid-]               [-ask-]   |
        //               ^
        //           market price
        //                 new current
        //                    v
        //                    [-new-ask-]
        //                    ^
        //             new market price
        //
        // Bid-side order:
        //      current
        //     0   v                               1
        //     |   [-bid-]               [-ask-]   |
        //               ^
        //           market price
        //                 new current
        //                    v
        //                    [new-bid]
        //                            ^
        //                     new market price
        //
        // Case 2. Full withdrawal of [R2] where the lower tick of [R2] is the
        // current tick causes the lower and upper tick of [R2] to be removed and
        // thus shifts the current tick to the lower of [R1]. Note that the market
        // price does not change. However, around the market price zero liquidity
        // is provided. Therefore, a buy / sell trade will result in the market
        // price snapping to the upper tick of [R1] or the lower tick of [R3] and a
        // crossing of the relevant tick.
        //
        //               current
        //     0            v                      1
        //     |   [R1]     [R2]    [R3]           |
        //                   ^
        //              market price
        //     new current
        //         v
        //     |   [R1]             [R3]           |
        //                   ^
        //              market price
        if (delta > 0) {
            uint256 crossings;

            while (l.tickIndex.next(l.currentTick) < marketPrice) {
                _cross(true);
                crossings++;
            }

            while (l.currentTick > marketPrice) {
                _cross(false);
                crossings++;
            }

            if (crossings > 2) revert Pool__InvalidReconciliation();
        } else {
            _removeTickIfNotActive(lower);
            _removeTickIfNotActive(upper);
        }
    }

    function _updateGlobalFeeRate(
        PoolStorage.Layout storage l,
        uint256 makerRebate
    ) internal {
        if (l.liquidityRate == 0) return;
        l.globalFeeRate += makerRebate.div(l.liquidityRate);
    }

    function _cross(bool isBuy) internal {
        PoolStorage.Layout storage l = PoolStorage.layout();

        if (isBuy) {
            uint256 right = l.tickIndex.next(l.currentTick);
            if (right >= Pricing.MAX_TICK_PRICE) revert Pool__TickOutOfRange();
            l.currentTick = right;
        }

        Tick.Data storage currentTick = l.ticks[l.currentTick];

        l.liquidityRate = l.liquidityRate.add(currentTick.delta);
        l.longRate = l.longRate.add(currentTick.longDelta);
        l.shortRate = l.shortRate.add(currentTick.shortDelta);

        // Flip the tick
        currentTick.delta = -currentTick.delta;
        currentTick.longDelta = -currentTick.longDelta;
        currentTick.shortDelta = -currentTick.shortDelta;

        currentTick.externalFeeRate =
            l.globalFeeRate -
            currentTick.externalFeeRate;

        if (!isBuy) {
            if (l.currentTick <= Pricing.MIN_TICK_PRICE)
                revert Pool__TickOutOfRange();
            l.currentTick = l.tickIndex.prev(l.currentTick);
        }
    }

    /// @notice Calculates the growth and exposure change between the lower
    ///    and upper Ticks of a Position.
    ///
    ///                     l         ▼         u
    ///    ----|----|-------|xxxxxxxxxxxxxxxxxxx|--------|---------
    ///    => (global - external(l) - external(u))
    ///
    ///                ▼    l                   u
    ///    ----|----|-------|xxxxxxxxxxxxxxxxxxx|--------|---------
    ///    => (global - (global - external(l)) - external(u))
    ///
    ///                     l                   u    ▼
    ///    ----|----|-------|xxxxxxxxxxxxxxxxxxx|--------|---------
    ///    => (global - external(l) - (global - external(u)))
    function _rangeFeeRate(
        PoolStorage.Layout storage l,
        uint256 lower,
        uint256 upper,
        uint256 lowerTickExternalFeeRate,
        uint256 upperTickExternalFeeRate
    ) internal view returns (uint256) {
        uint256 aboveFeeRate = l.currentTick >= upper
            ? l.globalFeeRate - upperTickExternalFeeRate
            : upperTickExternalFeeRate;

        uint256 belowFeeRate = l.currentTick >= lower
            ? lowerTickExternalFeeRate
            : l.globalFeeRate - lowerTickExternalFeeRate;

        return l.globalFeeRate - aboveFeeRate - belowFeeRate;
    }

    /// @notice Gets the lower and upper bound of the stranded market area when it
    ///         exists. In case the stranded market area does not exist it will return
    ///         s the stranded market area the maximum tick price for both the lower
    ///         and the upper, in which case the market price is not stranded given
    ///         any range order info order.
    /// @return lower Lower bound of the stranded market price area (Default : 1e18)
    /// @return upper Upper bound of the stranded market price area (Default : 1e18)
    function _getStrandedArea(
        PoolStorage.Layout storage l
    ) internal view returns (uint256 lower, uint256 upper) {
        lower = ONE;
        upper = ONE;

        uint256 current = l.currentTick;
        uint256 right = l.tickIndex.next(current);

        if (l.liquidityRate == 0) {
            // applies whenever the pool is empty or the last active order that
            // was traversed by the price was withdrawn
            // the check is independent of the current market price
            lower = current;
            upper = right;
        } else if (
            -l.ticks[right].delta > 0 &&
            l.liquidityRate == uint256(-l.ticks[right].delta) &&
            right == l.marketPrice &&
            l.tickIndex.next(right) != 0
        ) {
            // bid-bound market price check
            // liquidity_rate > 0
            //        market price
            //             v
            // |------[----]------|
            //        ^
            //     current
            lower = right;
            upper = l.tickIndex.next(right);
        } else if (
            -l.ticks[current].delta > 0 &&
            l.liquidityRate == uint256(-l.ticks[current].delta) &&
            current == l.marketPrice &&
            l.tickIndex.prev(current) != 0
        ) {
            //  ask-bound market price check
            //  liquidity_rate > 0
            //  market price
            //        v
            // |------[----]------|
            //        ^
            //     current
            lower = l.tickIndex.prev(current);
            upper = current;
        }
    }

    function _isMarketPriceStranded(
        PoolStorage.Layout storage l,
        Position.Key memory p,
        bool isBid
    ) internal view returns (bool) {
        (uint256 lower, uint256 upper) = _getStrandedArea(l);
        uint256 tick = isBid ? p.upper : p.lower;
        return lower <= tick && tick <= upper;
    }

    /// @notice In case the market price is stranded the market price needs to be
    ///         set to the upper (lower) tick of the bid (ask) order. See docstring of
    ///         isMarketPriceStranded.
    function _getStrandedMarketPriceUpdate(
        Position.Key memory p,
        bool isBid
    ) internal pure returns (uint256) {
        return isBid ? p.upper : p.lower;
    }

    function _verifyTickWidth(uint256 price) internal pure {
        if (price % Pricing.MIN_TICK_DISTANCE != 0)
            revert Pool__TickWidthInvalid();
    }

    function _ensureValidRange(uint256 lower, uint256 upper) internal pure {
        if (
            lower == 0 ||
            upper == 0 ||
            lower >= upper ||
            upper > Pricing.MAX_TICK_PRICE
        ) revert Pool__InvalidRange();
    }

    function _ensureNonZeroSize(uint256 size) internal pure {
        if (size == 0) revert Pool__ZeroSize();
    }

    function _ensureExpired(PoolStorage.Layout storage l) internal view {
        if (block.timestamp < l.maturity) revert Pool__OptionNotExpired();
    }

    function _ensureNotExpired(PoolStorage.Layout storage l) internal view {
        if (block.timestamp >= l.maturity) revert Pool__OptionExpired();
    }

    function _ensureBelowMaxSlippage(
        PoolStorage.Layout storage l,
        uint256 maxSlippage
    ) internal view {
        uint256 lowerBound = (ONE - maxSlippage).mul(l.marketPrice);
        uint256 upperBound = (ONE + maxSlippage).mul(l.marketPrice);

        if (lowerBound > l.marketPrice || l.marketPrice > upperBound)
            revert Pool__AboveMaxSlippage();
    }

    function _ensureQuoteIsValid(
        PoolStorage.Layout storage l,
        address user,
        TradeQuote memory tradeQuote,
        uint8 v,
        bytes32 r,
        bytes32 s
    ) internal view {
        if (block.timestamp > tradeQuote.deadline) revert Pool__QuoteExpired();

        if (
            Pricing.MIN_TICK_PRICE > tradeQuote.price ||
            tradeQuote.price > Pricing.MAX_TICK_PRICE
        ) revert Pool__OutOfBoundsPrice();

        if (user != tradeQuote.taker) revert Pool__InvalidQuoteTaker();
        if (l.tradeQuoteNonce[user] != tradeQuote.nonce)
            revert Pool__InvalidQuoteNonce();

        bytes32 structHash = keccak256(
            abi.encode(
                FILL_QUOTE_TYPE_HASH,
                tradeQuote.provider,
                tradeQuote.taker,
                tradeQuote.price,
                tradeQuote.size,
                tradeQuote.isBuy,
                tradeQuote.nonce,
                tradeQuote.deadline
            )
        );

        bytes32 hash = keccak256(
            abi.encodePacked(
                "\x19\x01",
                EIP712.calculateDomainSeparator(
                    keccak256("Premia"),
                    keccak256("1")
                ),
                structHash
            )
        );

        address signer = ECDSA.recover(hash, v, r, s);
        if (signer != tradeQuote.provider) revert Pool__InvalidQuoteSignature();
    }

    function _ensureOperator(address operator) internal view {
        if (operator != msg.sender) revert Pool__NotAuthorized();
    }
}<|MERGE_RESOLUTION|>--- conflicted
+++ resolved
@@ -329,40 +329,6 @@
             tokenId
         );
 
-<<<<<<< HEAD
-        uint256 initialSize = _balanceOf(p.owner, tokenId);
-
-        Position.Data storage pData = l.positions[p.keyHash()];
-        {
-            uint256 liquidityPerTick;
-
-            if (initialSize > 0) {
-                liquidityPerTick = p.liquidityPerTick(initialSize);
-
-                _updateClaimableFees(pData, feeRate, liquidityPerTick);
-            } else {
-                pData.lastFeeRate = feeRate;
-            }
-
-            _mint(p.owner, tokenId, args.size, "");
-
-            int256 tickDelta = p
-                .liquidityPerTick(_balanceOf(p.owner, tokenId))
-                .toInt256() - liquidityPerTick.toInt256();
-
-            // Adjust tick deltas
-            _updateTicks(
-                p.lower,
-                p.upper,
-                l.marketPrice,
-                tickDelta,
-                initialSize == 0,
-                false
-            );
-        }
-
-=======
->>>>>>> 4f145a79
         emit Deposit(
             p.owner,
             tokenId,
@@ -414,12 +380,16 @@
 
         _mint(p.owner, tokenId, size, "");
 
+        int256 tickDelta = p
+            .liquidityPerTick(_balanceOf(p.owner, tokenId))
+            .toInt256() - liquidityPerTick.toInt256();
+
         // Adjust tick deltas
         _updateTicks(
             p.lower,
             p.upper,
             l.marketPrice,
-            p.liquidityPerTick(_balanceOf(p.owner, tokenId)) - liquidityPerTick,
+            tickDelta,
             initialSize == 0,
             false,
             p.orderType
@@ -520,7 +490,6 @@
             );
         }
 
-<<<<<<< HEAD
         {
             int256 tickDelta = p
                 .liquidityPerTick(_balanceOf(p.owner, tokenId))
@@ -532,20 +501,10 @@
                 l.marketPrice,
                 tickDelta, // Adjust tick deltas (reverse of deposit)
                 false,
-                initialSize == size // isFullWithdrawal
-            );
-        }
-=======
-        _updateTicks(
-            p.lower,
-            p.upper,
-            l.marketPrice,
-            p.liquidityPerTick(_balanceOf(p.owner, tokenId)) - liquidityPerTick, // Adjust tick deltas (reverse of deposit)
-            false,
-            initialSize == size, // isFullWithdrawal,
-            p.orderType
-        );
->>>>>>> 4f145a79
+                initialSize == size, // isFullWithdrawal
+                p.orderType
+            );
+        }
 
         emit Withdrawal(
             p.owner,
@@ -1478,53 +1437,41 @@
         //                         current
 
         if (upper <= l.currentTick) {
-<<<<<<< HEAD
             lowerTick.delta -= delta;
             upperTick.delta += delta;
+
+            if (orderType.isLong()) {
+                lowerTick.longDelta -= delta;
+                upperTick.longDelta += delta;
+            } else {
+                lowerTick.shortDelta -= delta;
+                upperTick.shortDelta += delta;
+            }
         } else if (lower > l.currentTick) {
             lowerTick.delta += delta;
             upperTick.delta -= delta;
+
+            if (orderType.isLong()) {
+                lowerTick.longDelta += delta;
+                upperTick.longDelta -= delta;
+            } else {
+                lowerTick.shortDelta += delta;
+                upperTick.shortDelta -= delta;
+            }
         } else {
             lowerTick.delta -= delta;
             upperTick.delta -= delta;
-            l.liquidityRate = l.liquidityRate.add(delta);
-=======
-            lowerTick.delta -= _delta;
-            upperTick.delta += _delta;
+            l.liquidityRate += delta;
 
             if (orderType.isLong()) {
-                lowerTick.longDelta -= _delta;
-                upperTick.longDelta += _delta;
+                lowerTick.longDelta -= delta;
+                upperTick.longDelta -= delta;
+                l.longRate = l.longRate.add(delta);
             } else {
-                lowerTick.shortDelta -= _delta;
-                upperTick.shortDelta += _delta;
+                lowerTick.shortDelta -= delta;
+                upperTick.shortDelta -= delta;
+                l.shortRate = l.shortRate.add(delta);
             }
-        } else if (lower > l.currentTick) {
-            lowerTick.delta += _delta;
-            upperTick.delta -= _delta;
-
-            if (orderType.isLong()) {
-                lowerTick.longDelta += _delta;
-                upperTick.longDelta -= _delta;
-            } else {
-                lowerTick.shortDelta += _delta;
-                upperTick.shortDelta -= _delta;
-            }
-        } else {
-            lowerTick.delta -= _delta;
-            upperTick.delta -= _delta;
-            l.liquidityRate += delta;
-
-            if (orderType.isLong()) {
-                lowerTick.longDelta -= _delta;
-                upperTick.longDelta -= _delta;
-                l.longRate = l.longRate.add(_delta);
-            } else {
-                lowerTick.shortDelta -= _delta;
-                upperTick.shortDelta -= _delta;
-                l.shortRate = l.shortRate.add(_delta);
-            }
->>>>>>> 4f145a79
         }
 
         // After deposit / full withdrawal the current tick needs be reconciled. We

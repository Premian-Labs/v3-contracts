--- conflicted
+++ resolved
@@ -30,11 +30,6 @@
     using Position for Position.Key;
     using Position for Position.OrderType;
     using Pricing for Pricing.Args;
-<<<<<<< HEAD
-    using WadMath for uint256;
-    using WadMath for int256;
-=======
->>>>>>> 36521fa6
     using Tick for Tick.Data;
     using SafeCast for uint256;
     using SafeCast for int256;
@@ -328,7 +323,6 @@
             _getOrCreateTick(p.upper, args.belowUpper).externalFeeRate
         );
 
-<<<<<<< HEAD
         _depositFeeAndTicksUpdate(
             l,
             pData,
@@ -376,37 +370,15 @@
 
         uint256 initialSize = _balanceOf(p.owner, tokenId);
         uint256 liquidityPerTick;
-=======
-        uint256 initialSize = _balanceOf(p.owner, tokenId);
-
-        Position.Data storage pData = l.positions[p.keyHash()];
-        {
-            uint256 liquidityPerTick;
-
-            if (initialSize > 0) {
-                liquidityPerTick = p.liquidityPerTick(initialSize);
-
-                _updateClaimableFees(pData, feeRate, liquidityPerTick);
-            } else {
-                pData.lastFeeRate = feeRate;
-            }
->>>>>>> 36521fa6
-
-            _mint(p.owner, tokenId, args.size, "");
-
-            // Adjust tick deltas
-            _updateTicks(
-                p.lower,
-                p.upper,
-                l.marketPrice,
-                p.liquidityPerTick(_balanceOf(p.owner, tokenId)) -
-                    liquidityPerTick,
-                initialSize == 0,
-                false
-            );
-        }
-
-<<<<<<< HEAD
+
+        if (initialSize > 0) {
+            liquidityPerTick = p.liquidityPerTick(initialSize);
+
+            _updateClaimableFees(pData, feeRate, liquidityPerTick);
+        } else {
+            pData.lastFeeRate = feeRate;
+        }
+
         _mint(p.owner, tokenId, size, "");
 
         // Adjust tick deltas
@@ -418,19 +390,6 @@
             initialSize == 0,
             false,
             p.orderType
-=======
-        emit Deposit(
-            p.owner,
-            tokenId,
-            delta.collateral.toUint256(),
-            delta.longs.toUint256(),
-            delta.shorts.toUint256(),
-            pData.lastFeeRate,
-            pData.claimableFees,
-            l.marketPrice,
-            l.liquidityRate,
-            l.currentTick
->>>>>>> 36521fa6
         );
     }
 
@@ -532,12 +491,7 @@
             l.marketPrice,
             p.liquidityPerTick(_balanceOf(p.owner, tokenId)) - liquidityPerTick, // Adjust tick deltas (reverse of deposit)
             false,
-<<<<<<< HEAD
-            isFullWithdrawal,
-            p.orderType
-=======
             initialSize == size // isFullWithdrawal
->>>>>>> 36521fa6
         );
 
         emit Withdrawal(
@@ -611,18 +565,11 @@
         _ensureNotExpired(l);
 
         uint256 totalTakerFees;
-        uint256 totalProtocolFees;
-<<<<<<< HEAD
+        uint256 totalProtocolFees;        
         uint256 longDelta;
         uint256 shortDelta;
         uint256 remaining = size;
 
-        while (remaining > 0) {
-            uint256 maxSize = pricing.maxTradeSize();
-            uint256 tradeSize = Math.min(remaining, maxSize);
-            uint256 oldMarketPrice = l.marketPrice;
-=======
-
         {
             uint256 remaining = args.size;
             Pricing.Args memory pricing = _getPricing(l, args.isBuy);
@@ -630,6 +577,7 @@
             while (remaining > 0) {
                 uint256 maxSize = pricing.maxTradeSize();
                 uint256 tradeSize = Math.min(remaining, maxSize);
+                uint256 oldMarketPrice = l.marketPrice;
 
                 {
                     uint256 nextMarketPrice;
@@ -683,7 +631,11 @@
                     l.marketPrice = nextMarketPrice;
                     l.protocolFees += protocolFee;
                 }
->>>>>>> 36521fa6
+
+                uint256 dist = Math.abs(int256(l.marketPrice) - int256(oldMarketPrice));
+
+                shortDelta += l.shortRate * PoolStorage.MIN_TICK_DISTANCE * dist;
+                longDelta += l.longRate * PoolStorage.MIN_TICK_DISTANCE * dist;
 
                 // ToDo : Deal with rounding error
                 if (maxSize >= remaining - (ONE / 10)) {
@@ -702,66 +654,6 @@
                     remaining -= tradeSize;
                     _cross(args.isBuy);
                 }
-<<<<<<< HEAD
-
-                uint256 quotePrice = Math.average(
-                    l.marketPrice,
-                    nextMarketPrice
-                );
-
-                uint256 premium = quotePrice.mulWad(tradeSize);
-                uint256 takerFee = Position.contractsToCollateral(
-                    _takerFee(tradeSize, premium),
-                    l.strike,
-                    l.isCallPool
-                );
-
-                // Denormalize premium
-                premium = Position.contractsToCollateral(
-                    premium,
-                    l.strike,
-                    l.isCallPool
-                );
-
-                // Update price and liquidity variables
-                uint256 protocolFee = (takerFee * PROTOCOL_FEE_PERCENTAGE) /
-                    INVERSE_BASIS_POINT;
-                uint256 makerRebate = takerFee - protocolFee;
-
-                _updateGlobalFeeRate(l, makerRebate);
-
-                // is_buy: taker has to pay premium + fees
-                // ~is_buy: taker receives premium - fees
-                totalPremium += isBuy ? premium + takerFee : premium - takerFee;
-                totalTakerFees += takerFee;
-                totalProtocolFees += protocolFee;
-
-                l.marketPrice = nextMarketPrice;
-                l.protocolFees += protocolFee;
-            }
-
-            uint256 dist = Math.abs(int256(l.marketPrice) - int256(oldMarketPrice));
-
-            shortDelta += l.shortRate * PoolStorage.MIN_TICK_DISTANCE * dist;
-            longDelta += l.longRate * PoolStorage.MIN_TICK_DISTANCE * dist;
-
-            // ToDo : Deal with rounding error
-            if (maxSize >= remaining - (WAD / 10)) {
-                remaining = 0;
-            } else {
-                // The trade will require crossing into the next tick range
-                if (
-                    isBuy &&
-                    l.tickIndex.next(l.currentTick) >= Pricing.MAX_TICK_PRICE
-                ) revert Pool__InsufficientAskLiquidity();
-
-                if (!isBuy && l.currentTick <= Pricing.MIN_TICK_PRICE)
-                    revert Pool__InsufficientBidLiquidity();
-
-                remaining -= tradeSize;
-                _cross(isBuy);
-=======
->>>>>>> 36521fa6
             }
         }
 
@@ -1622,11 +1514,7 @@
         uint256 makerRebate
     ) internal {
         if (l.liquidityRate == 0) return;
-<<<<<<< HEAD
         l.globalFeeRate += makerRebate.divWad(l.liquidityRate);
-=======
-        l.globalFeeRate += amount.div(l.liquidityRate);
->>>>>>> 36521fa6
     }
 
     function _cross(bool isBuy) internal {

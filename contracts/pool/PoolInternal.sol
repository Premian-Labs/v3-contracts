// SPDX-License-Identifier: UNLICENSED

pragma solidity >=0.8.19;

import {Math} from "@solidstate/contracts/utils/Math.sol";
import {ERC1155EnumerableInternal} from "@solidstate/contracts/token/ERC1155/enumerable/ERC1155Enumerable.sol";
import {ERC1155BaseStorage} from "@solidstate/contracts/token/ERC1155/base/ERC1155BaseStorage.sol";
import {SafeCast} from "@solidstate/contracts/utils/SafeCast.sol";
import {IERC20} from "@solidstate/contracts/interfaces/IERC20.sol";
import {SafeERC20} from "@solidstate/contracts/utils/SafeERC20.sol";
import {ECDSA} from "@solidstate/contracts/cryptography/ECDSA.sol";

import {UD60x18, ud} from "@prb/math/UD60x18.sol";
import {SD59x18} from "@prb/math/SD59x18.sol";

import {IOracleAdapter} from "../adapter/IOracleAdapter.sol";
import {IERC20Router} from "../router/IERC20Router.sol";
import {IPoolFactory} from "../factory/IPoolFactory.sol";
import {IUserSettings} from "../settings/IUserSettings.sol";
import {IVxPremia} from "../staking/IVxPremia.sol";

import {DoublyLinkedListUD60x18, DoublyLinkedList} from "../libraries/DoublyLinkedListUD60x18.sol";
import {EIP712} from "../libraries/EIP712.sol";
import {Position} from "../libraries/Position.sol";
import {Pricing} from "../libraries/Pricing.sol";
import {PRBMathExtra} from "../libraries/PRBMathExtra.sol";
import {iZERO, ZERO, ONE} from "../libraries/Constants.sol";

import {IReferral} from "../referral/IReferral.sol";

import {IPoolInternal} from "./IPoolInternal.sol";
import {IPoolEvents} from "./IPoolEvents.sol";
import {PoolStorage} from "./PoolStorage.sol";

contract PoolInternal is IPoolInternal, IPoolEvents, ERC1155EnumerableInternal {
    using SafeERC20 for IERC20;
    using DoublyLinkedListUD60x18 for DoublyLinkedList.Bytes32List;
    using PoolStorage for IERC20;
    using PoolStorage for IERC20Router;
    using PoolStorage for PoolStorage.Layout;
    using PoolStorage for QuoteRFQ;
    using Position for Position.KeyInternal;
    using Position for Position.OrderType;
    using Pricing for Pricing.Args;
    using SafeCast for uint256;
    using Math for int256;
    using ECDSA for bytes32;
    using PRBMathExtra for UD60x18;
    using PRBMathExtra for SD59x18;

    address internal immutable FACTORY;
    address internal immutable ROUTER;
    address internal immutable WRAPPED_NATIVE_TOKEN;
    address internal immutable FEE_RECEIVER;
    address internal immutable REFERRAL;
    address internal immutable SETTINGS;
    address internal immutable VXPREMIA;

    // ToDo : Define final values
    UD60x18 internal constant PROTOCOL_FEE_PERCENTAGE = UD60x18.wrap(0.5e18); // 50%
    UD60x18 internal constant PREMIUM_FEE_PERCENTAGE = UD60x18.wrap(0.03e18); // 3%
    UD60x18 internal constant COLLATERAL_FEE_PERCENTAGE =
        UD60x18.wrap(0.003e18); // 0.3%

    // Number of seconds required to pass before a deposit can be withdrawn (To prevent flash loans and JIT)
    uint256 internal constant WITHDRAWAL_DELAY = 60;

    bytes32 internal constant FILL_QUOTE_RFQ_TYPE_HASH =
        keccak256(
            "FillQuoteRFQ(address provider,address taker,uint256 price,uint256 size,bool isBuy,uint256 deadline,uint256 salt)"
        );

    constructor(
        address factory,
        address router,
        address wrappedNativeToken,
        address feeReceiver,
        address referral,
        address settings,
        address vxPremia
    ) {
        FACTORY = factory;
        ROUTER = router;
        WRAPPED_NATIVE_TOKEN = wrappedNativeToken;
        FEE_RECEIVER = feeReceiver;
        REFERRAL = referral;
        SETTINGS = settings;
        VXPREMIA = vxPremia;
    }

    /// @notice Calculates the fee for a trade based on the `size` and `premium` of the trade
    /// @param taker The taker of a trade
    /// @param size The size of a trade (number of contracts) (18 decimals)
    /// @param premium The total cost of option(s) for a purchase (18 decimals)
    /// @param isPremiumNormalized Whether the premium given is already normalized by strike or not (Ex: For a strike of 1500, and a premium of 750, the normalized premium would be 0.5)
    /// @return The taker fee for an option trade denormalized (18 decimals)
    function _takerFee(
        PoolStorage.Layout storage l,
        address taker,
        UD60x18 size,
        UD60x18 premium,
        bool isPremiumNormalized
    ) internal view returns (UD60x18) {
        UD60x18 strike = l.strike;
        bool isCallPool = l.isCallPool;

        if (!isPremiumNormalized) {
            // Normalize premium
            premium = Position.collateralToContracts(
                premium,
                strike,
                isCallPool
            );
        }

        UD60x18 premiumFee = premium * PREMIUM_FEE_PERCENTAGE;
        UD60x18 notionalFee = size * COLLATERAL_FEE_PERCENTAGE;
        UD60x18 fee = PRBMathExtra.max(premiumFee, notionalFee);
        uint256 discount = IVxPremia(VXPREMIA).getDiscount(taker);

        if (discount > 0) {
            fee = fee - fee * ud(discount);
        }

        return Position.contractsToCollateral(fee, strike, isCallPool);
    }

    /// @notice Gives a quote for a trade
    /// @param taker The taker of the trade
    /// @param size The number of contracts being traded (18 decimals)
    /// @param isBuy Whether the taker is buying or selling
    /// @return totalNetPremium The premium which has to be paid to complete the trade (Net of fees) (poolToken decimals)
    /// @return totalTakerFee The taker fees to pay (Included in `premiumNet`) (poolToken decimals)
    function _getQuoteAMM(
        address taker,
        UD60x18 size,
        bool isBuy
    ) internal view returns (uint256 totalNetPremium, uint256 totalTakerFee) {
        PoolStorage.Layout storage l = PoolStorage.layout();

        _revertIfZeroSize(size);
        _revertIfOptionExpired(l);

        Pricing.Args memory pricing = Pricing.Args(
            l.liquidityRate,
            l.marketPrice,
            l.currentTick,
            l.tickIndex.next(l.currentTick),
            isBuy
        );

        QuoteAMMVarsInternal memory vars;
        vars.liquidity = pricing.liquidity();
        vars.maxSize = pricing.maxTradeSize();

        while (size > ZERO) {
            UD60x18 tradeSize = PRBMathExtra.min(size, vars.maxSize);

            UD60x18 nextPrice;
            // Compute next price
            if (vars.liquidity == ZERO) {
                nextPrice = isBuy ? pricing.upper : pricing.lower;
            } else {
                UD60x18 priceDelta = ((pricing.upper - pricing.lower) *
                    tradeSize) / vars.liquidity;

                nextPrice = isBuy
                    ? pricing.marketPrice + priceDelta
                    : pricing.marketPrice - priceDelta;
            }

            if (tradeSize > ZERO) {
                UD60x18 premium = pricing.marketPrice.avg(nextPrice) *
                    tradeSize;

                UD60x18 takerFee = _takerFee(l, taker, size, premium, true);

                // Denormalize premium
                premium = Position.contractsToCollateral(
                    premium,
                    l.strike,
                    l.isCallPool
                );

                vars.totalTakerFee = vars.totalTakerFee + takerFee;
                vars.totalPremium = vars.totalPremium + premium;
            }

            pricing.marketPrice = nextPrice;

            if (vars.maxSize >= size) {
                size = ZERO;
            } else {
                // Cross tick
                size = size - vars.maxSize;

                // Adjust liquidity rate
                pricing.liquidityRate = pricing.liquidityRate.add(
                    l.ticks[isBuy ? pricing.upper : pricing.lower].delta
                );

                // Set new lower and upper bounds
                pricing.lower = isBuy
                    ? pricing.upper
                    : l.tickIndex.prev(pricing.lower);
                pricing.upper = l.tickIndex.next(pricing.lower);

                if (pricing.upper == ZERO) revert Pool__InsufficientLiquidity();

                // Compute new liquidity
                vars.liquidity = pricing.liquidity();
                vars.maxSize = pricing.maxTradeSize();
            }
        }

        return (
            l.toPoolTokenDecimals(
                isBuy
                    ? vars.totalPremium + vars.totalTakerFee
                    : vars.totalPremium - vars.totalTakerFee
            ),
            l.toPoolTokenDecimals(vars.totalTakerFee)
        );
    }

    // @notice Returns amount of claimable fees from pending update of claimable fees for the position. This does not include pData.claimableFees
    function _pendingClaimableFees(
        PoolStorage.Layout storage l,
        Position.KeyInternal memory p,
        Position.Data storage pData
    ) internal view returns (UD60x18 claimableFees, UD60x18 feeRate) {
        Tick memory lowerTick = _getTick(p.lower);
        Tick memory upperTick = _getTick(p.upper);

        feeRate = _rangeFeeRate(
            l,
            p.lower,
            p.upper,
            lowerTick.externalFeeRate,
            upperTick.externalFeeRate
        );

        claimableFees = _calculateClaimableFees(
            feeRate,
            pData.lastFeeRate,
            p.liquidityPerTick(
                _balanceOfUD60x18(
                    p.owner,
                    PoolStorage.formatTokenId(
                        p.operator,
                        p.lower,
                        p.upper,
                        p.orderType
                    )
                )
            )
        );
    }

    function _calculateClaimableFees(
        UD60x18 feeRate,
        UD60x18 lastFeeRate,
        UD60x18 liquidityPerTick
    ) internal pure returns (UD60x18) {
        return (feeRate - lastFeeRate) * liquidityPerTick;
    }

    /// @notice Updates the amount of fees an LP can claim for a position (without claiming).
    function _updateClaimableFees(
        Position.Data storage pData,
        UD60x18 feeRate,
        UD60x18 liquidityPerTick
    ) internal {
        pData.claimableFees =
            pData.claimableFees +
            _calculateClaimableFees(
                feeRate,
                pData.lastFeeRate,
                liquidityPerTick
            );

        // Reset the initial range rate of the position
        pData.lastFeeRate = feeRate;
    }

    function _updateClaimableFees(
        PoolStorage.Layout storage l,
        Position.KeyInternal memory p,
        Position.Data storage pData
    ) internal {
        (UD60x18 claimableFees, UD60x18 feeRate) = _pendingClaimableFees(
            l,
            p,
            pData
        );

        pData.claimableFees = pData.claimableFees + claimableFees;
        pData.lastFeeRate = feeRate;
    }

    /// @notice Updates the claimable fees of a position and transfers the claimed
    ///         fees to the operator of the position. Then resets the claimable fees to
    ///         zero.
    /// @param p The position to claim fees for
    /// @return claimedFees The amount of fees claimed (poolToken decimals)
    function _claim(
        Position.KeyInternal memory p
    ) internal returns (uint256 claimedFees) {
        PoolStorage.Layout storage l = PoolStorage.layout();

        if (l.protocolFees > ZERO) _claimProtocolFees();

        Position.Data storage pData = l.positions[p.keyHash()];
        _updateClaimableFees(l, p, pData);
        UD60x18 _claimedFees = pData.claimableFees;

        pData.claimableFees = ZERO;
        IERC20(l.getPoolToken()).safeTransfer(p.operator, _claimedFees);

        emit ClaimFees(
            p.owner,
            PoolStorage.formatTokenId(
                p.operator,
                p.lower,
                p.upper,
                p.orderType
            ),
            _claimedFees,
            pData.lastFeeRate
        );

        return l.toPoolTokenDecimals(_claimedFees);
    }

    function _claimProtocolFees() internal {
        PoolStorage.Layout storage l = PoolStorage.layout();
        UD60x18 claimedFees = l.protocolFees;

        if (claimedFees == ZERO) return;

        l.protocolFees = ZERO;
        IERC20(l.getPoolToken()).safeTransfer(FEE_RECEIVER, claimedFees);
        emit ClaimProtocolFees(FEE_RECEIVER, claimedFees);
    }

    /// @notice Deposits a `position` (combination of owner/operator, price range, bid/ask collateral, and long/short contracts) into the pool.
    /// @param p The position key
    /// @param args The deposit parameters
    /// @return delta The amount of collateral / longs / shorts deposited
    function _deposit(
        Position.KeyInternal memory p,
        DepositArgsInternal memory args
    ) internal returns (Position.Delta memory delta) {
        return
            _deposit(
                p,
                args,
                p.orderType.isLong() // We default to isBid = true if orderType is long and isBid = false if orderType is short, so that default behavior in case of stranded market price is to deposit collateral
            );
    }

    /// @notice Deposits a `position` (combination of owner/operator, price range, bid/ask collateral, and long/short contracts) into the pool.
    /// @param p The position key
    /// @param args The deposit parameters
    /// @param isBidIfStrandedMarketPrice Whether this is a bid or ask order when the market price is stranded (This argument doesnt matter if market price is not stranded)
    /// @return delta The amount of collateral / longs / shorts deposited
    function _deposit(
        Position.KeyInternal memory p,
        DepositArgsInternal memory args,
        bool isBidIfStrandedMarketPrice
    ) internal returns (Position.Delta memory delta) {
        PoolStorage.Layout storage l = PoolStorage.layout();

        // Set the market price correctly in case it's stranded
        if (_isMarketPriceStranded(l, p, isBidIfStrandedMarketPrice)) {
            l.marketPrice = _getStrandedMarketPriceUpdate(
                p,
                isBidIfStrandedMarketPrice
            );
        }

        _revertIfDepositWithdrawalAboveMaxSlippage(
            l.marketPrice,
            args.minMarketPrice,
            args.maxMarketPrice
        );
        _revertIfZeroSize(args.size);
        _revertIfOptionExpired(l);

        _revertIfRangeInvalid(p.lower, p.upper);
        _verifyTickWidth(p.lower);
        _verifyTickWidth(p.upper);

        uint256 tokenId = PoolStorage.formatTokenId(
            p.operator,
            p.lower,
            p.upper,
            p.orderType
        );

        delta = p.calculatePositionUpdate(
            _balanceOfUD60x18(p.owner, tokenId),
            args.size.intoSD59x18(),
            l.marketPrice
        );

        _transferTokens(
            l,
            p.operator,
            address(this),
            l.toPoolTokenDecimals(delta.collateral.intoUD60x18()),
            delta.longs.intoUD60x18(),
            delta.shorts.intoUD60x18()
        );

        Position.Data storage pData = l.positions[p.keyHash()];
        _depositFeeAndTicksUpdate(
            l,
            pData,
            p,
            args.belowLower,
            args.belowUpper,
            args.size,
            tokenId
        );

        pData.lastDeposit = block.timestamp;

        emit Deposit(
            p.owner,
            tokenId,
            delta.collateral.intoUD60x18(),
            delta.longs.intoUD60x18(),
            delta.shorts.intoUD60x18(),
            pData.lastFeeRate,
            pData.claimableFees,
            l.marketPrice,
            l.liquidityRate,
            l.currentTick
        );
    }

    function _depositFeeAndTicksUpdate(
        PoolStorage.Layout storage l,
        Position.Data storage pData,
        Position.KeyInternal memory p,
        UD60x18 belowLower,
        UD60x18 belowUpper,
        UD60x18 size,
        uint256 tokenId
    ) internal {
        UD60x18 feeRate;
        {
            // If ticks dont exist they are created and inserted into the linked list
            Tick memory lowerTick = _getOrCreateTick(p.lower, belowLower);
            Tick memory upperTick = _getOrCreateTick(p.upper, belowUpper);

            feeRate = _rangeFeeRate(
                l,
                p.lower,
                p.upper,
                lowerTick.externalFeeRate,
                upperTick.externalFeeRate
            );
        }

        UD60x18 initialSize = _balanceOfUD60x18(p.owner, tokenId);
        UD60x18 liquidityPerTick;

        if (initialSize > ZERO) {
            liquidityPerTick = p.liquidityPerTick(initialSize);

            _updateClaimableFees(pData, feeRate, liquidityPerTick);
        } else {
            pData.lastFeeRate = feeRate;
        }

        _mint(p.owner, tokenId, size);

        SD59x18 tickDelta = p
            .liquidityPerTick(_balanceOfUD60x18(p.owner, tokenId))
            .intoSD59x18() - liquidityPerTick.intoSD59x18();

        // Adjust tick deltas
        _updateTicks(
            p.lower,
            p.upper,
            l.marketPrice,
            tickDelta,
            initialSize == ZERO,
            false,
            p.orderType
        );
    }

    /// @notice Withdraws a `position` (combination of owner/operator, price range, bid/ask collateral, and long/short contracts) from the pool
    ///         Tx will revert if market price is not between `minMarketPrice` and `maxMarketPrice`.
    /// @param p The position key
    /// @param size The position size to withdraw (18 decimals)
    /// @param minMarketPrice Min market price, as normalized value. (If below, tx will revert) (18 decimals)
    /// @param maxMarketPrice Max market price, as normalized value. (If above, tx will revert) (18 decimals)
    /// @param transferCollateralToUser Whether to transfer collateral to user or not if collateral value is positive. Should be false if that collateral is used for a swap
    /// @return delta The amount of collateral / longs / shorts withdrawn
    function _withdraw(
        Position.KeyInternal memory p,
        UD60x18 size,
        UD60x18 minMarketPrice,
        UD60x18 maxMarketPrice,
        bool transferCollateralToUser
    ) internal returns (Position.Delta memory delta) {
        PoolStorage.Layout storage l = PoolStorage.layout();
        _revertIfOptionExpired(l);

        _revertIfDepositWithdrawalAboveMaxSlippage(
            l.marketPrice,
            minMarketPrice,
            maxMarketPrice
        );
        _revertIfZeroSize(size);
        _revertIfRangeInvalid(p.lower, p.upper);
        _verifyTickWidth(p.lower);
        _verifyTickWidth(p.upper);

        Position.Data storage pData = l.positions[p.keyHash()];

        _revertIfWithdrawalDelayNotElapsed(pData);

        WithdrawVarsInternal memory vars;

        vars.tokenId = PoolStorage.formatTokenId(
            p.operator,
            p.lower,
            p.upper,
            p.orderType
        );

        vars.initialSize = _balanceOfUD60x18(p.owner, vars.tokenId);

        if (vars.initialSize == ZERO)
            revert Pool__PositionDoesNotExist(p.owner, vars.tokenId);

        vars.isFullWithdrawal = vars.initialSize == size;

        {
            Tick memory lowerTick = _getTick(p.lower);
            Tick memory upperTick = _getTick(p.upper);

            // Initialize variables before position update
            vars.liquidityPerTick = p.liquidityPerTick(vars.initialSize);
            UD60x18 feeRate = _rangeFeeRate(
                l,
                p.lower,
                p.upper,
                lowerTick.externalFeeRate,
                upperTick.externalFeeRate
            );

            // Update claimable fees
            _updateClaimableFees(pData, feeRate, vars.liquidityPerTick);
        }

        // Check whether it's a full withdrawal before updating the position

        {
            UD60x18 collateralToTransfer;
            if (vars.isFullWithdrawal) {
                UD60x18 feesClaimed = pData.claimableFees;
                // Claim all fees and remove the position completely
                collateralToTransfer = collateralToTransfer + feesClaimed;

                pData.claimableFees = ZERO;
                pData.lastFeeRate = ZERO;

                emit ClaimFees(p.owner, vars.tokenId, feesClaimed, ZERO);
            }

            delta = p.calculatePositionUpdate(
                vars.initialSize,
                -size.intoSD59x18(),
                l.marketPrice
            );

            delta.collateral = delta.collateral.abs();
            delta.longs = delta.longs.abs();
            delta.shorts = delta.shorts.abs();

            collateralToTransfer =
                collateralToTransfer +
                delta.collateral.intoUD60x18();

            _burn(p.owner, vars.tokenId, size);

            _transferTokens(
                l,
                address(this),
                p.operator,
                transferCollateralToUser
                    ? l.toPoolTokenDecimals(collateralToTransfer)
                    : 0,
                delta.longs.intoUD60x18(),
                delta.shorts.intoUD60x18()
            );
        }

        vars.tickDelta =
            p
                .liquidityPerTick(_balanceOfUD60x18(p.owner, vars.tokenId))
                .intoSD59x18() -
            vars.liquidityPerTick.intoSD59x18();

        _updateTicks(
            p.lower,
            p.upper,
            l.marketPrice,
            vars.tickDelta, // Adjust tick deltas (reverse of deposit)
            false,
            vars.isFullWithdrawal,
            p.orderType
        );

        emit Withdrawal(
            p.owner,
            vars.tokenId,
            delta.collateral.intoUD60x18(),
            delta.longs.intoUD60x18(),
            delta.shorts.intoUD60x18(),
            pData.lastFeeRate,
            pData.claimableFees,
            l.marketPrice,
            l.liquidityRate,
            l.currentTick
        );
    }

    /// @notice Handle transfer of collateral / longs / shorts on deposit or withdrawal
    ///         WARNING : `collateral` must be scaled to the collateral token decimals
    function _transferTokens(
        PoolStorage.Layout storage l,
        address from,
        address to,
        uint256 collateral,
        UD60x18 longs,
        UD60x18 shorts
    ) internal {
        // Safeguard, should never happen
        if (longs > ZERO && shorts > ZERO)
            revert Pool__PositionCantHoldLongAndShort(longs, shorts);

        address poolToken = l.getPoolToken();

        if (from == address(this)) {
            IERC20(poolToken).safeTransfer(to, collateral);
        } else {
            IERC20Router(ROUTER).safeTransferFrom(
                poolToken,
                from,
                to,
                collateral
            );
        }

        if (longs + shorts > ZERO) {
            _safeTransfer(
                address(this),
                from,
                to,
                longs > ZERO ? PoolStorage.LONG : PoolStorage.SHORT,
                longs > ZERO ? longs.unwrap() : shorts.unwrap(),
                ""
            );
        }
    }

    function _writeFrom(
        address underwriter,
        address longReceiver,
        UD60x18 size
    ) internal {
        if (
            msg.sender != underwriter &&
            ERC1155BaseStorage.layout().operatorApprovals[underwriter][
                msg.sender
            ] ==
            false
        ) revert Pool__OperatorNotAuthorized(msg.sender);

        PoolStorage.Layout storage l = PoolStorage.layout();

        _revertIfZeroSize(size);
        _revertIfOptionExpired(l);

        UD60x18 collateral = Position.contractsToCollateral(
            size,
            l.strike,
            l.isCallPool
        );

        UD60x18 protocolFee = _takerFee(l, underwriter, size, ZERO, true);

        IERC20Router(ROUTER).safeTransferFrom(
            l.getPoolToken(),
            underwriter,
            address(this),
            collateral + protocolFee
        );

        l.protocolFees = l.protocolFees + protocolFee;

        _mint(underwriter, PoolStorage.SHORT, size);
        _mint(longReceiver, PoolStorage.LONG, size);

        emit WriteFrom(
            underwriter,
            longReceiver,
            size,
            collateral,
            protocolFee
        );
    }

    /// @notice Completes a trade of `size` on `side` via the AMM using the liquidity in the Pool.
    /// @param args Trade parameters
    /// @return totalPremium The premium paid or received by the taker for the trade (poolToken decimals)
    /// @return delta The net collateral / longs / shorts change for taker of the trade.
    function _trade(
        TradeArgsInternal memory args
    ) internal returns (uint256 totalPremium, Position.Delta memory delta) {
        PoolStorage.Layout storage l = PoolStorage.layout();

        _revertIfZeroSize(args.size);
        _revertIfOptionExpired(l);

        TradeVarsInternal memory vars;

        {
            UD60x18 remaining = args.size;

            while (remaining > ZERO) {
                Pricing.Args memory pricing = _getPricing(l, args.isBuy);
                UD60x18 maxSize = pricing.maxTradeSize();
                UD60x18 tradeSize = PRBMathExtra.min(remaining, maxSize);
                UD60x18 oldMarketPrice = l.marketPrice;

                {
                    UD60x18 nextMarketPrice;
                    if (tradeSize != maxSize) {
                        nextMarketPrice = pricing.nextPrice(tradeSize);
                    } else {
                        nextMarketPrice = args.isBuy
                            ? pricing.upper
                            : pricing.lower;
                    }

                    UD60x18 premium;

                    {
                        UD60x18 quoteAMMPrice = l.marketPrice.avg(
                            nextMarketPrice
                        );

                        premium = quoteAMMPrice * tradeSize;
                    }

                    UD60x18 takerFee = _takerFee(
                        l,
                        args.user,
                        tradeSize,
                        premium,
                        true
                    );

                    // Denormalize premium
                    premium = Position.contractsToCollateral(
                        premium,
                        l.strike,
                        l.isCallPool
                    );

                    // Update price and liquidity variables
                    {
                        UD60x18 totalReferralRebate = _calculateTotalReferralRebate(
                                args.user,
                                args.referrer,
                                takerFee
                            );

                        vars.totalReferralRebate =
                            vars.totalReferralRebate +
                            totalReferralRebate;

                        UD60x18 takerFeeSansRebate = takerFee -
                            totalReferralRebate;

                        UD60x18 protocolFee = takerFeeSansRebate *
                            PROTOCOL_FEE_PERCENTAGE;

                        UD60x18 makerRebate = takerFeeSansRebate - protocolFee;
                        _updateGlobalFeeRate(l, makerRebate);

                        vars.totalProtocolFees =
                            vars.totalProtocolFees +
                            protocolFee;
                        l.protocolFees = l.protocolFees + protocolFee;
                    }

                    // is_buy: taker has to pay premium + fees
                    // ~is_buy: taker receives premium - fees
                    vars.totalPremium =
                        vars.totalPremium +
                        (args.isBuy ? premium + takerFee : premium - takerFee);

                    vars.totalTakerFees = vars.totalTakerFees + takerFee;

                    l.marketPrice = nextMarketPrice;
                }

                UD60x18 dist = (l.marketPrice.intoSD59x18() -
                    oldMarketPrice.intoSD59x18()).abs().intoUD60x18();

                vars.shortDelta =
                    vars.shortDelta +
                    (l.shortRate * dist) /
                    PoolStorage.MIN_TICK_DISTANCE;
                vars.longDelta =
                    vars.longDelta +
                    (l.longRate * dist) /
                    PoolStorage.MIN_TICK_DISTANCE;

                if (maxSize >= remaining) {
                    remaining = ZERO;
                } else {
                    // The trade will require crossing into the next tick range
                    if (
                        args.isBuy &&
                        l.tickIndex.next(l.currentTick) >=
                        Pricing.MAX_TICK_PRICE
                    ) revert Pool__InsufficientAskLiquidity();

                    if (!args.isBuy && l.currentTick <= Pricing.MIN_TICK_PRICE)
                        revert Pool__InsufficientBidLiquidity();

                    remaining = remaining - tradeSize;
                    _cross(args.isBuy);
                }
            }
        }

        totalPremium = l.toPoolTokenDecimals(vars.totalPremium);

        _revertIfTradeAboveMaxSlippage(
            totalPremium,
            args.premiumLimit,
            args.isBuy
        );

        delta = _calculateAndUpdateUserAssets(
            l,
            args.user,
            vars.totalPremium,
            args.size,
            args.isBuy,
            args.transferCollateralToUser
        );

        _useReferral(
            l,
            args.user,
            args.referrer,
            vars.totalReferralRebate,
            vars.totalTakerFees
        );

        if (args.isBuy) {
            if (vars.shortDelta > ZERO)
                _mint(address(this), PoolStorage.SHORT, vars.shortDelta);

            if (vars.longDelta > ZERO)
                _burn(address(this), PoolStorage.LONG, vars.longDelta);
        } else {
            if (vars.longDelta > ZERO)
                _mint(address(this), PoolStorage.LONG, vars.longDelta);

            if (vars.shortDelta > ZERO)
                _burn(address(this), PoolStorage.SHORT, vars.shortDelta);
        }

        emit Trade(
            args.user,
            args.size,
            delta,
            args.isBuy
                ? vars.totalPremium - vars.totalTakerFees
                : vars.totalPremium,
            vars.totalTakerFees,
            vars.totalProtocolFees,
            l.marketPrice,
            l.liquidityRate,
            l.currentTick,
            vars.totalReferralRebate,
            args.isBuy
        );
    }

    function _getPricing(
        PoolStorage.Layout storage l,
        bool isBuy
    ) internal view returns (Pricing.Args memory) {
        UD60x18 currentTick = l.currentTick;

        return
            Pricing.Args(
                l.liquidityRate,
                l.marketPrice,
                currentTick,
                l.tickIndex.next(currentTick),
                isBuy
            );
    }

    /// @notice Compute the change in short / long option contracts of an agent in order to
    ///         transfer the contracts and execute a trade.=
    function _getTradeDelta(
        address user,
        UD60x18 size,
        bool isBuy
    ) internal view returns (Position.Delta memory delta) {
        UD60x18 longs = _balanceOfUD60x18(user, PoolStorage.LONG);
        UD60x18 shorts = _balanceOfUD60x18(user, PoolStorage.SHORT);

        if (isBuy) {
            delta.shorts = -PRBMathExtra.min(shorts, size).intoSD59x18();
            delta.longs = size.intoSD59x18() + delta.shorts;
        } else {
            delta.longs = -PRBMathExtra.min(longs, size).intoSD59x18();
            delta.shorts = size.intoSD59x18() + delta.longs;
        }
    }

    // @notice Calculate the asset update for a user and update the user's assets
    function _calculateAndUpdateUserAssets(
        PoolStorage.Layout storage l,
        address user,
        UD60x18 totalPremium,
        UD60x18 size,
        bool isBuy,
        bool transferCollateralToUser
    ) internal returns (Position.Delta memory delta) {
        delta = _calculateAssetsUpdate(l, user, totalPremium, size, isBuy);
        _updateUserAssets(l, user, delta, transferCollateralToUser);
    }

    function _calculateAssetsUpdate(
        PoolStorage.Layout storage l,
        address user,
        UD60x18 totalPremium,
        UD60x18 size,
        bool isBuy
    ) internal view returns (Position.Delta memory delta) {
        delta = _getTradeDelta(user, size, isBuy);

        bool _isBuy = delta.longs > iZERO || delta.shorts < iZERO;

        UD60x18 shortCollateral = Position.contractsToCollateral(
            delta.shorts.abs().intoUD60x18(),
            l.strike,
            l.isCallPool
        );

        SD59x18 iShortCollateral = shortCollateral.intoSD59x18();
        if (delta.shorts < iZERO) {
            iShortCollateral = -iShortCollateral;
        }

        if (_isBuy) {
            delta.collateral =
                -PRBMathExtra.min(iShortCollateral, iZERO) -
                totalPremium.intoSD59x18();
        } else {
            delta.collateral =
                totalPremium.intoSD59x18() -
                PRBMathExtra.max(iShortCollateral, iZERO);
        }

        return delta;
    }

    /// @notice Execute a trade by transferring the net change in short and long option
    ///         contracts and collateral to / from an agent.
    function _updateUserAssets(
        PoolStorage.Layout storage l,
        address user,
        Position.Delta memory delta,
        bool transferCollateralToUser
    ) internal {
        if (
            (delta.longs == iZERO && delta.shorts == iZERO) ||
            (delta.longs > iZERO && delta.shorts > iZERO) ||
            (delta.longs < iZERO && delta.shorts < iZERO)
        ) revert Pool__InvalidAssetUpdate(delta.longs, delta.shorts);

        int256 deltaCollateral = l.toPoolTokenDecimals(delta.collateral);

        // Transfer collateral
        if (deltaCollateral < 0) {
            IERC20Router(ROUTER).safeTransferFrom(
                l.getPoolToken(),
                user,
                address(this),
                uint256(-deltaCollateral)
            );
        } else if (deltaCollateral > 0 && transferCollateralToUser) {
            IERC20(l.getPoolToken()).safeTransfer(
                user,
                uint256(deltaCollateral)
            );
        }

        // Transfer long
        if (delta.longs < iZERO) {
            _burn(user, PoolStorage.LONG, (-delta.longs).intoUD60x18());
        } else if (delta.longs > iZERO) {
            _mint(user, PoolStorage.LONG, delta.longs.intoUD60x18());
        }

        // Transfer short
        if (delta.shorts < iZERO) {
            _burn(user, PoolStorage.SHORT, (-delta.shorts).intoUD60x18());
        } else if (delta.shorts > iZERO) {
            _mint(user, PoolStorage.SHORT, delta.shorts.intoUD60x18());
        }
    }

    function _calculateQuoteRFQPremiumAndFee(
        PoolStorage.Layout storage l,
        address taker,
        address referrer,
        UD60x18 size,
        UD60x18 price,
        bool isBuy
    ) internal view returns (PremiumAndFeeInternal memory r) {
        r.premium = price * size;
        r.protocolFee = _takerFee(l, taker, size, r.premium, true);

        r.totalReferralRebate = _calculateTotalReferralRebate(
            taker,
            referrer,
            r.protocolFee
        );

        r.protocolFee = r.protocolFee - r.totalReferralRebate;

        // Denormalize premium
        r.premium = Position.contractsToCollateral(
            r.premium,
            l.strike,
            l.isCallPool
        );

        r.premiumMaker = isBuy
            ? r.premium // Maker buying
            : r.premium - r.protocolFee; // Maker selling

        r.premiumTaker = !isBuy
            ? r.premium // Taker buying
            : r.premium - r.protocolFee; // Taker selling

        return r;
    }

    /// @notice Functionality to support the RFQ / OTC system.
    ///         An LP can create a RFQ quote for which he will do an OTC trade through
    ///         the exchange. Takers can buy from / sell to the LP then partially or
    ///         fully while having the price guaranteed.
    /// @param args The fillQuoteRFQ parameters
    /// @param quoteRFQ The RFQ quote given by the provider
    /// @return premiumTaker The premium paid by the taker (poolToken decimals)
    /// @return deltaTaker The net collateral / longs / shorts change for taker of the trade.
    function _fillQuoteRFQ(
        FillQuoteRFQArgsInternal memory args,
        QuoteRFQ memory quoteRFQ
    )
        internal
        returns (uint256 premiumTaker, Position.Delta memory deltaTaker)
    {
        if (args.size > quoteRFQ.size)
            revert Pool__AboveQuoteSize(args.size, quoteRFQ.size);

        bytes32 quoteRFQHash;
        PremiumAndFeeInternal memory premiumAndFee;
        Position.Delta memory deltaMaker;

        {
            PoolStorage.Layout storage l = PoolStorage.layout();
            quoteRFQHash = _quoteRFQHash(quoteRFQ);
            _revertIfQuoteRFQInvalid(l, args, quoteRFQ, quoteRFQHash);

            premiumAndFee = _calculateQuoteRFQPremiumAndFee(
                l,
                args.user,
                args.referrer,
                args.size,
                quoteRFQ.price,
                quoteRFQ.isBuy
            );

            // Update amount filled for this quote
            l.quoteRFQAmountFilled[quoteRFQ.provider][quoteRFQHash] =
                l.quoteRFQAmountFilled[quoteRFQ.provider][quoteRFQHash] +
                args.size;

            // Update protocol fees
            l.protocolFees = l.protocolFees + premiumAndFee.protocolFee;

            // Process trade taker
            deltaTaker = _calculateAndUpdateUserAssets(
                l,
                args.user,
                premiumAndFee.premiumTaker,
                args.size,
                !quoteRFQ.isBuy,
                args.transferCollateralToUser
            );

            _useReferral(
                l,
                args.user,
                args.referrer,
                premiumAndFee.totalReferralRebate,
                premiumAndFee.protocolFee + premiumAndFee.totalReferralRebate
            );

            // Process trade maker
            deltaMaker = _calculateAndUpdateUserAssets(
                l,
                quoteRFQ.provider,
                premiumAndFee.premiumMaker,
                args.size,
                quoteRFQ.isBuy,
                true
            );
        }

        emit FillQuoteRFQ(
            quoteRFQHash,
            args.user,
            quoteRFQ.provider,
            args.size,
            deltaMaker,
            deltaTaker,
            premiumAndFee.premium,
            premiumAndFee.protocolFee,
            premiumAndFee.totalReferralRebate,
            !quoteRFQ.isBuy
        );

        return (
            PoolStorage.layout().toPoolTokenDecimals(
                premiumAndFee.premiumTaker
            ),
            deltaTaker
        );
    }

    /// @notice Annihilate a pair of long + short option contracts to unlock the stored collateral.
    ///         NOTE: This function can be called post or prior to expiration.
    function _annihilate(address owner, UD60x18 size) internal {
        _revertIfZeroSize(size);

        PoolStorage.Layout storage l = PoolStorage.layout();

        _burn(owner, PoolStorage.SHORT, size);
        _burn(owner, PoolStorage.LONG, size);
        IERC20(l.getPoolToken()).safeTransfer(
            owner,
            Position.contractsToCollateral(size, l.strike, l.isCallPool)
        );

        emit Annihilate(owner, size, 0);
    }

    /// @notice Transfer an LP position to another owner.
    ///         NOTE: This function can be called post or prior to expiration.
    /// @param srcP The position key
    /// @param newOwner The new owner of the transferred liquidity
    /// @param newOperator The new operator of the transferred liquidity
    function _transferPosition(
        Position.KeyInternal memory srcP,
        address newOwner,
        address newOperator,
        UD60x18 size
    ) internal {
        if (srcP.owner == newOwner && srcP.operator == newOperator)
            revert Pool__InvalidTransfer();

        _revertIfZeroSize(size);

        PoolStorage.Layout storage l = PoolStorage.layout();

        Position.KeyInternal memory dstP = Position.KeyInternal({
            owner: newOwner,
            operator: newOperator,
            lower: srcP.lower,
            upper: srcP.upper,
            orderType: srcP.orderType,
            strike: srcP.strike,
            isCall: srcP.isCall
        });

        bytes32 srcKey = srcP.keyHash();

        uint256 srcTokenId = PoolStorage.formatTokenId(
            srcP.operator,
            srcP.lower,
            srcP.upper,
            srcP.orderType
        );

        uint256 dstTokenId = srcP.operator == newOperator
            ? srcTokenId
            : PoolStorage.formatTokenId(
                newOperator,
                srcP.lower,
                srcP.upper,
                srcP.orderType
            );

        UD60x18 balance = _balanceOfUD60x18(srcP.owner, srcTokenId);
        if (size > balance) revert Pool__NotEnoughTokens(balance, size);

        UD60x18 proportionTransferred = size.div(balance);

        Position.Data storage dstData = l.positions[dstP.keyHash()];
        Position.Data storage srcData = l.positions[srcKey];

        // Call function to update claimable fees, but do not claim them
        _updateClaimableFees(l, srcP, srcData);

        if (_balanceOf(newOwner, dstTokenId) > 0) {
            // Update claimable fees to reset the fee range rate
            _updateClaimableFees(l, dstP, dstData);
        } else {
            dstData.lastFeeRate = srcData.lastFeeRate;
        }

        {
            UD60x18 feesTransferred = proportionTransferred *
                srcData.claimableFees;
            dstData.claimableFees = dstData.claimableFees + feesTransferred;
            srcData.claimableFees = srcData.claimableFees - feesTransferred;
        }

        if (srcData.lastDeposit > dstData.lastDeposit) {
            dstData.lastDeposit = srcData.lastDeposit;
        }

        if (srcTokenId == dstTokenId) {
            _safeTransfer(
                address(this),
                srcP.owner,
                newOwner,
                srcTokenId,
                size.unwrap(),
                ""
            );
        } else {
            _burn(srcP.owner, srcTokenId, size);
            _mint(newOwner, dstTokenId, size);
        }

        if (size == balance) delete l.positions[srcKey];

        emit TransferPosition(srcP.owner, newOwner, srcTokenId, dstTokenId);
    }

    function _calculateExerciseValue(
        PoolStorage.Layout storage l,
        UD60x18 size
    ) internal returns (UD60x18) {
        if (size == ZERO) return ZERO;

        UD60x18 settlementPrice = l.getSettlementPrice();
        UD60x18 strike = l.strike;
        bool isCall = l.isCallPool;

        UD60x18 intrinsicValue;
        if (isCall && settlementPrice > strike) {
            intrinsicValue = settlementPrice - strike;
        } else if (!isCall && settlementPrice < strike) {
            intrinsicValue = strike - settlementPrice;
        } else {
            return ZERO;
        }

        UD60x18 exerciseValue = size * intrinsicValue;

        if (isCall) {
            exerciseValue = exerciseValue / settlementPrice;
        }

        return exerciseValue;
    }

    function _calculateCollateralValue(
        PoolStorage.Layout storage l,
        UD60x18 size,
        UD60x18 exerciseValue
    ) internal view returns (UD60x18) {
        return
            l.isCallPool
                ? size - exerciseValue
                : size * l.strike - exerciseValue;
    }

    function _beforeExerciseOrSettle(
        PoolStorage.Layout storage l,
        bool isLong,
        address holder
    )
        internal
        returns (UD60x18 size, UD60x18 exerciseValue, UD60x18 collateral)
    {
        _revertIfOptionNotExpired(l);
        _removeInitFeeDiscount(l);
        if (l.protocolFees > ZERO) _claimProtocolFees();

        uint256 tokenId = isLong ? PoolStorage.LONG : PoolStorage.SHORT;
        size = _balanceOfUD60x18(holder, tokenId);
        exerciseValue = _calculateExerciseValue(l, size);

        if (size > ZERO) {
            collateral = _calculateCollateralValue(l, size, exerciseValue);
            _burn(holder, tokenId, size);
        }
    }

    /// @notice Exercises all long options held by an `owner`
    /// @param holder The holder of the contracts
    /// @param costPerHolder The cost charged by the authorized agent, per option holder (18 decimals)
    function _exercise(
        address holder,
        UD60x18 costPerHolder
    ) internal returns (uint256 exerciseValue) {
        PoolStorage.Layout storage l = PoolStorage.layout();

        (UD60x18 size, UD60x18 _exerciseValue, ) = _beforeExerciseOrSettle(
            l,
            true,
            holder
        );

        if (size == ZERO) return 0;

        _revertIfCostExceedsPayout(costPerHolder, _exerciseValue);

        exerciseValue = l.toPoolTokenDecimals(_exerciseValue);

        emit Exercise(
            msg.sender,
            holder,
            size,
            _exerciseValue,
            l.settlementPrice,
            ZERO,
            costPerHolder
        );

        if (costPerHolder > ZERO) {
            _exerciseValue = _exerciseValue - costPerHolder;
        }

        if (_exerciseValue > ZERO) {
            IERC20(l.getPoolToken()).safeTransfer(holder, _exerciseValue);
        }
    }

    /// @notice Settles all short options held by an `owner`
    /// @param holder The holder of the contracts
    /// @param costPerHolder The cost charged by the authorized agent, per option holder (18 decimals)
    function _settle(
        address holder,
        UD60x18 costPerHolder
    ) internal returns (uint256 collateral) {
        PoolStorage.Layout storage l = PoolStorage.layout();

        (
            UD60x18 size,
            UD60x18 exerciseValue,
            UD60x18 _collateral
        ) = _beforeExerciseOrSettle(l, false, holder);

        if (size == ZERO) return 0;

        _revertIfCostExceedsPayout(costPerHolder, _collateral);

        collateral = l.toPoolTokenDecimals(_collateral);

        emit Settle(
            msg.sender,
            holder,
            size,
            exerciseValue,
            l.settlementPrice,
            ZERO,
            costPerHolder
        );

        if (costPerHolder > ZERO) {
            _collateral = _collateral - costPerHolder;
        }

        if (_collateral > ZERO) {
            IERC20(l.getPoolToken()).safeTransfer(holder, _collateral);
        }
    }

    /// @notice Reconciles a user's `position` to account for settlement payouts post-expiration.
    /// @param p The position key
    /// @param costPerHolder The cost charged by the authorized agent, per position holder (18 decimals)
    function _settlePosition(
        Position.KeyInternal memory p,
        UD60x18 costPerHolder
    ) internal returns (uint256 collateral) {
        PoolStorage.Layout storage l = PoolStorage.layout();
        _revertIfOptionNotExpired(l);
        _removeInitFeeDiscount(l);

        if (l.protocolFees > ZERO) _claimProtocolFees();

        Position.Data storage pData = l.positions[p.keyHash()];

        SettlePositionVarsInternal memory vars;

        vars.tokenId = PoolStorage.formatTokenId(
            p.operator,
            p.lower,
            p.upper,
            p.orderType
        );

        vars.size = _balanceOfUD60x18(p.owner, vars.tokenId);
        if (vars.size == ZERO) return 0;

        {
            // Update claimable fees
            UD60x18 feeRate = _rangeFeeRate(
                l,
                p.lower,
                p.upper,
                _getTick(p.lower).externalFeeRate,
                _getTick(p.upper).externalFeeRate
            );

            _updateClaimableFees(pData, feeRate, p.liquidityPerTick(vars.size));
        }

        // using the market price here is okay as the market price cannot be
        // changed through trades / deposits / withdrawals post-maturity.
        // changes to the market price are halted. thus, the market price
        // determines the amount of ask.
        // obviously, if the market was still liquid, the market price at
        // maturity should be close to the intrinsic value.

        {
            UD60x18 longs = p.long(vars.size, l.marketPrice);
            UD60x18 shorts = p.short(vars.size, l.marketPrice);

            vars.claimableFees = pData.claimableFees;
            vars.payoff = _calculateExerciseValue(l, ONE);

            vars.collateral = p.collateral(vars.size, l.marketPrice);
            vars.collateral = vars.collateral + longs * vars.payoff;

            vars.collateral =
                vars.collateral +
                shorts *
                ((l.isCallPool ? ONE : l.strike) - vars.payoff);

            vars.collateral = vars.collateral + vars.claimableFees;

            _burn(p.owner, vars.tokenId, vars.size);

            if (longs > ZERO) {
                _burn(address(this), PoolStorage.LONG, longs);
            }

            if (shorts > ZERO) {
                _burn(address(this), PoolStorage.SHORT, shorts);
            }
        }

        pData.claimableFees = ZERO;
        pData.lastFeeRate = ZERO;

        _revertIfCostExceedsPayout(costPerHolder, vars.collateral);

        collateral = l.toPoolTokenDecimals(vars.collateral);

        emit SettlePosition(
            msg.sender,
            p.owner,
            vars.tokenId,
            vars.size,
            vars.collateral - vars.claimableFees,
            vars.payoff,
            vars.claimableFees,
            l.settlementPrice,
            ZERO,
            costPerHolder
        );

        if (costPerHolder > ZERO) {
            vars.collateral = vars.collateral - costPerHolder;
        }

        if (vars.collateral > ZERO) {
            IERC20(l.getPoolToken()).safeTransfer(p.operator, vars.collateral);
        }
    }

    ////////////////////////////////////////////////////////////////
    ////////////////////////////////////////////////////////////////
    ////////////////////////////////////////////////////////////////

    ////////////////
    // TickSystem //
    ////////////////
    // ToDo : Reorganize those functions ?

    function _getNearestTicksBelow(
        UD60x18 lower,
        UD60x18 upper
    )
        internal
        view
        returns (UD60x18 nearestBelowLower, UD60x18 nearestBelowUpper)
    {
        Position.ensureLowerGreaterOrEqualUpper(lower, upper);

        nearestBelowLower = _getNearestTickBelow(lower);
        nearestBelowUpper = _getNearestTickBelow(upper);

        // If no tick between `lower` and `upper`, then the nearest tick below `upper`, will be `lower`
        if (nearestBelowUpper == nearestBelowLower) {
            nearestBelowUpper = lower;
        }
    }

    /// @notice Gets the nearest tick that is less than or equal to `price`.
    function _getNearestTickBelow(
        UD60x18 price
    ) internal view returns (UD60x18) {
        PoolStorage.Layout storage l = PoolStorage.layout();

        UD60x18 left = l.currentTick;

        while (left != ZERO && left > price) {
            left = l.tickIndex.prev(left);
        }

        UD60x18 next = l.tickIndex.next(left);
        while (left != ZERO && next <= price) {
            left = next;
            next = l.tickIndex.next(left);
        }

        if (left == ZERO) revert Pool__TickNotFound(price);

        return left;
    }

    /// @notice Get a tick, reverts if tick is not found
    function _getTick(UD60x18 price) internal view returns (Tick memory) {
        (Tick memory tick, bool tickFound) = _tryGetTick(price);
        if (!tickFound) revert Pool__TickNotFound(price);

        return tick;
    }

    /// @notice Try to get tick, does not revert if tick is not found
    function _tryGetTick(
        UD60x18 price
    ) internal view returns (Tick memory tick, bool tickFound) {
        _verifyTickWidth(price);

        if (price < Pricing.MIN_TICK_PRICE || price > Pricing.MAX_TICK_PRICE)
            revert Pool__TickOutOfRange(price);

        PoolStorage.Layout storage l = PoolStorage.layout();

        if (l.tickIndex.contains(price)) return (l.ticks[price], true);

        return (
            Tick({
                delta: iZERO,
                externalFeeRate: ZERO,
                longDelta: iZERO,
                shortDelta: iZERO,
                counter: 0
            }),
            false
        );
    }

    /// @notice Creates a Tick for a given price, or returns the existing tick.
    /// @param price The price of the Tick (18 decimals)
    /// @param priceBelow The price of the nearest Tick below (18 decimals)
    /// @return tick The Tick for a given price
    function _getOrCreateTick(
        UD60x18 price,
        UD60x18 priceBelow
    ) internal returns (Tick memory) {
        PoolStorage.Layout storage l = PoolStorage.layout();

        (Tick memory tick, bool tickFound) = _tryGetTick(price);

        if (tickFound) return tick;

        if (
            !l.tickIndex.contains(priceBelow) ||
            l.tickIndex.next(priceBelow) <= price
        ) revert Pool__InvalidBelowPrice(price, priceBelow);

        tick = Tick({
            delta: iZERO,
            externalFeeRate: price <= l.marketPrice ? l.globalFeeRate : ZERO,
            longDelta: iZERO,
            shortDelta: iZERO,
            counter: 0
        });

        l.tickIndex.insertAfter(priceBelow, price);
        l.ticks[price] = tick;

        return tick;
    }

    /// @notice Removes a tick if it does not mark the beginning or the end of a range order.
    function _removeTickIfNotActive(UD60x18 price) internal {
        PoolStorage.Layout storage l = PoolStorage.layout();

        if (!l.tickIndex.contains(price)) return;

        Tick storage tick = l.ticks[price];

        if (
            price > Pricing.MIN_TICK_PRICE &&
            price < Pricing.MAX_TICK_PRICE &&
            tick.counter == 0 // Can only remove an active tick if no active range order marks a starting / ending tick on this tick.
        ) {
            if (tick.delta != iZERO) revert Pool__TickDeltaNotZero(tick.delta);

            if (price == l.currentTick) {
                UD60x18 newCurrentTick = l.tickIndex.prev(price);

                if (newCurrentTick < Pricing.MIN_TICK_PRICE)
                    revert Pool__TickOutOfRange(newCurrentTick);

                l.currentTick = newCurrentTick;
            }

            l.tickIndex.remove(price);
            delete l.ticks[price];
        }
    }

    function _updateTicks(
        UD60x18 lower,
        UD60x18 upper,
        UD60x18 marketPrice,
        SD59x18 delta,
        bool isNewDeposit,
        bool isFullWithdrawal,
        Position.OrderType orderType
    ) internal {
        PoolStorage.Layout storage l = PoolStorage.layout();

        Tick storage lowerTick = l.ticks[lower];
        Tick storage upperTick = l.ticks[upper];

        if (isNewDeposit) {
            lowerTick.counter += 1;
            upperTick.counter += 1;
        }

        if (isFullWithdrawal) {
            lowerTick.counter -= 1;
            upperTick.counter -= 1;
        }

        // Update the deltas, i.e. the net change in per tick liquidity, of the
        // referenced lower and upper tick, dependent on the current tick.
        //
        // Three cases need to be covered.
        //
        // Case 1: current tick is above the upper tick. Upper has not been
        // crossed, thus, upon a crossing, liquidity has to be injected at the
        // upper tick and withdrawn at the lower. The bar below the range shows the
        // possible current ticks that cover case 1.
        //
        //     0   lower                upper       1
        //     |    [---------------------]         |
        //                                [---------]
        //                                  current
        //
        // Case 2: current tick is below is lower. Lower has not benn crossed yet,
        // thus, upon a crossing, liquidity has to be injected at the lower tick
        // and withdrawn at the upper.
        //
        //     0        lower                 upper 1
        //     |          [---------------------]   |
        //     [---------)
        //           current
        //
        // Case 3: current tick is greater or equal to lower and below upper. Thus,
        // liquidity has already entered. Therefore, if the price crosses the
        // lower, it needs to be withdrawn. Furthermore, if it crosses the above
        // tick it also needs to be withdrawn. Note that since the current tick lies
        // within the lower and upper range the liquidity has to be adjusted by the
        // delta.
        //
        //     0        lower                 upper 1
        //     |          [---------------------]   |
        //                [---------------------)
        //                         current

        if (upper <= l.currentTick) {
            lowerTick.delta = lowerTick.delta - delta;
            upperTick.delta = upperTick.delta + delta;

            if (orderType.isLong()) {
                lowerTick.longDelta = lowerTick.longDelta - delta;
                upperTick.longDelta = upperTick.longDelta + delta;
            } else {
                lowerTick.shortDelta = lowerTick.shortDelta - delta;
                upperTick.shortDelta = upperTick.shortDelta + delta;
            }
        } else if (lower > l.currentTick) {
            lowerTick.delta = lowerTick.delta + delta;
            upperTick.delta = upperTick.delta - delta;

            if (orderType.isLong()) {
                lowerTick.longDelta = lowerTick.longDelta + delta;
                upperTick.longDelta = upperTick.longDelta - delta;
            } else {
                lowerTick.shortDelta = lowerTick.shortDelta + delta;
                upperTick.shortDelta = upperTick.shortDelta - delta;
            }
        } else {
            lowerTick.delta = lowerTick.delta - delta;
            upperTick.delta = upperTick.delta - delta;
            l.liquidityRate = l.liquidityRate.add(delta);

            if (orderType.isLong()) {
                lowerTick.longDelta = lowerTick.longDelta - delta;
                upperTick.longDelta = upperTick.longDelta - delta;
                l.longRate = l.longRate.add(delta);
            } else {
                lowerTick.shortDelta = lowerTick.shortDelta - delta;
                upperTick.shortDelta = upperTick.shortDelta - delta;
                l.shortRate = l.shortRate.add(delta);
            }
        }

        // After deposit / full withdrawal the current tick needs be reconciled. We
        // need cover two cases.
        //
        // Case 1. Deposit. Depositing liquidity in case the market price is
        // stranded shifts the market price to the upper tick in case of a bid-side
        // order or to the lower tick in case of an ask-side order.
        //
        // Ask-side order:
        //      current
        //     0   v                               1
        //     |   [-bid-]               [-ask-]   |
        //               ^
        //           market price
        //                 new current
        //                    v
        //                    [-new-ask-]
        //                    ^
        //             new market price
        //
        // Bid-side order:
        //      current
        //     0   v                               1
        //     |   [-bid-]               [-ask-]   |
        //               ^
        //           market price
        //                 new current
        //                    v
        //                    [new-bid]
        //                            ^
        //                     new market price
        //
        // Case 2. Full withdrawal of [R2] where the lower tick of [R2] is the
        // current tick causes the lower and upper tick of [R2] to be removed and
        // thus shifts the current tick to the lower of [R1]. Note that the market
        // price does not change. However, around the market price zero liquidity
        // is provided. Therefore, a buy / sell trade will result in the market
        // price snapping to the upper tick of [R1] or the lower tick of [R3] and a
        // crossing of the relevant tick.
        //
        //               current
        //     0            v                      1
        //     |   [R1]     [R2]    [R3]           |
        //                   ^
        //              market price
        //     new current
        //         v
        //     |   [R1]             [R3]           |
        //                   ^
        //              market price
        if (delta > iZERO) {
            uint256 crossings;

            while (l.tickIndex.next(l.currentTick) < marketPrice) {
                _cross(true);
                crossings++;
            }

            while (l.currentTick > marketPrice) {
                _cross(false);
                crossings++;
            }

            if (crossings > 2) revert Pool__InvalidReconciliation(crossings);
        }

        emit UpdateTick(
            lower,
            l.tickIndex.prev(lower),
            l.tickIndex.next(lower),
            lowerTick.delta,
            lowerTick.externalFeeRate,
            lowerTick.longDelta,
            lowerTick.shortDelta,
            lowerTick.counter
        );

        emit UpdateTick(
            upper,
            l.tickIndex.prev(upper),
            l.tickIndex.next(upper),
            upperTick.delta,
            upperTick.externalFeeRate,
            upperTick.longDelta,
            upperTick.shortDelta,
            upperTick.counter
        );

        if (delta <= iZERO) {
            _removeTickIfNotActive(lower);
            _removeTickIfNotActive(upper);
        }
    }

    function _updateGlobalFeeRate(
        PoolStorage.Layout storage l,
        UD60x18 makerRebate
    ) internal {
        if (l.liquidityRate == ZERO) return;
        l.globalFeeRate = l.globalFeeRate + (makerRebate / l.liquidityRate);
    }

    function _cross(bool isBuy) internal {
        PoolStorage.Layout storage l = PoolStorage.layout();

        if (isBuy) {
            UD60x18 right = l.tickIndex.next(l.currentTick);
            if (right >= Pricing.MAX_TICK_PRICE)
                revert Pool__TickOutOfRange(right);
            l.currentTick = right;
        }

        Tick storage currentTick = l.ticks[l.currentTick];

        l.liquidityRate = l.liquidityRate.add(currentTick.delta);
        l.longRate = l.longRate.add(currentTick.longDelta);
        l.shortRate = l.shortRate.add(currentTick.shortDelta);

        // Flip the tick
        currentTick.delta = -currentTick.delta;
        currentTick.longDelta = -currentTick.longDelta;
        currentTick.shortDelta = -currentTick.shortDelta;

        currentTick.externalFeeRate =
            l.globalFeeRate -
            currentTick.externalFeeRate;

        emit UpdateTick(
            l.currentTick,
            l.tickIndex.prev(l.currentTick),
            l.tickIndex.next(l.currentTick),
            currentTick.delta,
            currentTick.externalFeeRate,
            currentTick.longDelta,
            currentTick.shortDelta,
            currentTick.counter
        );

        if (!isBuy) {
            if (l.currentTick <= Pricing.MIN_TICK_PRICE)
                revert Pool__TickOutOfRange(l.currentTick);
            l.currentTick = l.tickIndex.prev(l.currentTick);
        }
    }

    function _removeInitFeeDiscount(PoolStorage.Layout storage l) internal {
        if (l.initFeeDiscountRemoved) return;

        l.initFeeDiscountRemoved = true;

        IPoolFactory(FACTORY).removeDiscount(
            IPoolFactory.PoolKey(
                l.base,
                l.quote,
                l.oracleAdapter,
                l.strike,
                l.maturity,
                l.isCallPool
            )
        );
    }

    /// @notice Calculates the growth and exposure change between the lower
    ///    and upper Ticks of a Position.
    ///
    ///                     l         ▼         u
    ///    ----|----|-------|xxxxxxxxxxxxxxxxxxx|--------|---------
    ///    => (global - external(l) - external(u))
    ///
    ///                ▼    l                   u
    ///    ----|----|-------|xxxxxxxxxxxxxxxxxxx|--------|---------
    ///    => (global - (global - external(l)) - external(u))
    ///
    ///                     l                   u    ▼
    ///    ----|----|-------|xxxxxxxxxxxxxxxxxxx|--------|---------
    ///    => (global - external(l) - (global - external(u)))
    function _rangeFeeRate(
        PoolStorage.Layout storage l,
        UD60x18 lower,
        UD60x18 upper,
        UD60x18 lowerTickExternalFeeRate,
        UD60x18 upperTickExternalFeeRate
    ) internal view returns (UD60x18) {
        UD60x18 aboveFeeRate = l.currentTick >= upper
            ? l.globalFeeRate - upperTickExternalFeeRate
            : upperTickExternalFeeRate;

        UD60x18 belowFeeRate = l.currentTick >= lower
            ? lowerTickExternalFeeRate
            : l.globalFeeRate - lowerTickExternalFeeRate;

        return l.globalFeeRate - aboveFeeRate - belowFeeRate;
    }

    /// @notice Gets the lower and upper bound of the stranded market area when it
    ///         exists. In case the stranded market area does not exist it will return
    ///         s the stranded market area the maximum tick price for both the lower
    ///         and the upper, in which case the market price is not stranded given
    ///         any range order info order.
    /// @return lower Lower bound of the stranded market price area (Default : 1e18) (18 decimals)
    /// @return upper Upper bound of the stranded market price area (Default : 1e18) (18 decimals)
    function _getStrandedArea(
        PoolStorage.Layout storage l
    ) internal view returns (UD60x18 lower, UD60x18 upper) {
        lower = ONE;
        upper = ONE;

        UD60x18 current = l.currentTick;
        UD60x18 right = l.tickIndex.next(current);

        if (l.liquidityRate == ZERO) {
            // applies whenever the pool is empty or the last active order that
            // was traversed by the price was withdrawn
            // the check is independent of the current market price
            lower = current;
            upper = right;
        } else if (
            -l.ticks[right].delta > iZERO &&
            l.liquidityRate == (-l.ticks[right].delta).intoUD60x18() &&
            right == l.marketPrice &&
            l.tickIndex.next(right) != ZERO
        ) {
            // bid-bound market price check
            // liquidity_rate > 0
            //        market price
            //             v
            // |------[----]------|
            //        ^
            //     current
            lower = right;
            upper = l.tickIndex.next(right);
        } else if (
            -l.ticks[current].delta > iZERO &&
            l.liquidityRate == (-l.ticks[current].delta).intoUD60x18() &&
            current == l.marketPrice &&
            l.tickIndex.prev(current) != ZERO
        ) {
            //  ask-bound market price check
            //  liquidity_rate > 0
            //  market price
            //        v
            // |------[----]------|
            //        ^
            //     current
            lower = l.tickIndex.prev(current);
            upper = current;
        }
    }

    function _isMarketPriceStranded(
        PoolStorage.Layout storage l,
        Position.KeyInternal memory p,
        bool isBid
    ) internal view returns (bool) {
        (UD60x18 lower, UD60x18 upper) = _getStrandedArea(l);
        UD60x18 tick = isBid ? p.upper : p.lower;
        return lower <= tick && tick <= upper;
    }

    /// @notice In case the market price is stranded the market price needs to be
    ///         set to the upper (lower) tick of the bid (ask) order. See docstring of
    ///         isMarketPriceStranded.
    function _getStrandedMarketPriceUpdate(
        Position.KeyInternal memory p,
        bool isBid
    ) internal pure returns (UD60x18) {
        return isBid ? p.upper : p.lower;
    }

    function _verifyTickWidth(UD60x18 price) internal pure {
        if (price % Pricing.MIN_TICK_DISTANCE != ZERO)
            revert Pool__TickWidthInvalid(price);
    }

    function _quoteRFQHash(
        IPoolInternal.QuoteRFQ memory quoteRFQ
    ) internal view returns (bytes32) {
        bytes32 structHash = keccak256(
            abi.encode(
                FILL_QUOTE_RFQ_TYPE_HASH,
                quoteRFQ.provider,
                quoteRFQ.taker,
                quoteRFQ.price,
                quoteRFQ.size,
                quoteRFQ.isBuy,
                quoteRFQ.deadline,
                quoteRFQ.salt
            )
        );

        return
            keccak256(
                abi.encodePacked(
                    "\x19\x01",
                    EIP712.calculateDomainSeparator(
                        keccak256("Premia"),
                        keccak256("1")
                    ),
                    structHash
                )
            );
    }

    function _balanceOfUD60x18(
        address user,
        uint256 tokenId
    ) internal view returns (UD60x18) {
        return ud(_balanceOf(user, tokenId));
    }

    function _mint(address account, uint256 id, UD60x18 amount) internal {
        _mint(account, id, amount.unwrap(), "");
    }

    function _burn(address account, uint256 id, UD60x18 amount) internal {
        _burn(account, id, amount.unwrap());
    }

<<<<<<< HEAD
    function _revertIfRangeInvalid(UD60x18 lower, UD60x18 upper) internal pure {
=======
    function _calculateTotalReferralRebate(
        address user,
        address referrer,
        UD60x18 tradingFee
    ) internal view returns (UD60x18 totalReferralRebate) {
        if (referrer == address(0))
            referrer = IReferral(REFERRAL).getReferrer(user);

        if (referrer == address(0)) return ZERO;

        (
            UD60x18 primaryRebatePercent,
            UD60x18 secondaryRebatePercent
        ) = IReferral(REFERRAL).getRebatePercents(referrer);

        totalReferralRebate =
            (tradingFee * primaryRebatePercent) +
            (tradingFee * secondaryRebatePercent);
    }

    function _useReferral(
        PoolStorage.Layout storage l,
        address user,
        address referrer,
        UD60x18 totalReferralRebate,
        UD60x18 tradingFee
    ) internal {
        if (tradingFee == ZERO) return;

        address token = l.getPoolToken();
        IERC20(token).approve(REFERRAL, totalReferralRebate);

        IReferral(REFERRAL).useReferral(user, referrer, token, tradingFee);
        IERC20(token).approve(REFERRAL, 0);
    }

    function _ensureValidRange(UD60x18 lower, UD60x18 upper) internal pure {
>>>>>>> 5a00ac0a
        if (
            lower == ZERO ||
            upper == ZERO ||
            lower >= upper ||
            lower < Pricing.MIN_TICK_PRICE ||
            upper > Pricing.MAX_TICK_PRICE
        ) revert Pool__InvalidRange(lower, upper);
    }

    function _revertIfZeroSize(UD60x18 size) internal pure {
        if (size == ZERO) revert Pool__ZeroSize();
    }

    function _revertIfOptionNotExpired(
        PoolStorage.Layout storage l
    ) internal view {
        if (block.timestamp < l.maturity) revert Pool__OptionNotExpired();
    }

    function _revertIfOptionExpired(
        PoolStorage.Layout storage l
    ) internal view {
        if (block.timestamp >= l.maturity) revert Pool__OptionExpired();
    }

    function _revertIfWithdrawalDelayNotElapsed(
        Position.Data storage position
    ) internal view {
        uint256 unlockTime = position.lastDeposit + WITHDRAWAL_DELAY;
        if (block.timestamp < unlockTime)
            revert Pool__WithdrawalDelayNotElapsed(unlockTime);
    }

    function _revertIfTradeAboveMaxSlippage(
        uint256 totalPremium,
        uint256 premiumLimit,
        bool isBuy
    ) internal pure {
        if (isBuy && totalPremium > premiumLimit)
            revert Pool__AboveMaxSlippage(premiumLimit, 0, totalPremium);
        if (!isBuy && totalPremium < premiumLimit)
            revert Pool__AboveMaxSlippage(
                premiumLimit,
                totalPremium,
                type(uint256).max
            );
    }

    function _revertIfDepositWithdrawalAboveMaxSlippage(
        UD60x18 marketPrice,
        UD60x18 minMarketPrice,
        UD60x18 maxMarketPrice
    ) internal pure {
        if (marketPrice > maxMarketPrice || marketPrice < minMarketPrice)
            revert Pool__AboveMaxSlippage(
                marketPrice.unwrap(),
                minMarketPrice.unwrap(),
                maxMarketPrice.unwrap()
            );
    }

    function _areQuoteRFQAndBalanceValid(
        PoolStorage.Layout storage l,
        FillQuoteRFQArgsInternal memory args,
        QuoteRFQ memory quoteRFQ,
        bytes32 quoteRFQHash
    ) internal view returns (bool isValid, InvalidQuoteRFQError error) {
        (isValid, error) = _isQuoteRFQValid(
            l,
            args,
            quoteRFQ,
            quoteRFQHash,
            false
        );
        if (!isValid) {
            return (isValid, error);
        }
        return _isQuoteRFQBalanceValid(l, args, quoteRFQ);
    }

    function _revertIfQuoteRFQInvalid(
        PoolStorage.Layout storage l,
        FillQuoteRFQArgsInternal memory args,
        QuoteRFQ memory quoteRFQ,
        bytes32 quoteRFQHash
    ) internal view {
        _isQuoteRFQValid(l, args, quoteRFQ, quoteRFQHash, true);
    }

    function _isQuoteRFQValid(
        PoolStorage.Layout storage l,
        FillQuoteRFQArgsInternal memory args,
        QuoteRFQ memory quoteRFQ,
        bytes32 quoteRFQHash,
        bool revertIfInvalid
    ) internal view returns (bool, InvalidQuoteRFQError) {
        if (block.timestamp > quoteRFQ.deadline) {
            if (revertIfInvalid) revert Pool__QuoteRFQExpired();
            return (false, InvalidQuoteRFQError.QuoteRFQExpired);
        }

        UD60x18 filledAmount = l.quoteRFQAmountFilled[quoteRFQ.provider][
            quoteRFQHash
        ];

        if (filledAmount.unwrap() == type(uint256).max) {
            if (revertIfInvalid) revert Pool__QuoteRFQCancelled();
            return (false, InvalidQuoteRFQError.QuoteRFQCancelled);
        }

        if (filledAmount + args.size > quoteRFQ.size) {
            if (revertIfInvalid)
                revert Pool__QuoteRFQOverfilled(
                    filledAmount,
                    args.size,
                    quoteRFQ.size
                );
            return (false, InvalidQuoteRFQError.QuoteRFQOverfilled);
        }

        if (
            Pricing.MIN_TICK_PRICE > quoteRFQ.price ||
            quoteRFQ.price > Pricing.MAX_TICK_PRICE
        ) {
            if (revertIfInvalid) revert Pool__OutOfBoundsPrice(quoteRFQ.price);
            return (false, InvalidQuoteRFQError.OutOfBoundsPrice);
        }

        if (quoteRFQ.taker != address(0) && args.user != quoteRFQ.taker) {
            if (revertIfInvalid) revert Pool__InvalidQuoteRFQTaker();
            return (false, InvalidQuoteRFQError.InvalidQuoteRFQTaker);
        }

        address signer = ECDSA.recover(
            quoteRFQHash,
            args.signature.v,
            args.signature.r,
            args.signature.s
        );
        if (signer != quoteRFQ.provider) {
            if (revertIfInvalid) revert Pool__InvalidQuoteRFQSignature();
            return (false, InvalidQuoteRFQError.InvalidQuoteRFQSignature);
        }

        return (true, InvalidQuoteRFQError.None);
    }

    function _isQuoteRFQBalanceValid(
        PoolStorage.Layout storage l,
        FillQuoteRFQArgsInternal memory args,
        QuoteRFQ memory quoteRFQ
    ) internal view returns (bool, InvalidQuoteRFQError) {
        PremiumAndFeeInternal
            memory premiumAndFee = _calculateQuoteRFQPremiumAndFee(
                l,
                args.user,
                address(0),
                args.size,
                quoteRFQ.price,
                quoteRFQ.isBuy
            );

        Position.Delta memory delta = _calculateAssetsUpdate(
            l,
            args.user,
            premiumAndFee.premium,
            args.size,
            quoteRFQ.isBuy
        );

        if (
            (delta.longs == iZERO && delta.shorts == iZERO) ||
            (delta.longs > iZERO && delta.shorts > iZERO) ||
            (delta.longs < iZERO && delta.shorts < iZERO)
        ) return (false, InvalidQuoteRFQError.InvalidAssetUpdate);

        if (delta.collateral < iZERO) {
            IERC20 token = IERC20(l.getPoolToken());
            if (
                token.allowance(args.user, ROUTER) <
                l.toPoolTokenDecimals((-delta.collateral).intoUD60x18())
            ) {
                return (
                    false,
                    InvalidQuoteRFQError.InsufficientCollateralAllowance
                );
            }

            if (
                token.balanceOf(args.user) <
                l.toPoolTokenDecimals((-delta.collateral).intoUD60x18())
            ) {
                return (
                    false,
                    InvalidQuoteRFQError.InsufficientCollateralBalance
                );
            }
        }

        if (
            delta.longs < iZERO &&
            _balanceOf(args.user, PoolStorage.LONG) <
            (-delta.longs).intoUD60x18().unwrap()
        ) {
            return (false, InvalidQuoteRFQError.InsufficientLongBalance);
        }

        if (
            delta.shorts < iZERO &&
            _balanceOf(args.user, PoolStorage.SHORT) <
            (-delta.shorts).intoUD60x18().unwrap()
        ) {
            return (false, InvalidQuoteRFQError.InsufficientShortBalance);
        }

        return (true, InvalidQuoteRFQError.None);
    }

    function _revertIfOperatorNotAuthorized(address operator) internal view {
        if (operator != msg.sender)
            revert Pool__OperatorNotAuthorized(msg.sender);
    }

    function _revertIfAgentNotAuthorized(
        address holder,
        address agent
    ) internal view {
        if (!IUserSettings(SETTINGS).isAuthorizedAgent(holder, agent))
            revert Pool__AgentNotAuthorized();
    }

    function _revertIfCostNotAuthorized(
        address holder,
        UD60x18 cost
    ) internal view {
        PoolStorage.Layout storage l = PoolStorage.layout();

        address poolToken = l.getPoolToken();

        UD60x18 wrappedNativeQuote = poolToken == WRAPPED_NATIVE_TOKEN
            ? ONE
            : IOracleAdapter(l.oracleAdapter).quote(
                WRAPPED_NATIVE_TOKEN,
                poolToken
            );

        UD60x18 costInWrappedNative = (cost * wrappedNativeQuote);

        UD60x18 authorizedCost = UD60x18.wrap(
            IUserSettings(SETTINGS).getAuthorizedCost(holder)
        );

        if (costInWrappedNative > authorizedCost)
            revert Pool__CostNotAuthorized(costInWrappedNative, authorizedCost);
    }

    function _revertIfCostExceedsPayout(
        UD60x18 cost,
        UD60x18 payout
    ) internal pure {
        if (cost > payout) revert Pool__CostExceedsPayout(cost, payout);
    }
}<|MERGE_RESOLUTION|>--- conflicted
+++ resolved
@@ -2078,9 +2078,6 @@
         _burn(account, id, amount.unwrap());
     }
 
-<<<<<<< HEAD
-    function _revertIfRangeInvalid(UD60x18 lower, UD60x18 upper) internal pure {
-=======
     function _calculateTotalReferralRebate(
         address user,
         address referrer,
@@ -2117,8 +2114,7 @@
         IERC20(token).approve(REFERRAL, 0);
     }
 
-    function _ensureValidRange(UD60x18 lower, UD60x18 upper) internal pure {
->>>>>>> 5a00ac0a
+    function _revertIfRangeInvalid(UD60x18 lower, UD60x18 upper) internal pure {
         if (
             lower == ZERO ||
             upper == ZERO ||

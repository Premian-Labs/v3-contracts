--- conflicted
+++ resolved
@@ -245,14 +245,9 @@
     function _pendingClaimableFees(
         PoolStorage.Layout storage l,
         Position.KeyInternal memory p,
-<<<<<<< HEAD
         Position.Data storage pData,
         UD60x18 balance
-    ) internal view returns (UD60x18 claimableFees, SD59x18 feeRate) {
-=======
-        Position.Data storage pData
     ) internal view returns (UD60x18 claimableFees, SD49x28 feeRate) {
->>>>>>> 8581a9b0
         Tick memory lowerTick = _getTick(p.lower);
         Tick memory upperTick = _getTick(p.upper);
 
@@ -286,12 +281,7 @@
         Position.Data storage pData,
         UD60x18 balance
     ) internal {
-<<<<<<< HEAD
-        (UD60x18 claimableFees, SD59x18 feeRate) = _pendingClaimableFees(l, p, pData, balance);
-=======
-        (UD60x18 claimableFees, SD49x28 feeRate) = _pendingClaimableFees(l, p, pData);
-
->>>>>>> 8581a9b0
+        (UD60x18 claimableFees, SD49x28 feeRate) = _pendingClaimableFees(l, p, pData, balance);
         pData.claimableFees = pData.claimableFees + claimableFees;
         pData.lastFeeRate = feeRate;
     }
@@ -535,14 +525,7 @@
                 UD60x18 feesClaimed = pData.claimableFees;
                 // Claim all fees and remove the position completely
                 collateralToTransfer = collateralToTransfer + feesClaimed;
-<<<<<<< HEAD
                 _deletePosition(l, vars.pKeyHash);
-=======
-
-                pData.claimableFees = ZERO;
-                pData.lastFeeRate = SD49_ZERO;
-
->>>>>>> 8581a9b0
                 emit ClaimFees(p.owner, vars.tokenId, feesClaimed, iZERO);
             }
 
@@ -1331,13 +1314,7 @@
             }
         }
 
-<<<<<<< HEAD
         _deletePosition(l, vars.pKeyHash);
-=======
-        pData.claimableFees = ZERO;
-        pData.lastFeeRate = SD49_ZERO;
-
->>>>>>> 8581a9b0
         _revertIfCostExceedsPayout(costPerHolder, vars.collateral);
         collateral = l.toPoolTokenDecimals(vars.collateral);
 

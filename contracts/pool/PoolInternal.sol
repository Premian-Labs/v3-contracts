// SPDX-License-Identifier: UNLICENSED

pragma solidity ^0.8.0;

import {DoublyLinkedList} from "@solidstate/contracts/data/DoublyLinkedList.sol";
import {Math} from "@solidstate/contracts/utils/Math.sol";
import {UintUtils} from "@solidstate/contracts/utils/UintUtils.sol";
import {ERC1155EnumerableInternal} from "@solidstate/contracts/token/ERC1155/enumerable/ERC1155Enumerable.sol";
import {SafeCast} from "@solidstate/contracts/utils/SafeCast.sol";
import {IERC20} from "@solidstate/contracts/interfaces/IERC20.sol";
import {IWETH} from "@solidstate/contracts/interfaces/IWETH.sol";
import {SafeERC20} from "@solidstate/contracts/utils/SafeERC20.sol";
import {ECDSA} from "@solidstate/contracts/cryptography/ECDSA.sol";

import {IPoolFactory} from "../factory/IPoolFactory.sol";

import {EIP712} from "../libraries/EIP712.sol";
import {Position} from "../libraries/Position.sol";
import {UD60x18} from "../libraries/prbMath/UD60x18.sol";
import {Pricing} from "../libraries/Pricing.sol";
import {Tick} from "../libraries/Tick.sol";

import {IPoolInternal} from "./IPoolInternal.sol";
import {IExchangeHelper} from "../IExchangeHelper.sol";
import {IPoolEvents} from "./IPoolEvents.sol";
import {PoolStorage} from "./PoolStorage.sol";

contract PoolInternal is IPoolInternal, IPoolEvents, ERC1155EnumerableInternal {
    using SafeERC20 for IERC20;
    using DoublyLinkedList for DoublyLinkedList.Uint256List;
    using PoolStorage for PoolStorage.Layout;
    using Position for Position.Key;
    using Position for Position.OrderType;
    using Pricing for Pricing.Args;
    using Tick for Tick.Data;
    using SafeCast for uint256;
    using SafeCast for int256;
    using Math for int256;
    using UintUtils for uint256;
    using ECDSA for bytes32;
    using UD60x18 for uint256;

    address internal immutable EXCHANGE_HELPER;
    address internal immutable WRAPPED_NATIVE_TOKEN;

    uint256 private constant ONE = 1e18;

    // ToDo : Add getter for fee values
    // ToDo : Define final values
    uint256 private constant PROTOCOL_FEE_PERCENTAGE = 5e17; // 50%
    uint256 private constant PREMIUM_FEE_PERCENTAGE = 1e16; // 1%
    uint256 private constant COLLATERAL_FEE_PERCENTAGE = 1e16; // 1%

    bytes32 private constant FILL_QUOTE_TYPE_HASH =
        keccak256(
            "FillQuote(address provider,address taker,uint256 price,uint256 size,bool isBuy,uint256 nonce,uint256 deadline)"
        );

    constructor(address exchangeHelper, address wrappedNativeToken) {
        EXCHANGE_HELPER = exchangeHelper;
        WRAPPED_NATIVE_TOKEN = wrappedNativeToken;
    }

    /// @notice Calculates the fee for a trade based on the `size` and `premium` of the trade
    /// @param size The size of a trade (number of contracts)
    /// @param premium The total cost of option(s) for a purchase
    /// @return The taker fee for an option trade
    function _takerFee(
        uint256 size,
        uint256 premium
    ) internal pure returns (uint256) {
        uint256 premiumFee = premium.mul(PREMIUM_FEE_PERCENTAGE);
        // 3% of premium
        uint256 notionalFee = size.mul(COLLATERAL_FEE_PERCENTAGE);
        // 0.3% of notional
        return Math.max(premiumFee, notionalFee);
    }

    function _getTradeQuote(
        uint256 size,
        bool isBuy
    ) internal view returns (uint256) {
        PoolStorage.Layout storage l = PoolStorage.layout();

        _ensureNonZeroSize(size);
        _ensureNotExpired(l);

        Pricing.Args memory pricing = Pricing.Args(
            l.liquidityRate,
            l.marketPrice,
            l.currentTick,
            l.tickIndex.next(l.currentTick),
            isBuy
        );

        uint256 liquidity = pricing.liquidity();
        uint256 maxSize = pricing.maxTradeSize();

        uint256 totalPremium = 0;

        while (size > 0) {
            uint256 tradeSize = Math.min(size, maxSize);

            uint256 nextPrice;
            // Compute next price
            if (liquidity == 0) {
                nextPrice = isBuy ? pricing.upper : pricing.lower;
            } else {
                uint256 priceDelta = (pricing.upper - pricing.lower).mul(
                    tradeSize.div(liquidity)
                );

                nextPrice = isBuy
                    ? pricing.marketPrice + priceDelta
                    : pricing.marketPrice - priceDelta;
            }

            {
                uint256 premium = Math
                    .average(pricing.marketPrice, nextPrice)
                    .mul(tradeSize);
                uint256 takerFee = Position.contractsToCollateral(
                    _takerFee(size, premium),
                    l.strike,
                    l.isCallPool
                );

                // Denormalize premium
                premium = Position.contractsToCollateral(
                    premium,
                    l.strike,
                    l.isCallPool
                );

                totalPremium += isBuy ? premium + takerFee : premium - takerFee;
                pricing.marketPrice = nextPrice;
            }

            // ToDo : Deal with rounding error
            if (maxSize >= size - (ONE / 10)) {
                size = 0;
            } else {
                // Cross tick
                size -= maxSize;

                // ToDo : Make sure this cant underflow
                // Adjust liquidity rate
                pricing.liquidityRate = pricing.liquidityRate.add(
                    l.ticks[isBuy ? pricing.upper : pricing.lower].delta
                );

                // Set new lower and upper bounds
                pricing.lower = isBuy
                    ? pricing.upper
                    : l.tickIndex.prev(pricing.lower);
                pricing.upper = l.tickIndex.next(pricing.lower);

                // Compute new liquidity
                liquidity = pricing.liquidity();
                maxSize = pricing.maxTradeSize();
            }
        }

        return totalPremium;
    }

    /// @notice Updates the amount of fees an LP can claim for a position (without claiming).
    function _updateClaimableFees(
        Position.Data storage pData,
        uint256 feeRate,
        uint256 liquidityPerTick
    ) internal {
        // Compute the claimable fees
        uint256 claimableFees = (feeRate - pData.lastFeeRate).mul(
            liquidityPerTick
        );
        pData.claimableFees += claimableFees;

        // Reset the initial range rate of the position
        pData.lastFeeRate = feeRate;
    }

    function _updateClaimableFees(
        PoolStorage.Layout storage l,
        Position.Key memory p,
        Position.Data storage pData
    ) internal {
        Tick.Data memory lowerTick = _getTick(p.lower);
        Tick.Data memory upperTick = _getTick(p.upper);

        _updateClaimableFees(
            pData,
            _rangeFeeRate(
                l,
                p.lower,
                p.upper,
                lowerTick.externalFeeRate,
                upperTick.externalFeeRate
            ),
            p.liquidityPerTick(
                _balanceOf(
                    p.owner,
                    PoolStorage.formatTokenId(
                        p.operator,
                        p.lower,
                        p.upper,
                        p.orderType
                    )
                )
            )
        );
    }

    /// @notice Updates the claimable fees of a position and transfers the claimed
    ///         fees to the operator of the position. Then resets the claimable fees to
    ///         zero.
    function _claim(
        Position.Key memory p
    ) internal returns (uint256 claimedFees) {
        PoolStorage.Layout storage l = PoolStorage.layout();
        Position.Data storage pData = l.positions[p.keyHash()];
        _updateClaimableFees(l, p, pData);
        claimedFees = pData.claimableFees;

        pData.claimableFees = 0;
        IERC20(l.getPoolToken()).safeTransfer(p.operator, claimedFees);

        emit ClaimFees(
            p.owner,
            PoolStorage.formatTokenId(
                p.operator,
                p.lower,
                p.upper,
                p.orderType
            ),
            claimedFees,
            pData.lastFeeRate
        );
    }

    /// @notice Deposits a `position` (combination of owner/operator, price range, bid/ask collateral, and long/short contracts) into the pool.
    /// @param p The position key
    /// @param belowLower The normalized price of nearest existing tick below lower. The search is done off-chain, passed as arg and validated on-chain to save gas
    /// @param belowUpper The normalized price of nearest existing tick below upper. The search is done off-chain, passed as arg and validated on-chain to save gas
    /// @param size The position size to deposit
    /// @param maxSlippage Max slippage (Percentage with 18 decimals -> 1% = 1e16)
    /// @param collateralCredit Collateral amount already credited before the _deposit function call. In case of a `swapAndDeposit` this would be the amount resulting from the swap
    function _deposit(
        Position.Key memory p,
        uint256 belowLower,
        uint256 belowUpper,
        uint256 size,
        uint256 maxSlippage,
        uint256 collateralCredit,
        address refundAddress
    ) internal {
        _deposit(
            p,
            DepositArgsInternal(
                belowLower,
                belowUpper,
                size,
                maxSlippage,
                collateralCredit,
                refundAddress,
                p.orderType.isLong() // We default to isBid = true if orderType is long and isBid = false if orderType is short, so that default behavior in case of stranded market price is to deposit collateral
            )
        );
    }

    /// @notice Deposits a `position` (combination of owner/operator, price range, bid/ask collateral, and long/short contracts) into the pool.
    /// @param p The position key
    /// @param args The deposit parameters
    function _deposit(
        Position.Key memory p,
        DepositArgsInternal memory args
    ) internal {
        PoolStorage.Layout storage l = PoolStorage.layout();

        // Set the market price correctly in case it's stranded
        if (_isMarketPriceStranded(l, p, args.isBidIfStrandedMarketPrice)) {
            l.marketPrice = _getStrandedMarketPriceUpdate(
                p,
                args.isBidIfStrandedMarketPrice
            );
        }

        _ensureBelowMaxSlippage(l, args.maxSlippage);
        _ensureNonZeroSize(args.size);
        _ensureNotExpired(l);

        p.strike = l.strike;
        p.isCall = l.isCallPool;

        _ensureValidRange(p.lower, p.upper);
        _verifyTickWidth(p.lower);
        _verifyTickWidth(p.upper);

        uint256 tokenId = PoolStorage.formatTokenId(
            p.operator,
            p.lower,
            p.upper,
            p.orderType
        );

        Position.Delta memory delta = p.calculatePositionUpdate(
            _balanceOf(p.owner, tokenId),
            args.size.toInt256(),
            l.marketPrice
        );

        _transferTokens(
            l,
            p.operator,
            address(this),
            delta.collateral.toUint256(),
            args.collateralCredit,
            args.refundAddress,
            delta.longs.toUint256(),
            delta.shorts.toUint256()
        );

        Position.Data storage pData = l.positions[p.keyHash()];
        _depositFeeAndTicksUpdate(
            l,
            pData,
            p,
            args.belowLower,
            args.belowUpper,
            args.size,
            tokenId
        );

        emit Deposit(
            p.owner,
            tokenId,
            delta.collateral.toUint256(),
            delta.longs.toUint256(),
            delta.shorts.toUint256(),
            pData.lastFeeRate,
            pData.claimableFees,
            l.marketPrice,
            l.liquidityRate,
            l.currentTick
        );
    }

    function _depositFeeAndTicksUpdate(
        PoolStorage.Layout storage l,
        Position.Data storage pData,
        Position.Key memory p,
        uint256 belowLower,
        uint256 belowUpper,
        uint256 size,
        uint256 tokenId
    ) internal {
        uint256 feeRate;
        {
            // If ticks dont exist they are created and inserted into the linked list
            Tick.Data memory lowerTick = _getOrCreateTick(p.lower, belowLower);
            Tick.Data memory upperTick = _getOrCreateTick(p.upper, belowUpper);

            feeRate = _rangeFeeRate(
                l,
                p.lower,
                p.upper,
                lowerTick.externalFeeRate,
                upperTick.externalFeeRate
            );
        }

        uint256 initialSize = _balanceOf(p.owner, tokenId);
        uint256 liquidityPerTick;

        if (initialSize > 0) {
            liquidityPerTick = p.liquidityPerTick(initialSize);

            _updateClaimableFees(pData, feeRate, liquidityPerTick);
        } else {
            pData.lastFeeRate = feeRate;
        }

        _mint(p.owner, tokenId, size, "");

        int256 tickDelta = p
            .liquidityPerTick(_balanceOf(p.owner, tokenId))
            .toInt256() - liquidityPerTick.toInt256();

        // Adjust tick deltas
        _updateTicks(
            p.lower,
            p.upper,
            l.marketPrice,
            tickDelta,
            initialSize == 0,
            false,
            p.orderType
        );
    }

    /// @notice Withdraws a `position` (combination of owner/operator, price range, bid/ask collateral, and long/short contracts) from the pool
    /// @param p The position key
    /// @param size The position size to withdraw
    /// @param maxSlippage Max slippage (Percentage with 18 decimals -> 1% = 1e16)
    function _withdraw(
        Position.Key memory p,
        uint256 size,
        uint256 maxSlippage
    ) internal {
        PoolStorage.Layout storage l = PoolStorage.layout();
        _ensureNotExpired(l);

        _ensureBelowMaxSlippage(l, maxSlippage);
        _ensureNonZeroSize(size);
        _ensureValidRange(p.lower, p.upper);
        _verifyTickWidth(p.lower);
        _verifyTickWidth(p.upper);

        p.strike = l.strike;
        p.isCall = l.isCallPool;

        Position.Data storage pData = l.positions[p.keyHash()];

        WithdrawVarsInternal memory vars;

        vars.tokenId = PoolStorage.formatTokenId(
            p.operator,
            p.lower,
            p.upper,
            p.orderType
        );

        vars.initialSize = _balanceOf(p.owner, vars.tokenId);

        if (vars.initialSize == 0) revert Pool__PositionDoesNotExist();

        vars.isFullWithdrawal = vars.initialSize == size;

        {
            Tick.Data memory lowerTick = _getTick(p.lower);
            Tick.Data memory upperTick = _getTick(p.upper);

            // Initialize variables before position update
            vars.liquidityPerTick = p.liquidityPerTick(vars.initialSize);
            uint256 feeRate = _rangeFeeRate(
                l,
                p.lower,
                p.upper,
                lowerTick.externalFeeRate,
                upperTick.externalFeeRate
            );

            // Update claimable fees
            _updateClaimableFees(pData, feeRate, vars.liquidityPerTick);
        }

        // Check whether it's a full withdrawal before updating the position

        Position.Delta memory delta;

        {
            uint256 collateralToTransfer;
            if (vars.isFullWithdrawal) {
                uint256 feesClaimed = pData.claimableFees;
                // Claim all fees and remove the position completely
                collateralToTransfer += feesClaimed;

                pData.claimableFees = 0;
                pData.lastFeeRate = 0;

                emit ClaimFees(p.owner, vars.tokenId, feesClaimed, 0);
            }

            delta = p.calculatePositionUpdate(
                vars.initialSize,
                -size.toInt256(),
                l.marketPrice
            );

            collateralToTransfer += Math.abs(delta.collateral);

            _burn(p.owner, vars.tokenId, size);

            _transferTokens(
                l,
                address(this),
                p.operator,
                collateralToTransfer,
                0,
                address(0),
                Math.abs(delta.longs),
                Math.abs(delta.shorts)
            );
        }

        {
            int256 tickDelta = p
                .liquidityPerTick(_balanceOf(p.owner, vars.tokenId))
                .toInt256() - vars.liquidityPerTick.toInt256();

            _updateTicks(
                p.lower,
                p.upper,
                l.marketPrice,
                tickDelta, // Adjust tick deltas (reverse of deposit)
                false,
                vars.isFullWithdrawal,
                p.orderType
            );
        }

        emit Withdrawal(
            p.owner,
            vars.tokenId,
            Math.abs(delta.collateral),
            Math.abs(delta.longs),
            Math.abs(delta.shorts),
            pData.lastFeeRate,
            pData.claimableFees,
            l.marketPrice,
            l.liquidityRate,
            l.currentTick
        );

        // ToDo : Add return values ?
    }

    /// @notice Handle transfer of collateral / longs / shorts on deposit or withdrawal
    function _transferTokens(
        PoolStorage.Layout storage l,
        address from,
        address to,
        uint256 collateral,
        uint256 collateralCredit,
        address refundAddress,
        uint256 longs,
        uint256 shorts
    ) internal {
        // Safeguard, should never happen
        if (longs > 0 && shorts > 0)
            revert Pool__PositionCantHoldLongAndShort();

        address poolToken = l.getPoolToken();
        if (collateral > collateralCredit) {
            if (from == address(this)) {
                IERC20(poolToken).safeTransfer(
                    to,
                    collateral - collateralCredit
                );
            } else {
                IERC20(poolToken).safeTransferFrom(
                    from,
                    to,
                    collateral - collateralCredit
                );
            }
        } else if (collateralCredit > collateral) {
            // If there was too much collateral credit, we refund the excess
            IERC20(poolToken).safeTransfer(
                refundAddress,
                collateralCredit - collateral
            );
        }

        if (longs + shorts > 0) {
            _safeTransfer(
                address(this),
                from,
                to,
                longs > 0 ? PoolStorage.LONG : PoolStorage.SHORT,
                longs > 0 ? longs : shorts,
                ""
            );
        }
    }

    /// @notice Completes a trade of `size` on `side` via the AMM using the liquidity in the Pool.
    /// @param args Trade parameters
    /// @return totalPremium The premium paid or received by the taker for the trade
    /// @return delta The net collateral / longs / shorts change for taker of the trade.
    function _trade(
        TradeArgsInternal memory args
    ) internal returns (uint256 totalPremium, Delta memory delta) {
        PoolStorage.Layout storage l = PoolStorage.layout();

        _ensureNonZeroSize(args.size);
        _ensureNotExpired(l);

        TradeVarsInternal memory vars;

        {
            uint256 remaining = args.size;
            Pricing.Args memory pricing = _getPricing(l, args.isBuy);

            while (remaining > 0) {
                uint256 maxSize = pricing.maxTradeSize();
                uint256 tradeSize = Math.min(remaining, maxSize);
                uint256 oldMarketPrice = l.marketPrice;

                {
                    uint256 nextMarketPrice;
                    if (tradeSize != maxSize) {
                        nextMarketPrice = pricing.nextPrice(tradeSize);
                    } else {
                        nextMarketPrice = args.isBuy
                            ? pricing.upper
                            : pricing.lower;
                    }

                    uint256 premium;

                    {
                        uint256 tradeQuotePrice = Math.average(
                            l.marketPrice,
                            nextMarketPrice
                        );

                        premium = tradeQuotePrice.mul(tradeSize);
                    }
                    uint256 takerFee = Position.contractsToCollateral(
                        _takerFee(tradeSize, premium),
                        l.strike,
                        l.isCallPool
                    );

                    // Denormalize premium
                    premium = Position.contractsToCollateral(
                        premium,
                        l.strike,
                        l.isCallPool
                    );

                    // Update price and liquidity variables
                    uint256 protocolFee = takerFee.mul(PROTOCOL_FEE_PERCENTAGE);

                    {
                        uint256 makerRebate = takerFee - protocolFee;
                        _updateGlobalFeeRate(l, makerRebate);
                    }

                    // is_buy: taker has to pay premium + fees
                    // ~is_buy: taker receives premium - fees
                    totalPremium += args.isBuy
                        ? premium + takerFee
                        : premium - takerFee;
                    vars.totalTakerFees += takerFee;
                    vars.totalProtocolFees += protocolFee;

                    l.marketPrice = nextMarketPrice;
                    l.protocolFees += protocolFee;
                }

                uint256 dist = Math.abs(
                    l.marketPrice.toInt256() - oldMarketPrice.toInt256()
                );

                vars.shortDelta +=
                    l.shortRate *
                    PoolStorage.MIN_TICK_DISTANCE *
                    dist;
                vars.longDelta +=
                    l.longRate *
                    PoolStorage.MIN_TICK_DISTANCE *
                    dist;

                // ToDo : Deal with rounding error
                if (maxSize >= remaining - (ONE / 10)) {
                    remaining = 0;
                } else {
                    // The trade will require crossing into the next tick range
                    if (
                        args.isBuy &&
                        l.tickIndex.next(l.currentTick) >=
                        Pricing.MAX_TICK_PRICE
                    ) revert Pool__InsufficientAskLiquidity();

                    if (!args.isBuy && l.currentTick <= Pricing.MIN_TICK_PRICE)
                        revert Pool__InsufficientBidLiquidity();

                    remaining -= tradeSize;
                    _cross(args.isBuy);
                }
            }
        }

        delta = _updateUserAssets(
            l,
            args.user,
            totalPremium,
            args.creditAmount,
            args.size,
            args.isBuy,
            args.transferCollateralToUser
        );

        if (args.isBuy) {
            if (vars.shortDelta > 0)
                _mint(address(this), PoolStorage.SHORT, vars.shortDelta, "");

            if (vars.longDelta > 0)
                _burn(address(this), PoolStorage.LONG, vars.longDelta);
        } else {
            if (vars.longDelta > 0)
                _mint(address(this), PoolStorage.LONG, vars.longDelta, "");

            if (vars.shortDelta > 0)
                _burn(address(this), PoolStorage.SHORT, vars.shortDelta);
        }

        emit Trade(
            args.user,
            args.size,
            delta,
            args.isBuy ? totalPremium - vars.totalTakerFees : totalPremium,
            vars.totalTakerFees,
            vars.totalProtocolFees,
            l.marketPrice,
            l.liquidityRate,
            l.currentTick,
            args.isBuy
        );
    }

    function _getPricing(
        PoolStorage.Layout storage l,
        bool isBuy
    ) internal view returns (Pricing.Args memory) {
        uint256 currentTick = l.currentTick;

        return
            Pricing.Args(
                l.liquidityRate,
                l.marketPrice,
                currentTick,
                l.tickIndex.next(currentTick),
                isBuy
            );
    }

    /// @notice Compute the change in short / long option contracts of an agent in order to
    ///         transfer the contracts and execute a trade.=
    function _getTradeDelta(
        address user,
        uint256 size,
        bool isBuy
    ) internal view returns (Delta memory delta) {
        uint256 longs = _balanceOf(user, PoolStorage.LONG);
        uint256 shorts = _balanceOf(user, PoolStorage.SHORT);

        if (isBuy) {
            delta.shorts = -Math.min(shorts, size).toInt256();
            delta.longs = size.toInt256() + delta.shorts;
        } else {
            delta.longs = -Math.min(longs, size).toInt256();
            delta.shorts = size.toInt256() + delta.longs;
        }
    }

    /// @notice Execute a trade by transferring the net change in short and long option
    ///         contracts and collateral to / from an agent.
    function _updateUserAssets(
        PoolStorage.Layout storage l,
        address user,
        uint256 totalPremium,
        uint256 creditAmount,
        uint256 size,
        bool isBuy,
        bool transferCollateralToUser
    ) internal returns (Delta memory delta) {
        delta = _getTradeDelta(user, size, isBuy);

        if (
            (delta.longs == 0 && delta.shorts == 0) ||
            (delta.longs > 0 && delta.shorts > 0) ||
            (delta.longs < 0 && delta.shorts < 0)
        ) revert Pool__InvalidAssetUpdate();

        bool _isBuy = delta.longs > 0 || delta.shorts < 0;

        uint256 shortCollateral = Position.contractsToCollateral(
            Math.abs(delta.shorts),
            l.strike,
            l.isCallPool
        );

        if (_isBuy) {
            delta.collateral =
                -Math.min(shortCollateral, 0).toInt256() -
                totalPremium.toInt256();
        } else {
            delta.collateral =
                totalPremium.toInt256() -
                Math.max(shortCollateral, 0).toInt256();
        }

        // We create a new `_deltaCollateral` variable instead of adding `creditAmount` to `delta.collateral`,
        // as we will return `delta`, and want `delta.collateral` to reflect the absolute collateral change resulting from this update
        int256 _deltaCollateral = delta.collateral;
        if (creditAmount > 0) {
            _deltaCollateral += creditAmount.toInt256();
        }

        // Transfer collateral
        if (_deltaCollateral < 0) {
            IERC20(l.getPoolToken()).safeTransferFrom(
                user,
                address(this),
                uint256(-_deltaCollateral)
            );
        } else if (_deltaCollateral > 0 && transferCollateralToUser) {
            IERC20(l.getPoolToken()).safeTransfer(
                user,
                uint256(_deltaCollateral)
            );
        }

        // Transfer long
        if (delta.longs < 0) {
            _burn(user, PoolStorage.LONG, uint256(-delta.longs));
        } else if (delta.longs > 0) {
            _mint(user, PoolStorage.LONG, uint256(delta.longs), "");
        }

        // Transfer short
        if (delta.shorts < 0) {
            _burn(user, PoolStorage.SHORT, uint256(-delta.shorts));
        } else if (delta.shorts > 0) {
            _mint(user, PoolStorage.SHORT, uint256(delta.shorts), "");
        }
    }

    /// @notice Functionality to support the RFQ / OTC system.
    ///         An LP can create a quote for which he will do an OTC trade through
    ///         the exchange. Takers can buy from / sell to the LP then partially or
    ///         fully while having the price guaranteed.
    /// @param args The fillQuote parameters
    /// @param tradeQuote The quote given by the provider
    function _fillQuote(
        FillQuoteArgsInternal memory args,
        TradeQuote memory tradeQuote
    ) internal {
        if (args.size > tradeQuote.size) revert Pool__AboveQuoteSize();

        FillQuoteVarsInternal memory vars;
        Delta memory deltaTaker;
        Delta memory deltaMaker;

        {
            PoolStorage.Layout storage l = PoolStorage.layout();

            _ensureQuoteIsValid(
                l,
                args.user,
                tradeQuote,
                args.v,
                args.r,
                args.s
            );

            // Increment nonce so that quote cannot be replayed
            l.tradeQuoteNonce[args.user] += 1;

            vars.premium = tradeQuote.price.mul(args.size);
            vars.takerFee = Position.contractsToCollateral(
                _takerFee(args.size, vars.premium),
                l.strike,
                l.isCallPool
            );

            // Denormalize premium
            vars.premium = Position.contractsToCollateral(
                vars.premium,
                l.strike,
                l.isCallPool
            );

            vars.protocolFee = vars.takerFee.mul(PROTOCOL_FEE_PERCENTAGE);
            vars.makerRebate = vars.takerFee - vars.protocolFee;
            l.protocolFees += vars.protocolFee;

            /////////////////////////
            // Process trade taker //
            /////////////////////////

            vars.premiumTaker = !tradeQuote.isBuy
                ? vars.premium // Taker Buying
                : vars.premium - vars.takerFee; // Taker selling

            deltaTaker = _updateUserAssets(
                l,
                args.user,
                vars.premiumTaker,
                0,
                args.size,
                !tradeQuote.isBuy,
                true
            );

            /////////////////////////
            // Process trade maker //
            /////////////////////////
            // if the maker is selling (is_buy is True) the protocol
            // if the taker is buying (is_buy is False) the maker is paying the
            // premium minus the maker fee, he will be charged the protocol fee.
            // summary:
            // is_buy:
            //         quote.premium              quote.premium - PF
            //   LT --------------------> Pool --------------------> LP
            // ~is_buy:
            //         quote.premium - TF         quote.premium - MF
            //   LT <-------------------- Pool <-------------------- LP
            //
            // note that the logic is different from the trade logic, since the
            // maker rebate gets directly transferred to the LP instead of
            // incrementing the global rate

            vars.premiumMaker = tradeQuote.isBuy
                ? vars.premium - vars.makerRebate // Maker buying
                : vars.premium - vars.protocolFee; // Maker selling

            deltaMaker = _updateUserAssets(
                l,
                tradeQuote.provider,
                vars.premiumMaker,
                0,
                args.size,
                tradeQuote.isBuy,
                true
            );
        }

        emit FillQuote(
            args.user,
            tradeQuote.provider,
            args.size,
            deltaMaker,
            deltaTaker,
            vars.premium,
            vars.takerFee,
            vars.protocolFee,
            !tradeQuote.isBuy
        );
    }

    /// @notice Annihilate a pair of long + short option contracts to unlock the stored collateral.
    ///         NOTE: This function can be called post or prior to expiration.
    function _annihilate(address owner, uint256 size) internal {
        _ensureNonZeroSize(size);

        PoolStorage.Layout storage l = PoolStorage.layout();

        _burn(owner, PoolStorage.SHORT, size);
        _burn(owner, PoolStorage.LONG, size);
        IERC20(l.getPoolToken()).safeTransfer(
            owner,
            Position.contractsToCollateral(size, l.strike, l.isCallPool)
        );

        emit Annihilate(owner, size, 0);
    }

    /// @notice Transfer an LP position to another owner.
    ///         NOTE: This function can be called post or prior to expiration.
    /// @param srcP The position key
    /// @param newOwner The new owner of the transferred liquidity
    /// @param newOperator The new operator of the transferred liquidity
    function _transferPosition(
        Position.Key memory srcP,
        address newOwner,
        address newOperator,
        uint256 size
    ) internal {
        // ToDo : Add this logic into the ERC1155 transfer function
        if (srcP.owner == newOwner && srcP.operator == newOperator)
            revert Pool__InvalidTransfer();

        if (size == 0) revert Pool__ZeroSize();

        PoolStorage.Layout storage l = PoolStorage.layout();
        srcP.strike = l.strike;
        srcP.isCall = l.isCallPool;

        Position.Key memory dstP = srcP;
        dstP.owner = newOwner;
        dstP.operator = newOwner;

        bytes32 srcKey = srcP.keyHash();

        uint256 srcTokenId = PoolStorage.formatTokenId(
            srcP.operator,
            srcP.lower,
            srcP.upper,
            srcP.orderType
        );

        uint256 dstTokenId = srcP.operator == newOperator
            ? srcTokenId
            : PoolStorage.formatTokenId(
                newOperator,
                srcP.lower,
                srcP.upper,
                srcP.orderType
            );

        uint256 srcSize = _balanceOf(srcP.owner, srcTokenId);
        if (size > srcSize) revert Pool__NotEnoughTokens();

        uint256 proportionTransferred = size.div(srcSize);

        Position.Data storage dstData = l.positions[dstP.keyHash()];
        Position.Data storage srcData = l.positions[srcKey];

        // Call function to update claimable fees, but do not claim them
        _updateClaimableFees(l, srcP, srcData);

        if (_balanceOf(newOwner, dstTokenId) > 0) {
            // Update claimable fees to reset the fee range rate
            _updateClaimableFees(l, dstP, dstData);
        } else {
            dstData.lastFeeRate = srcData.lastFeeRate;
        }

        uint256 feesTransferred = (proportionTransferred).mul(
            srcData.claimableFees
        );
        dstData.claimableFees += feesTransferred;
        srcData.claimableFees -= feesTransferred;

        if (srcTokenId == dstTokenId) {
            _safeTransfer(
                address(this),
                srcP.owner,
                newOwner,
                srcTokenId,
                srcSize,
                ""
            );
        } else {
            _burn(srcP.owner, srcTokenId, srcSize);
            _mint(srcP.owner, dstTokenId, srcSize, "");
        }

        if (size == srcSize) delete l.positions[srcKey];

        emit TransferPosition(srcP.owner, newOwner, srcTokenId, dstTokenId);
    }

    function _calculateExerciseValue(
        PoolStorage.Layout storage l,
        uint256 size
    ) internal returns (uint256) {
        _ensureNonZeroSize(size);
        _ensureExpired(l);

        uint256 spot = l.getSpotPrice();
        uint256 strike = l.strike;
        bool isCall = l.isCallPool;

        uint256 intrinsicValue;
        if (isCall && spot > strike) {
            intrinsicValue = spot - strike;
        } else if (!isCall && spot < strike) {
            intrinsicValue = strike - spot;
        } else {
            return 0;
        }

        uint256 exerciseValue = size.mul(intrinsicValue);

        if (isCall) {
            exerciseValue = exerciseValue.div(spot);
        }

        return exerciseValue;
    }

    function _calculateCollateralValue(
        PoolStorage.Layout storage l,
        uint256 size,
        uint256 exerciseValue
    ) internal view returns (uint256) {
        return
            l.isCallPool
                ? size - exerciseValue
                : size.mul(l.strike) - exerciseValue;
    }

    /// @notice Exercises all long options held by an `owner`, ignoring automatic settlement fees.
    /// @param holder The holder of the contracts
    function _exercise(address holder) internal returns (uint256) {
        PoolStorage.Layout storage l = PoolStorage.layout();
        _ensureExpired(l);

        uint256 size = _balanceOf(holder, PoolStorage.LONG);
        uint256 exerciseValue = _calculateExerciseValue(l, size);

        _removeFromFactory(l);

        // Not need to check for size > 0 as _calculateExerciseValue would revert if size == 0
        _burn(holder, PoolStorage.LONG, size);

        if (exerciseValue > 0) {
            IERC20(l.getPoolToken()).safeTransfer(holder, exerciseValue);
        }

        emit Exercise(holder, size, exerciseValue, l.spot, 0);

        return exerciseValue;
    }

    /// @notice Settles all short options held by an `owner`, ignoring automatic settlement fees.
    /// @param holder The holder of the contracts
    function _settle(address holder) internal returns (uint256) {
        PoolStorage.Layout storage l = PoolStorage.layout();
        _ensureExpired(l);

        uint256 size = _balanceOf(holder, PoolStorage.SHORT);

        uint256 exerciseValue = _calculateExerciseValue(l, size);
        uint256 collateralValue = _calculateCollateralValue(
            l,
            size,
            exerciseValue
        );

        _removeFromFactory(l);

        // Burn short and transfer collateral to operator
        // Not need to check for size > 0 as _calculateExerciseValue would revert if size == 0
        _burn(holder, PoolStorage.SHORT, size);
        if (collateralValue > 0) {
            IERC20(l.getPoolToken()).safeTransfer(holder, collateralValue);
        }

        emit Settle(holder, size, exerciseValue, l.spot, 0);

        return collateralValue;
    }

    /// @notice Reconciles a user's `position` to account for settlement payouts post-expiration.
    /// @param p The position key
    function _settlePosition(Position.Key memory p) internal returns (uint256) {
        PoolStorage.Layout storage l = PoolStorage.layout();
<<<<<<< HEAD
        _ensureNotExpired(l);
        _removeFromFactory(l);
=======
        _ensureExpired(l);
>>>>>>> 11c89c28

        p.strike = l.strike;
        p.isCall = l.isCallPool;

        Position.Data storage pData = l.positions[p.keyHash()];

        Tick.Data memory lowerTick = _getTick(p.lower);
        Tick.Data memory upperTick = _getTick(p.upper);

        uint256 tokenId = PoolStorage.formatTokenId(
            p.operator,
            p.lower,
            p.upper,
            p.orderType
        );

        uint256 size = _balanceOf(p.owner, tokenId);

        {
            // Update claimable fees
            uint256 feeRate = _rangeFeeRate(
                l,
                p.lower,
                p.upper,
                lowerTick.externalFeeRate,
                upperTick.externalFeeRate
            );

            _updateClaimableFees(pData, feeRate, p.liquidityPerTick(size));
        }

        // using the market price here is okay as the market price cannot be
        // changed through trades / deposits / withdrawals post-maturity.
        // changes to the market price are halted. thus, the market price
        // determines the amount of ask.
        // obviously, if the market was still liquid, the market price at
        // maturity should be close to the intrinsic value.
        uint256 claimableFees = pData.claimableFees;
        uint256 payoff = _calculateExerciseValue(l, ONE);
        uint256 collateral = p.collateral(size, l.marketPrice);
        collateral += p.long(size, l.marketPrice).mul(payoff);
        collateral += p.short(size, l.marketPrice).mul(
            (l.isCallPool ? ONE : l.strike) - payoff
        );

        collateral += claimableFees;

        _burn(p.owner, tokenId, size);

        pData.claimableFees = 0;
        pData.lastFeeRate = 0;

        if (collateral > 0) {
            IERC20(l.getPoolToken()).safeTransfer(p.operator, collateral);
        }

        emit SettlePosition(
            p.owner,
            tokenId,
            size,
            collateral - claimableFees,
            payoff,
            claimableFees,
            l.spot,
            0
        );

        return collateral;
    }

    /// @dev pull token from user, send to exchangeHelper and trigger a trade from exchangeHelper
    /// @param s swap arguments
    /// @return amountCredited amount of tokenOut we got from the trade.
    /// @return tokenInRefunded amount of tokenIn left and refunded to refundAddress
    function _swap(
        IPoolInternal.SwapArgs memory s
    ) internal returns (uint256 amountCredited, uint256 tokenInRefunded) {
        if (msg.value > 0) {
            if (s.tokenIn != WRAPPED_NATIVE_TOKEN)
                revert Pool__InvalidSwapTokenIn();
            IWETH(WRAPPED_NATIVE_TOKEN).deposit{value: msg.value}();
            IWETH(WRAPPED_NATIVE_TOKEN).transfer(EXCHANGE_HELPER, msg.value);
        }
        if (s.amountInMax > 0) {
            IERC20(s.tokenIn).safeTransferFrom(
                msg.sender,
                EXCHANGE_HELPER,
                s.amountInMax
            );
        }

        (amountCredited, tokenInRefunded) = IExchangeHelper(EXCHANGE_HELPER)
            .swapWithToken(
                s.tokenIn,
                s.tokenOut,
                s.amountInMax + msg.value,
                s.callee,
                s.allowanceTarget,
                s.data,
                s.refundAddress
            );
        if (amountCredited < s.amountOutMin) revert Pool__NotEnoughSwapOutput();
    }

    ////////////////////////////////////////////////////////////////
    ////////////////////////////////////////////////////////////////
    ////////////////////////////////////////////////////////////////

    ////////////////
    // TickSystem //
    ////////////////
    // ToDo : Reorganize those functions ?

    function _getNearestTicksBelow(
        uint256 lower,
        uint256 upper
    )
        internal
        view
        returns (uint256 nearestBelowLower, uint256 nearestBelowUpper)
    {
        if (lower >= upper) revert Position__LowerGreaterOrEqualUpper();

        nearestBelowLower = _getNearestTickBelow(lower);
        nearestBelowUpper = _getNearestTickBelow(upper);

        // If no tick between `lower` and `upper`, then the nearest tick below `upper`, will be `lower`
        if (nearestBelowUpper == nearestBelowLower) {
            nearestBelowUpper = lower;
        }
    }

    /// @notice Gets the nearest tick that is less than or equal to `price`.
    function _getNearestTickBelow(
        uint256 price
    ) internal view returns (uint256) {
        PoolStorage.Layout storage l = PoolStorage.layout();

        uint256 left = l.currentTick;

        while (left != 0 && left > price) {
            left = l.tickIndex.prev(left);
        }

        uint256 next = l.tickIndex.next(left);
        while (left != 0 && next <= price) {
            left = next;
            next = l.tickIndex.next(left);
        }

        if (left == 0) revert Pool__TickNotFound();

        return left;
    }

    /// @notice Get a tick, reverts if tick is not found
    function _getTick(uint256 price) internal view returns (Tick.Data memory) {
        (Tick.Data memory tick, bool tickFound) = _tryGetTick(price);
        if (!tickFound) revert Pool__TickNotFound();

        return tick;
    }

    /// @notice Try to get tick, does not revert if tick is not found
    function _tryGetTick(
        uint256 price
    ) internal view returns (Tick.Data memory tick, bool tickFound) {
        _verifyTickWidth(price);

        if (price < Pricing.MIN_TICK_PRICE || price > Pricing.MAX_TICK_PRICE)
            revert Pool__TickOutOfRange();

        PoolStorage.Layout storage l = PoolStorage.layout();

        if (l.tickIndex.contains(price)) return (l.ticks[price], true);

        return (Tick.Data(0, 0, 0, 0, 0), false);
    }

    /// @notice Creates a Tick for a given price, or returns the existing tick.
    /// @param price The price of the Tick
    /// @param priceBelow The price of the nearest Tick below
    /// @return tick The Tick for a given price
    function _getOrCreateTick(
        uint256 price,
        uint256 priceBelow
    ) internal returns (Tick.Data memory) {
        PoolStorage.Layout storage l = PoolStorage.layout();

        (Tick.Data memory tick, bool tickFound) = _tryGetTick(price);

        if (tickFound) return tick;

        if (
            !l.tickIndex.contains(priceBelow) ||
            l.tickIndex.next(priceBelow) <= price
        ) revert Pool__InvalidBelowPrice();

        tick = Tick.Data(
            0,
            price <= l.marketPrice ? l.globalFeeRate : 0,
            0,
            0,
            0
        );

        l.tickIndex.insertAfter(priceBelow, price);
        l.ticks[price] = tick;

        return tick;
    }

    /// @notice Removes a tick if it does not mark the beginning or the end of a range order.
    function _removeTickIfNotActive(uint256 price) internal {
        PoolStorage.Layout storage l = PoolStorage.layout();

        if (!l.tickIndex.contains(price)) return;

        Tick.Data storage tick = l.ticks[price];

        if (
            price > Pricing.MIN_TICK_PRICE &&
            price < Pricing.MAX_TICK_PRICE &&
            tick.counter == 0 // Can only remove an active tick if no active range order marks a starting / ending tick on this tick.
        ) {
            if (tick.delta != 0) revert Pool__TickDeltaNotZero();

            if (price == l.currentTick) {
                uint256 newCurrentTick = l.tickIndex.prev(price);

                if (newCurrentTick < Pricing.MIN_TICK_PRICE)
                    revert Pool__TickOutOfRange();

                l.currentTick = newCurrentTick;
            }

            l.tickIndex.remove(price);
            delete l.ticks[price];
        }
    }

    function _updateTicks(
        uint256 lower,
        uint256 upper,
        uint256 marketPrice,
        int256 delta,
        bool isNewDeposit,
        bool isFullWithdrawal,
        Position.OrderType orderType
    ) internal {
        PoolStorage.Layout storage l = PoolStorage.layout();

        Tick.Data storage lowerTick = l.ticks[lower];
        Tick.Data storage upperTick = l.ticks[upper];

        if (isNewDeposit) {
            lowerTick.counter += 1;
            upperTick.counter += 1;
        }

        if (isFullWithdrawal) {
            lowerTick.counter -= 1;
            upperTick.counter -= 1;
        }

        // Update the deltas, i.e. the net change in per tick liquidity, of the
        // referenced lower and upper tick, dependent on the current tick.
        //
        // Three cases need to be covered.
        //
        // Case 1: current tick is above the upper tick. Upper has not been
        // crossed, thus, upon a crossing, liquidity has to be injected at the
        // upper tick and withdrawn at the lower. The bar below the range shows the
        // possible current ticks that cover case 1.
        //
        //     0   lower                upper       1
        //     |    [---------------------]         |
        //                                [---------]
        //                                  current
        //
        // Case 2: current tick is below is lower. Lower has not benn crossed yet,
        // thus, upon a crossing, liquidity has to be injected at the lower tick
        // and withdrawn at the upper.
        //
        //     0        lower                 upper 1
        //     |          [---------------------]   |
        //     [---------)
        //           current
        //
        // Case 3: current tick is greater or equal to lower and below upper. Thus,
        // liquidity has already entered. Therefore, if the price crosses the
        // lower, it needs to be withdrawn. Furthermore, if it crosses the above
        // tick it also needs to be withdrawn. Note that since the current tick lies
        // within the lower and upper range the liquidity has to be adjusted by the
        // delta.
        //
        //     0        lower                 upper 1
        //     |          [---------------------]   |
        //                [---------------------)
        //                         current

        if (upper <= l.currentTick) {
            lowerTick.delta -= delta;
            upperTick.delta += delta;

            if (orderType.isLong()) {
                lowerTick.longDelta -= delta;
                upperTick.longDelta += delta;
            } else {
                lowerTick.shortDelta -= delta;
                upperTick.shortDelta += delta;
            }
        } else if (lower > l.currentTick) {
            lowerTick.delta += delta;
            upperTick.delta -= delta;

            if (orderType.isLong()) {
                lowerTick.longDelta += delta;
                upperTick.longDelta -= delta;
            } else {
                lowerTick.shortDelta += delta;
                upperTick.shortDelta -= delta;
            }
        } else {
            lowerTick.delta -= delta;
            upperTick.delta -= delta;
            l.liquidityRate = l.liquidityRate.add(delta);

            if (orderType.isLong()) {
                lowerTick.longDelta -= delta;
                upperTick.longDelta -= delta;
                l.longRate = l.longRate.add(delta);
            } else {
                lowerTick.shortDelta -= delta;
                upperTick.shortDelta -= delta;
                l.shortRate = l.shortRate.add(delta);
            }
        }

        // After deposit / full withdrawal the current tick needs be reconciled. We
        // need cover two cases.
        //
        // Case 1. Deposit. Depositing liquidity in case the market price is
        // stranded shifts the market price to the upper tick in case of a bid-side
        // order or to the lower tick in case of an ask-side order.
        //
        // Ask-side order:
        //      current
        //     0   v                               1
        //     |   [-bid-]               [-ask-]   |
        //               ^
        //           market price
        //                 new current
        //                    v
        //                    [-new-ask-]
        //                    ^
        //             new market price
        //
        // Bid-side order:
        //      current
        //     0   v                               1
        //     |   [-bid-]               [-ask-]   |
        //               ^
        //           market price
        //                 new current
        //                    v
        //                    [new-bid]
        //                            ^
        //                     new market price
        //
        // Case 2. Full withdrawal of [R2] where the lower tick of [R2] is the
        // current tick causes the lower and upper tick of [R2] to be removed and
        // thus shifts the current tick to the lower of [R1]. Note that the market
        // price does not change. However, around the market price zero liquidity
        // is provided. Therefore, a buy / sell trade will result in the market
        // price snapping to the upper tick of [R1] or the lower tick of [R3] and a
        // crossing of the relevant tick.
        //
        //               current
        //     0            v                      1
        //     |   [R1]     [R2]    [R3]           |
        //                   ^
        //              market price
        //     new current
        //         v
        //     |   [R1]             [R3]           |
        //                   ^
        //              market price
        if (delta > 0) {
            uint256 crossings;

            while (l.tickIndex.next(l.currentTick) < marketPrice) {
                _cross(true);
                crossings++;
            }

            while (l.currentTick > marketPrice) {
                _cross(false);
                crossings++;
            }

            if (crossings > 2) revert Pool__InvalidReconciliation();
        } else {
            _removeTickIfNotActive(lower);
            _removeTickIfNotActive(upper);
        }
    }

    function _updateGlobalFeeRate(
        PoolStorage.Layout storage l,
        uint256 makerRebate
    ) internal {
        if (l.liquidityRate == 0) return;
        l.globalFeeRate += makerRebate.div(l.liquidityRate);
    }

    function _cross(bool isBuy) internal {
        PoolStorage.Layout storage l = PoolStorage.layout();

        if (isBuy) {
            uint256 right = l.tickIndex.next(l.currentTick);
            if (right >= Pricing.MAX_TICK_PRICE) revert Pool__TickOutOfRange();
            l.currentTick = right;
        }

        Tick.Data storage currentTick = l.ticks[l.currentTick];

        l.liquidityRate = l.liquidityRate.add(currentTick.delta);
        l.longRate = l.longRate.add(currentTick.longDelta);
        l.shortRate = l.shortRate.add(currentTick.shortDelta);

        // Flip the tick
        currentTick.delta = -currentTick.delta;
        currentTick.longDelta = -currentTick.longDelta;
        currentTick.shortDelta = -currentTick.shortDelta;

        currentTick.externalFeeRate =
            l.globalFeeRate -
            currentTick.externalFeeRate;

        if (!isBuy) {
            if (l.currentTick <= Pricing.MIN_TICK_PRICE)
                revert Pool__TickOutOfRange();
            l.currentTick = l.tickIndex.prev(l.currentTick);
        }
    }

    function _removeFromFactory(PoolStorage.Layout storage l) internal {
        if (l.hasRemoved) return;

        l.hasRemoved = true;

        IPoolFactory(l.factory).removePool(
            IPoolFactory.PoolKey(
                l.base,
                l.quote,
                l.baseOracle,
                l.quoteOracle,
                l.strike,
                l.maturity,
                l.isCallPool
            )
        );
    }

    /// @notice Calculates the growth and exposure change between the lower
    ///    and upper Ticks of a Position.
    ///
    ///                     l         ▼         u
    ///    ----|----|-------|xxxxxxxxxxxxxxxxxxx|--------|---------
    ///    => (global - external(l) - external(u))
    ///
    ///                ▼    l                   u
    ///    ----|----|-------|xxxxxxxxxxxxxxxxxxx|--------|---------
    ///    => (global - (global - external(l)) - external(u))
    ///
    ///                     l                   u    ▼
    ///    ----|----|-------|xxxxxxxxxxxxxxxxxxx|--------|---------
    ///    => (global - external(l) - (global - external(u)))
    function _rangeFeeRate(
        PoolStorage.Layout storage l,
        uint256 lower,
        uint256 upper,
        uint256 lowerTickExternalFeeRate,
        uint256 upperTickExternalFeeRate
    ) internal view returns (uint256) {
        uint256 aboveFeeRate = l.currentTick >= upper
            ? l.globalFeeRate - upperTickExternalFeeRate
            : upperTickExternalFeeRate;

        uint256 belowFeeRate = l.currentTick >= lower
            ? lowerTickExternalFeeRate
            : l.globalFeeRate - lowerTickExternalFeeRate;

        return l.globalFeeRate - aboveFeeRate - belowFeeRate;
    }

    /// @notice Gets the lower and upper bound of the stranded market area when it
    ///         exists. In case the stranded market area does not exist it will return
    ///         s the stranded market area the maximum tick price for both the lower
    ///         and the upper, in which case the market price is not stranded given
    ///         any range order info order.
    /// @return lower Lower bound of the stranded market price area (Default : 1e18)
    /// @return upper Upper bound of the stranded market price area (Default : 1e18)
    function _getStrandedArea(
        PoolStorage.Layout storage l
    ) internal view returns (uint256 lower, uint256 upper) {
        lower = ONE;
        upper = ONE;

        uint256 current = l.currentTick;
        uint256 right = l.tickIndex.next(current);

        if (l.liquidityRate == 0) {
            // applies whenever the pool is empty or the last active order that
            // was traversed by the price was withdrawn
            // the check is independent of the current market price
            lower = current;
            upper = right;
        } else if (
            -l.ticks[right].delta > 0 &&
            l.liquidityRate == uint256(-l.ticks[right].delta) &&
            right == l.marketPrice &&
            l.tickIndex.next(right) != 0
        ) {
            // bid-bound market price check
            // liquidity_rate > 0
            //        market price
            //             v
            // |------[----]------|
            //        ^
            //     current
            lower = right;
            upper = l.tickIndex.next(right);
        } else if (
            -l.ticks[current].delta > 0 &&
            l.liquidityRate == uint256(-l.ticks[current].delta) &&
            current == l.marketPrice &&
            l.tickIndex.prev(current) != 0
        ) {
            //  ask-bound market price check
            //  liquidity_rate > 0
            //  market price
            //        v
            // |------[----]------|
            //        ^
            //     current
            lower = l.tickIndex.prev(current);
            upper = current;
        }
    }

    function _isMarketPriceStranded(
        PoolStorage.Layout storage l,
        Position.Key memory p,
        bool isBid
    ) internal view returns (bool) {
        (uint256 lower, uint256 upper) = _getStrandedArea(l);
        uint256 tick = isBid ? p.upper : p.lower;
        return lower <= tick && tick <= upper;
    }

    /// @notice In case the market price is stranded the market price needs to be
    ///         set to the upper (lower) tick of the bid (ask) order. See docstring of
    ///         isMarketPriceStranded.
    function _getStrandedMarketPriceUpdate(
        Position.Key memory p,
        bool isBid
    ) internal pure returns (uint256) {
        return isBid ? p.upper : p.lower;
    }

    function _verifyTickWidth(uint256 price) internal pure {
        if (price % Pricing.MIN_TICK_DISTANCE != 0)
            revert Pool__TickWidthInvalid();
    }

    function _ensureValidRange(uint256 lower, uint256 upper) internal pure {
        if (
            lower == 0 ||
            upper == 0 ||
            lower >= upper ||
            lower < Pricing.MIN_TICK_PRICE ||
            upper > Pricing.MAX_TICK_PRICE
        ) revert Pool__InvalidRange();
    }

    function _ensureNonZeroSize(uint256 size) internal pure {
        if (size == 0) revert Pool__ZeroSize();
    }

    function _ensureExpired(PoolStorage.Layout storage l) internal view {
        if (block.timestamp < l.maturity) revert Pool__OptionNotExpired();
    }

    function _ensureNotExpired(PoolStorage.Layout storage l) internal view {
        if (block.timestamp >= l.maturity) revert Pool__OptionExpired();
    }

    function _ensureBelowMaxSlippage(
        PoolStorage.Layout storage l,
        uint256 maxSlippage
    ) internal view {
        uint256 lowerBound = (ONE - maxSlippage).mul(l.marketPrice);
        uint256 upperBound = (ONE + maxSlippage).mul(l.marketPrice);

        if (lowerBound > l.marketPrice || l.marketPrice > upperBound)
            revert Pool__AboveMaxSlippage();
    }

    function _ensureQuoteIsValid(
        PoolStorage.Layout storage l,
        address user,
        TradeQuote memory tradeQuote,
        uint8 v,
        bytes32 r,
        bytes32 s
    ) internal view {
        if (block.timestamp > tradeQuote.deadline) revert Pool__QuoteExpired();

        if (
            Pricing.MIN_TICK_PRICE > tradeQuote.price ||
            tradeQuote.price > Pricing.MAX_TICK_PRICE
        ) revert Pool__OutOfBoundsPrice();

        if (user != tradeQuote.taker) revert Pool__InvalidQuoteTaker();
        if (l.tradeQuoteNonce[user] != tradeQuote.nonce)
            revert Pool__InvalidQuoteNonce();

        bytes32 structHash = keccak256(
            abi.encode(
                FILL_QUOTE_TYPE_HASH,
                tradeQuote.provider,
                tradeQuote.taker,
                tradeQuote.price,
                tradeQuote.size,
                tradeQuote.isBuy,
                tradeQuote.nonce,
                tradeQuote.deadline
            )
        );

        bytes32 hash = keccak256(
            abi.encodePacked(
                "\x19\x01",
                EIP712.calculateDomainSeparator(
                    keccak256("Premia"),
                    keccak256("1")
                ),
                structHash
            )
        );

        address signer = ECDSA.recover(hash, v, r, s);
        if (signer != tradeQuote.provider) revert Pool__InvalidQuoteSignature();
    }

    function _ensureOperator(address operator) internal view {
        if (operator != msg.sender) revert Pool__NotAuthorized();
    }
}<|MERGE_RESOLUTION|>--- conflicted
+++ resolved
@@ -1141,12 +1141,8 @@
     /// @param p The position key
     function _settlePosition(Position.Key memory p) internal returns (uint256) {
         PoolStorage.Layout storage l = PoolStorage.layout();
-<<<<<<< HEAD
-        _ensureNotExpired(l);
+        _ensureExpired(l);
         _removeFromFactory(l);
-=======
-        _ensureExpired(l);
->>>>>>> 11c89c28
 
         p.strike = l.strike;
         p.isCall = l.isCallPool;

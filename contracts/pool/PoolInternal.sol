// SPDX-License-Identifier: BUSL-1.1
// For further clarification please see https://license.premia.legal

pragma solidity ^0.8.0;

import {Math} from "@solidstate/contracts/utils/Math.sol";
import {UintUtils} from "@solidstate/contracts/utils/UintUtils.sol";
import {ERC1155EnumerableInternal} from "@solidstate/contracts/token/ERC1155/enumerable/ERC1155Enumerable.sol";
import {SafeCast} from "@solidstate/contracts/utils/SafeCast.sol";

import {LinkedList} from "../libraries/LinkedList.sol";
import {Position} from "../libraries/Position.sol";
import {Pricing} from "../libraries/Pricing.sol";
import {Tick} from "../libraries/Tick.sol";
import {WadMath} from "../libraries/WadMath.sol";

import {IPoolInternal} from "./IPoolInternal.sol";
import {PoolStorage} from "./PoolStorage.sol";

contract PoolInternal is IPoolInternal, ERC1155EnumerableInternal {
    using LinkedList for LinkedList.List;
    using PoolStorage for PoolStorage.Layout;
    using Position for Position.Key;
    using Pricing for Pricing.Args;
    using WadMath for uint256;
    using Tick for Tick.Data;
    using SafeCast for uint256;
    using Math for int256;
    using UintUtils for uint256;

    uint256 private constant INVERSE_BASIS_POINT = 1e4;
    // ToDo : Define final number
    uint256 private constant PROTOCOL_FEE_RATE = 5e3; // 50%

    /**
     * @notice Adds liquidity to a pair of Ticks and if necessary, inserts
     *         the Tick(s) into the doubly-linked Tick list.
     *
     * @param p The position key
     * @param left The normalized price of the left Tick for a new position.
     * @param right The normalized price of the right Tick for a new position.
     */
    function _insertTick(
        Position.Key memory p,
        Position.Data memory pData,
        uint256 left,
        uint256 right
    ) internal {
<<<<<<< HEAD
        // ToDo : Update
        //        PoolStorage.Layout storage l = PoolStorage.layout();
        //
        //        uint256 lower = p.lower;
        //        uint256 upper = p.upper;
        //
        //        if (
        //            left > lower ||
        //            l.tickIndex.getNextNode(left) < lower ||
        //            right < upper ||
        //            l.tickIndex.getPreviousNode(right) > upper ||
        //            left == right ||
        //            lower == upper
        //        ) revert Pool__TickInsertInvalid();
        //
        //        int256 delta = p.phi(pData, l.minTickDistance()).toInt256();
        //
        //        if (p.rangeSide == Position.Side.SELL) {
        //            l.ticks[lower].delta += delta;
        //            l.ticks[upper].delta -= delta;
        //        } else {
        //            l.ticks[lower].delta -= delta;
        //            l.ticks[upper].delta += delta;
        //        }
        //
        //        if (left != lower) {
        //            if (l.tickIndex.insertAfter(left, lower) == false)
        //                revert Pool__TickInsertFailed();
        //
        //            if (p.rangeSide == Position.Side.SELL) {
        //                if (lower == l.marketPrice) {
        //                    l.liquidityRate = l.liquidityRate.addInt256(
        //                        l.ticks[lower].delta
        //                    );
        //                    l.ticks[lower] = l.ticks[lower].cross(l.globalFeeRate);
        //
        //                    if (l.tick < lower) l.tick = lower;
        //                }
        //            } else {
        //                l.ticks[lower] = l.ticks[lower].cross(l.globalFeeRate);
        //            }
        //        }
        //
        //        if (right != upper) {
        //            if (l.tickIndex.insertBefore(right, upper) == false)
        //                revert Pool__TickInsertFailed();
        //
        //            if (p.rangeSide == Position.Side.BUY) {
        //                if (l.tick <= upper) {
        //                    l.liquidityRate = l.liquidityRate.addInt256(
        //                        l.ticks[upper].delta
        //                    );
        //                }
        //                l.ticks[upper] = l.ticks[upper].cross(l.globalFeeRate);
        //
        //                if (l.tick < lower) {
        //                    l.tick = lower;
        //                }
        //            }
        //        }
=======
        PoolStorage.Layout storage l = PoolStorage.layout();

        uint256 lower = p.lower;
        uint256 upper = p.upper;

        if (
            left > lower ||
            l.tickIndex.getNextNode(left) < lower ||
            right < upper ||
            l.tickIndex.getPreviousNode(right) > upper ||
            left == right ||
            lower == upper
        ) revert Pool__TickInsertInvalid();

        int256 delta = p.phi(pData, l.minTickDistance()).toInt256();

        if (p.rangeSide == Position.Side.SELL) {
            l.ticks[lower].delta += delta;
            l.ticks[upper].delta -= delta;
        } else {
            l.ticks[lower].delta -= delta;
            l.ticks[upper].delta += delta;
        }

        if (left != lower) {
            if (l.tickIndex.insertAfter(left, lower) == false)
                revert Pool__TickInsertFailed();

            if (p.rangeSide == Position.Side.SELL) {
                if (lower == l.marketPrice) {
                    l.liquidityRate = l.liquidityRate.add(l.ticks[lower].delta);
                    l.ticks[lower] = l.ticks[lower].cross(l.globalFeeRate);

                    if (l.tick < lower) l.tick = lower;
                }
            } else {
                l.ticks[lower] = l.ticks[lower].cross(l.globalFeeRate);
            }
        }

        if (right != upper) {
            if (l.tickIndex.insertBefore(right, upper) == false)
                revert Pool__TickInsertFailed();

            if (p.rangeSide == Position.Side.BUY) {
                if (l.tick <= upper) {
                    l.liquidityRate = l.liquidityRate.add(l.ticks[upper].delta);
                }
                l.ticks[upper] = l.ticks[upper].cross(l.globalFeeRate);

                if (l.tick < lower) {
                    l.tick = lower;
                }
            }
        }
>>>>>>> eb6b8808
    }

    /**
     * @notice Removes liquidity from a pair of Ticks and if necessary, removes
     *         the Tick(s) from the doubly-linked Tick list.
     * @param p The position key
     * @param marketPrice The normalized market price
     */
    function _removeTick(
        Position.Key memory p,
        Position.Data memory pData,
        uint256 marketPrice
    ) internal {
        // ToDo : Update
        //        PoolStorage.Layout storage l = PoolStorage.layout();
        //
        //        uint256 lower = p.lower;
        //        uint256 upper = p.upper;
        //
        //        int256 phi = p.phi(pData, l.minTickDistance()).toInt256();
        //        bool leftRangeSide = p.rangeSide == Position.Side.BUY;
        //        bool rightRangeSide = p.rangeSide == Position.Side.SELL;
        //
        //        int256 lowerDelta = l.ticks[lower].delta;
        //        int256 upperDelta = l.ticks[upper].delta;
        //
        //        // right-side original state:
        //        //   lower_tick.delta += phi
        //        //   upper_tick.delta -= phi
        //
        //        if (rightRangeSide) {
        //            if (lower > marketPrice) {
        //                // |---------p----l------------> original state
        //                lowerDelta -= phi;
        //            } else {
        //                // |------------l---p---------> left-tick crossed
        //                lowerDelta += phi;
        //            }
        //
        //            if (upper > marketPrice) {
        //                // |------------p----u--------> original state
        //                upperDelta += phi;
        //            } else {
        //                // |----------------u----p----> right-tick crossed
        //                upperDelta -= phi;
        //            }
        //        }
        //
        //        // left-side original state:
        //        //   lower_tick.delta -= phi
        //        //   upper_tick.delta += phi
        //
        //        if (leftRangeSide) {
        //            if (upper < marketPrice) {
        //                // <---------u----p-----------| original state
        //                upperDelta -= phi;
        //            } else {
        //                // # <--------------p----u------| right-tick crossed
        //                upperDelta += phi;
        //            }
        //
        //            if (lower < marketPrice) {
        //                // <-----l----p---------------| original state
        //                lowerDelta += phi;
        //            } else {
        //                // <---------p---l------------| left-tick crossed
        //                lowerDelta -= phi;
        //            }
        //        }
        //
        //        // ToDo : Test precision rounding errors and if we need to increase from 0 (Most likely yes)
        //        if (lowerDelta.abs() == 0) {
        //            l.tickIndex.remove(lower);
        //            delete l.ticks[lower];
        //        }
        //
        //        // ToDo : Test precision rounding errors and if we need to increase from 0 (Most likely yes)
        //        if (upperDelta.abs() == 0) {
        //            l.tickIndex.remove(upper);
        //            delete l.ticks[upper];
        //        }
    }

    /**
     * @notice Calculates the fee for a trade based on the `size` and `premium` of the trade
     * @param size The size of a trade (number of contracts)
     * @param premium The total cost of option(s) for a purchase
     * @return The taker fee for an option trade
     */
    function _takerFee(uint256 size, uint256 premium)
        internal
        pure
        returns (uint256)
    {
        uint256 premiumFee = (premium * 300) / INVERSE_BASIS_POINT;
        // 3% of premium
        uint256 notionalFee = (size * 30) / INVERSE_BASIS_POINT;
        // 0.3% of notional
        return Math.max(premiumFee, notionalFee);
    }

    function _getQuote(uint256 size, Position.Side tradeSide)
        internal
        view
        returns (uint256)
    {
        PoolStorage.Layout storage l = PoolStorage.layout();

        // ToDo : Add internal function for those checks ?
        if (size == 0) revert Pool__ZeroSize();
        if (block.timestamp >= l.maturity) revert Pool__OptionExpired();

        bool isBuy = tradeSide == Position.Side.BUY;

        Pricing.Args memory pricing = Pricing.Args(
            l.liquidityRate,
            l.marketPrice,
            l.minTickDistance(),
            l.tick,
            l.tickIndex.getNextNode(l.tick),
            tradeSide
        );

        uint256 liquidity = pricing.liquidity();
        uint256 maxSize = pricing.maxTradeSize();

        uint256 totalPremium = 0;

        while (size > 0) {
            uint256 tradeSize = Math.min(size, maxSize);

            uint256 nextPrice;
            // Compute next price
            if (liquidity == 0) {
                nextPrice = isBuy ? pricing.upper : pricing.lower;
            } else {
                uint256 priceDelta = (pricing.upper - pricing.lower).mulWad(
                    tradeSize.divWad(liquidity)
                );

<<<<<<< HEAD
                nextPrice = isBuy
                    ? pricing.marketPrice + priceDelta
                    : pricing.marketPrice - priceDelta;
            }
=======
                uint256 quotePrice = Math.average(marketPrice, nextMarketPrice);
                uint256 premium = quotePrice.mulWad(tradeSize);
                uint256 takerFee = _takerFee(tradeSize, premium);
                uint256 takerPremium = premium + takerFee;

                // Update price and liquidity variables
                uint256 protocolFee = (takerFee * PROTOCOL_FEE_RATE) /
                    INVERSE_BASIS_POINT;
                uint256 makerPremium = premium + (takerFee - protocolFee);
>>>>>>> eb6b8808

            {
                uint256 premium = Math
                    .mean(pricing.marketPrice, nextPrice)
                    .mulWad(tradeSize);
                // quotePrice * tradeSize
                uint256 takerPremium = premium + _takerFee(size, premium);

                totalPremium += isBuy ? takerPremium : premium;
                pricing.marketPrice = nextPrice;
            }

            if (maxSize >= size) {
                size = 0;
            } else {
                // Cross tick
                size -= maxSize;

                // ToDo : Make sure this cant underflow
                // Adjust liquidity rate
                pricing.liquidityRate = pricing.liquidityRate.addInt256(
                    l.ticks[isBuy ? pricing.upper : pricing.lower].delta
                );

                // Set new lower and upper bounds
                pricing.lower = isBuy
                    ? pricing.upper
                    : l.tickIndex.getPreviousNode(pricing.lower);
                pricing.upper = l.tickIndex.getNextNode(pricing.lower);

                // Compute new liquidity
                liquidity = pricing.liquidity();
                maxSize = pricing.maxTradeSize();
            }
        }

        return totalPremium;
    }

    // ToDo : Remove
    //    function _getClaimableFees(Position.Key memory p)
    //        internal
    //        view
    //        returns (uint256)
    //    {
    //        PoolStorage.Layout storage l = PoolStorage.layout();
    //        Position.Data storage pData = l.positions[p.keyHash()];
    //
    //        uint256 feeGrowthRate = _calculatePositionGrowth(p.lower, p.upper);
    //
    //        return
    //            (feeGrowthRate - pData.lastFeeRate).mulWad(
    //                p.phi(pData, l.minTickDistance())
    //            );
    //    }

    // ToDo : Remove
    /**
     * @notice Calculates the current liquidity state for a position, given the initial state and current pool price.
     *             ▼    l                   u
     * ----|----|-------|xxxxxxxxxxxxxxxxxxx|--------|---------
     * BUY:  (0, D_s, (C_bid - (mean(P_U, P_T) * D_s)) / mean(P_T, P_L), 0)
     * SELL: (0, C_ask, D_l, 0)
     *
     *                  l                   u    ▼
     * ----|----|-------|xxxxxxxxxxxxxxxxxxx|--------|---------
     * BUY:  (C_bid, 0, 0, D_s)
     * SELL: (D_l * mean(P_L, P_T), 0, 0, C_ask)
     *
     *                  l         ▼         u
     * ----|----|-------|xxxxxxxxxxxxxxxxxxx|--------|---------
     * BUY (>= P_T):  (C_bid - D_s * mean(P_U, MP), (P_U - MP) / (P_U - P_T) * D_s, 0, D_s - (P_U - MP) / (P_U - P_T) * D_s)
     * BUY (< P_T):  (C_bid - D_s * mean(P_U, P_T) - mean(P_T, P_L) * (C_bid - D_s * mean(P_U, P_T)), D_s, 0, 0)
     * SELL (>= P_T): (D_l * mean(P_L, P_T), C_ask - (MP - P_T) / (P_U - P_T) * C_ask, 0, 0)
     * SELL (< P_T): (D_l * mean(P_L, MP), C_ask, D_l - (MP - P_L) / (P_T - P_L) * D_l, 0)
     */
    function _calculatePositionLiquidity(
        Position.Key memory p,
        Position.Data memory pData
    ) internal view returns (Position.Liquidity memory pLiq) {
        PoolStorage.Layout storage l = PoolStorage.layout();

        uint256 marketPrice = l.marketPrice;
        uint256 transitionPrice = p.transitionPrice(pData);

        if (pData.side == Position.Side.BUY) {
            if (marketPrice <= p.lower) {
                pLiq.collateral = pData.contracts;
                pLiq.long = (pData.collateral -
                    Math.average(p.upper, transitionPrice).mulWad(
                        pData.contracts
                    )).divWad(Math.average(transitionPrice, p.lower));
            } else if (marketPrice > p.upper) {
                pLiq.collateral = pData.collateral;
                pLiq.short = pData.contracts;
            } else {
                if (marketPrice >= p.upper) {
                    pLiq.collateral +=
                        pData.collateral -
                        pData.contracts.mulWad(
                            Math.average(p.upper, marketPrice)
                        );

                    pLiq.collateral +=
                        ((p.upper - marketPrice) * pData.contracts) /
                        (p.upper - transitionPrice);

                    pLiq.short =
                        pData.contracts -
                        ((p.upper - marketPrice) * pData.contracts) /
                        (p.upper - transitionPrice);
                } else {
                    // ToDo : Make sure no value could be negative here
                    pLiq.collateral +=
                        pData.collateral -
                        pData.contracts.mulWad(
                            Math.average(p.upper, transitionPrice)
                        ) -
                        Math.average(transitionPrice, p.lower).mulWad(
                            pData.collateral -
                                pData.contracts.mulWad(
                                    Math.average(p.upper, transitionPrice)
                                )
                        );

                    pLiq.collateral += pData.contracts;
                }
            }
        } else {
            if (marketPrice <= p.lower) {
                pLiq.collateral = pData.collateral;
                pLiq.long = pData.contracts;
            } else if (marketPrice >= p.upper) {
                pLiq.collateral = pData.contracts.mulWad(
                    Math.average(p.lower, transitionPrice)
                );
                pLiq.short = pData.collateral;
            } else {
                pLiq.collateral += pData.contracts.mulWad(
                    Math.average(
                        p.lower,
                        Math.max(marketPrice, transitionPrice)
                    )
                );

                pLiq.collateral +=
                    pData.collateral -
                    ((marketPrice - Math.min(marketPrice, transitionPrice)) *
                        pData.collateral) /
                    (p.upper - transitionPrice);

                pLiq.long =
                    pData.contracts -
                    ((Math.min(marketPrice, transitionPrice) - p.lower) *
                        pData.contracts) /
                    (transitionPrice - p.lower);
            }
        }
    }

    // ToDo : Remove
    /**
     * @notice Calculates the growth and exposure change between the lower and upper Ticks of a Position.
     *                  l         ▼         u
     * ----|----|-------|xxxxxxxxxxxxxxxxxxx|--------|---------
     * => (global - external(l) - external(u))
     *
     *             ▼    l                   u
     * ----|----|-------|xxxxxxxxxxxxxxxxxxx|--------|---------
     * => (global - (global - external(l)) - external(u))
     *
     *                  l                   u    ▼
     * ----|----|-------|xxxxxxxxxxxxxxxxxxx|--------|---------
     * => (global - external(l) - (global - external(u)))
     *
     * @param lower The lower-bound normalized price of the tick for a Position
     * @param upper The upper-bound normalized price of the tick for a Position
     * @return The fee growth within a Position since the last update
     */
    function _calculatePositionGrowth(uint256 lower, uint256 upper)
        internal
        view
        returns (uint256)
    {
        PoolStorage.Layout storage l = PoolStorage.layout();

        uint256 globalFeeRate = l.globalFeeRate;

        // -------------------------------------------
        // Calculate the liqs ABOVE the tick => fa(i)
        // -------------------------------------------
        // NOTE: tick.price can be different than actual market_price
        uint256 lowerFeeRate = l.tick >= lower
            ? globalFeeRate - l.ticks[lower].externalFeeRate
            : l.ticks[lower].externalFeeRate;

        // -------------------------------------------
        // Calculate the liqs BELOW the tick => fb(i)
        // -------------------------------------------
        // NOTE: tick.price can be different than actual market_price
        uint256 upperFeeRate = l.tick >= upper
            ? globalFeeRate - l.ticks[upper].externalFeeRate
            : l.ticks[upper].externalFeeRate;

        return globalFeeRate - lowerFeeRate - upperFeeRate;
    }

    /**
     * @notice Creates a Tick for a given price, or returns the existing tick.
     * @param price The price of the Tick
     * @return tick The Tick for a given price
     */
    function _getOrCreateTick(uint256 price)
        internal
        returns (Tick.Data memory tick)
    {
        // ToDo : Update
        PoolStorage.Layout storage l = PoolStorage.layout();

        if (l.tickIndex.nodeExists(price)) return l.ticks[price];

        tick = Tick.Data(
            price,
            0,
            price <= l.marketPrice ? l.globalFeeRate : 0
        );

        l.ticks[price] = tick;
    }

    /**
     * @notice Updates the amount of fees an LP can claim for a position (without claiming).
     */
    function _updateClaimableFees(
        Position.Data storage pData,
        uint256 feeRate,
        uint256 liquidityPerTick
    ) internal {
        // Compute the claimable fees
        uint256 claimableFees = (feeRate - pData.lastFeeRate).mulWad(
            liquidityPerTick
        );
        pData.claimableFees += claimableFees;

        // Reset the initial range rate of the position
        pData.lastFeeRate = feeRate;
    }

    /**
     * @notice Update the collateral and contracts upon deposit / withdrawal.
     *
     * Withdrawals.
     * While straddling the market price only full withdrawals are
     * admissible. If the market price is outside of the tick range.
     */
    function _updatePosition(
        Position.Key memory p,
        Position.Data storage pData,
        uint256 collateral,
        uint256 contracts,
        uint256 price,
        bool withdraw
    ) internal {
        // Straddled price
        if (withdraw && p.lower < price && price < p.upper) {
            uint256 _collateral = p.bid(pData, price) + p.ask(pData, price);
            uint256 _contracts = p.short(pData, price) + p.long(pData, price);

            if (collateral != _collateral || contracts != _contracts)
                revert Pool__FullWithdrawalExpected();

            // Complete full withdrawal
            pData.collateral = 0;
            pData.contracts = 0;
            return;
        }

        // Compute if the position is modifiable, then modify position
        // A position is modifiable if its side does not need updating
        bool isOrderLeft = p.upper <= price;

        bool isBuy = pData.side == Position.Side.BUY;
        if (!isBuy == isOrderLeft) {
            if (!isBuy) {
                uint256 _collateral = withdraw
                    ? pData.collateral - collateral
                    : pData.collateral + collateral;
                uint256 _contracts = withdraw
                    ? pData.contracts - contracts
                    : pData.contracts + contracts;

                if (_collateral < p.averagePrice().mulWad(_contracts))
                    revert Pool__InsufficientCollateral();
            }

            if (withdraw) {
                if (
                    collateral > pData.collateral || contracts > pData.contracts
                ) revert Pool__InsufficientFunds();

                pData.collateral -= collateral;
                pData.contracts -= contracts;
            } else {
                pData.collateral += collateral;
                pData.contracts += contracts;
            }

            Position.Side newSide = isBuy
                ? Position.Side.SELL
                : Position.Side.BUY;

            return;
        }

        // Convert position to opposite side to make it modifiable
        uint256 _collateral;
        uint256 _contracts;
        if (!isBuy) {
            _collateral = pData.contracts;
            _contracts = p.liquidity(pData).mulWad(p.averagePrice());
        } else {
            _collateral = p.liquidity(pData).mulWad(p.averagePrice());
            _contracts = pData.collateral;
        }

        pData.collateral = _collateral;
        pData.contracts = _contracts;
        pData.side = isBuy ? Position.Side.SELL : Position.Side.BUY;

        _updatePosition(p, pData, collateral, contracts, price, withdraw);
    }

    function _claim() internal {
        // ToDo : Implement
    }

    function _verifyTickWidth(uint256 price, uint256 minTickDistance)
        internal
        pure
    {
        if (price % minTickDistance != 0) revert Pool__TickWidthInvalid();
    }

    /**
     * @notice Deposits a `position` (combination of owner/operator, price range, bid/ask collateral, and long/short contracts) into the pool.
     * @param p The position key
     * @param collateral The amount of collateral to be deposited
     * @param contracts The amount of contracts to be deposited
     * @param left The normalized price of the tick at the left of the position
     * @param right The normalized price of the tick at th right of the position
     */
    function _deposit(
        Position.Key memory p,
        Position.Side side,
        uint256 collateral,
        uint256 contracts,
        uint256 left,
        uint256 right
    ) internal {
        PoolStorage.Layout storage l = PoolStorage.layout();

        if (block.timestamp >= l.maturity) revert Pool__OptionExpired();

        uint256 minTickDistance = l.minTickDistance();
        _verifyTickWidth(p.lower, minTickDistance);
        _verifyTickWidth(p.upper, minTickDistance);

        // Check if market price is stranded
        //        bool isMarketPriceStranded

        bool isBuy = side == Position.Side.BUY;

        // Fix for if stranded market price
        if (
            l.liquidityRate == 0 &&
            p.lower >= l.tick &&
            p.upper <= l.tickIndex.getNextNode(l.tick)
        ) {
            l.marketPrice = isBuy ? p.upper : p.lower;
        }

        if (isBuy) {
            // Check if valid buy order
            if (p.upper > l.marketPrice) revert Pool__InvalidBuyOrder();
        } else {
            // Check if valid sell order
            if (p.lower < l.marketPrice) revert Pool__InvalidSellOrder();
        }

        // Transfer funds from the LP to the pool
        /*
        info.owner.transfer_from(
            order.collateral,
            order.contracts if side == TradeSide.SELL else Decimal("0"),
            order.contracts if side == TradeSide.BUY else Decimal("0"),
            self
        )
        */

        // If ticks dont exist they are created and inserted into the linked list
        // ToDo : Do we need the vars ?
        //        Tick.Data memory lowerTick = _getOrCreateTick(p.lower);
        //        Tick.Data memory upperTick = _getOrCreateTick(p.upper);
        _getOrCreateTick(p.lower);
        _getOrCreateTick(p.upper);

        // Check if there is an existing position
        Position.Data storage pData = l.positions[p.keyHash()];
        // ToDo : Implement
        uint256 feeRate;
        //        fee_rate = self.tick_system.range_fee_rate(
        //            lower_tick,
        //            upper_tick
        //        );

        uint256 liquidityPerTick;

        if (pData.collateral + pData.contracts > 0) {
            liquidityPerTick = p.liquidityPerTick(pData, minTickDistance);

            _updateClaimableFees(pData, feeRate, liquidityPerTick);
            _updatePosition(
                p,
                pData,
                collateral,
                contracts,
                l.marketPrice,
                false
            );
        }

        // Adjust tick deltas
        // ToDo : Implement

        ///////////////////////////////////////////////

        //        if (p.upper > l.marketPrice && isBuy)
        //            revert Pool__BuyPositionBelowMarketPrice();
        //        if (p.lower > l.marketPrice && !isBuy)
        //            revert Pool__SellPositionAboveMarketPrice();
        //
        //        // ToDo : Transfer token (Collateral or contract) -> Need first to figure out token ids structure / decimals normalization
        //        //    agent.transfer_from(
        //        //    position.collateral,
        //        //    position.contracts if position.side == RangeSide.SELL else Decimal('0'),
        //        //    position.contracts if position.side == RangeSide.BUY else Decimal('0'),
        //        //    self,
        //        //    )
        //
        //        _updatePosition(p, liqUpdate, false);
        //        Position.Data storage pData = l.positions[p.keyHash()];
        //
        //        if ((isBuy && p.lower >= l.tick) || (!isBuy && p.upper > l.tick)) {
        //            l.liquidityRate += p.phi(pData, minTickDistance);
        //        }
        //
        //        _insertTick(p, pData, left, right);
    }

    /**
     * @notice Withdraws a `position` (combination of owner/operator, price range, bid/ask collateral, and long/short contracts) from the pool
     * @param p The position key
     * @param liqUpdate The liquidity amounts to subtract
     */
    function _withdraw(
        Position.Key memory p,
        Position.Liquidity memory liqUpdate
    ) internal {
        // ToDo : Update
        //        PoolStorage.Layout storage l = PoolStorage.layout();
        //
        //        if (block.timestamp >= l.maturity) revert Pool__OptionExpired();
        //
        //        Position.Data storage pData = l.positions[p.keyHash()];
        //        Position.Liquidity memory pLiq = _calculatePositionLiquidity(p, pData);
        //
        //        if (
        //            pLiq.collateral < liqUpdate.collateral ||
        //            pLiq.long < liqUpdate.long ||
        //            pLiq.short < liqUpdate.short
        //        ) revert Pool__InsufficientWithdrawableBalance();
        //
        //        // Ensure ticks exists
        //        if (!l.tickIndex.nodeExists(p.lower)) revert Pool__TickNotFound();
        //        if (!l.tickIndex.nodeExists(p.upper)) revert Pool__TickNotFound();
        //
        //        _updatePosition(p, liqUpdate, true);
        //
        //        bool isBuy = p.rangeSide == Position.Side.BUY;
        //        if ((isBuy && p.lower >= l.tick) || (!isBuy && p.upper > l.tick)) {
        //            l.liquidityRate -= p.phi(pData, l.minTickDistance());
        //        }
        //
        //        _removeTick(p, pData, l.marketPrice);
        //
        //        // ToDo : Transfer token (Collateral or contract) -> Need first to figure out token ids structure / decimals normalization
        //        //    agent.transfer_to(liquidity.collateral, liquidity.long, liquidity.short, self)
    }

    /**
     * @notice Completes a trade of `size` on `side` via the AMM using the liquidity in the Pool.
     * @param tradeSide Whether the taker is buying or selling
     * @param size The number of contracts being traded
     * @return The premium paid or received by the taker for the trade
     */
    function _trade(
        address owner,
        address operator,
        Position.Side tradeSide,
        uint256 size
    ) internal returns (uint256) {
        // ToDo : Check operator is approved
<<<<<<< HEAD
        //        PoolStorage.Layout storage l = PoolStorage.layout();
        //
        //        if (size == 0) revert Pool__ZeroSize();
        //        if (block.timestamp >= l.maturity) revert Pool__OptionExpired();
        //
        //        bool isBuy = tradeSide == Position.Side.BUY;
        //
        //        Pricing.Args memory curve = Pricing.fromPool(l, tradeSide);
        //
        //        uint256 totalPremium;
        //        while (size > 0) {
        //            uint256 maxSize = curve.maxTradeSize(l.marketPrice);
        //
        //            {
        //                uint256 tradeSize = Math.min(size, maxSize);
        //
        //                uint256 nextMarketPrice;
        //                if (tradeSize != maxSize) {
        //                    nextMarketPrice = curve.nextPrice(l.marketPrice, tradeSize);
        //                } else {
        //                    nextMarketPrice = isBuy ? curve.upper : curve.lower;
        //                }
        //
        //                uint256 quotePrice = Math.mean(l.marketPrice, nextMarketPrice);
        //
        //                uint256 premium = quotePrice.mulWad(tradeSize);
        //                uint256 takerFee = _takerFee(tradeSize, premium);
        //                uint256 takerPremium = premium + takerFee;
        //
        //                // Update price and liquidity variables
        //                uint256 protocolFee = (takerFee * PROTOCOL_FEE_RATE) /
        //                    INVERSE_BASIS_POINT;
        //                uint256 makerRebate = takerFee - protocolFee;
        //
        //                l.globalFeeRate += makerRebate.divWad(l.liquidityRate);
        //                totalPremium += isBuy ? takerPremium : premium;
        //
        //                l.marketPrice = nextMarketPrice;
        //                l.protocolFees += protocolFee;
        //
        //                size -= tradeSize;
        //            }
        //
        //            if (size > 0) {
        //                // The trade will require crossing into the next tick range
        //                if (isBuy) {
        //                    uint256 lower = curve.upper;
        //                    l.tick = lower;
        //                    curve.lower = curve.upper;
        //                    curve.upper = l.tickIndex.getNextNode(lower);
        //                }
        //
        //                Tick.Data memory currentTick = l.ticks[l.tick];
        //                l.liquidityRate = l.liquidityRate.addInt256(currentTick.delta);
        //                l.ticks[l.tick] = currentTick.cross(l.globalFeeRate);
        //
        //                if (!isBuy) {
        //                    uint256 lower = l.tickIndex.getPreviousNode(curve.lower);
        //                    l.tick = lower;
        //                    curve.upper = curve.lower;
        //                    curve.lower = lower;
        //                }
        //            }
        //        }
        //
        //        Position.Liquidity storage existingPosition = l.externalPositions[
        //            owner
        //        ][operator];
        //        if (isBuy) {
        //            // ToDo : Transfer tokens
        //            // operator.transfer_from(total_premium)
        //
        //            if (existingPosition.short < size) {
        //                // ToDo : Transfer tokens
        //                // operator.transfer_to(existing_position.short)
        //                existingPosition.long += size - existingPosition.short;
        //                existingPosition.short = 0;
        //            } else {
        //                // ToDo : Transfer tokens
        //                // operator.transfer_to(size)
        //                existingPosition.short -= size;
        //            }
        //        } else {
        //            // ToDo : Transfer tokens
        //            // operator.transfer_to(total_premium)
        //
        //            if (existingPosition.long < size) {
        //                // ToDo : Transfer tokens
        //                // operator.transfer_from(size - existing_position.long)
        //                existingPosition.short += size - existingPosition.long;
        //                existingPosition.long = 0;
        //            } else {
        //                // ToDo : Transfer tokens
        //                // operator.transfer_from(size)
        //                existingPosition.long -= size;
        //            }
        //        }
        //
        //        return totalPremium;
        return 0;
=======
        PoolStorage.Layout storage l = PoolStorage.layout();

        if (size == 0) revert Pool__ZeroSize();
        if (block.timestamp >= l.maturity) revert Pool__OptionExpired();

        bool isBuy = tradeSide == Position.Side.BUY;

        PricingCurve.Args memory curve = PricingCurve.fromPool(l, tradeSide);

        uint256 totalPremium;
        while (size > 0) {
            uint256 maxSize = curve.maxTradeSize(l.marketPrice);

            {
                uint256 tradeSize = Math.min(size, maxSize);

                uint256 nextMarketPrice;
                if (tradeSize != maxSize) {
                    nextMarketPrice = curve.nextPrice(l.marketPrice, tradeSize);
                } else {
                    nextMarketPrice = isBuy ? curve.upper : curve.lower;
                }

                uint256 quotePrice = Math.average(
                    l.marketPrice,
                    nextMarketPrice
                );

                uint256 premium = quotePrice.mulWad(tradeSize);
                uint256 takerFee = _takerFee(tradeSize, premium);
                uint256 takerPremium = premium + takerFee;

                // Update price and liquidity variables
                uint256 protocolFee = (takerFee * PROTOCOL_FEE_RATE) /
                    INVERSE_BASIS_POINT;
                uint256 makerRebate = takerFee - protocolFee;

                l.globalFeeRate += makerRebate.divWad(l.liquidityRate);
                totalPremium += isBuy ? takerPremium : premium;

                l.marketPrice = nextMarketPrice;
                l.protocolFees += protocolFee;

                size -= tradeSize;
            }

            if (size > 0) {
                // The trade will require crossing into the next tick range
                if (isBuy) {
                    uint256 lower = curve.upper;
                    l.tick = lower;
                    curve.lower = curve.upper;
                    curve.upper = l.tickIndex.getNextNode(lower);
                }

                Tick.Data memory currentTick = l.ticks[l.tick];
                l.liquidityRate = l.liquidityRate.add(currentTick.delta);
                l.ticks[l.tick] = currentTick.cross(l.globalFeeRate);

                if (!isBuy) {
                    uint256 lower = l.tickIndex.getPreviousNode(curve.lower);
                    l.tick = lower;
                    curve.upper = curve.lower;
                    curve.lower = lower;
                }
            }
        }

        Position.Liquidity storage existingPosition = l.externalPositions[
            owner
        ][operator];
        if (isBuy) {
            // ToDo : Transfer tokens
            // operator.transfer_from(total_premium)

            if (existingPosition.short < size) {
                // ToDo : Transfer tokens
                // operator.transfer_to(existing_position.short)
                existingPosition.long += size - existingPosition.short;
                existingPosition.short = 0;
            } else {
                // ToDo : Transfer tokens
                // operator.transfer_to(size)
                existingPosition.short -= size;
            }
        } else {
            // ToDo : Transfer tokens
            // operator.transfer_to(total_premium)

            if (existingPosition.long < size) {
                // ToDo : Transfer tokens
                // operator.transfer_from(size - existing_position.long)
                existingPosition.short += size - existingPosition.long;
                existingPosition.long = 0;
            } else {
                // ToDo : Transfer tokens
                // operator.transfer_from(size)
                existingPosition.long -= size;
            }
        }

        return totalPremium;
>>>>>>> eb6b8808
    }

    /**
     * @notice Annihilate a pair of long + short option contracts to unlock the stored collateral.
     *         NOTE: This function can be called post or prior to expiration.
     */
    function _annihilate(uint256 amount) internal {
        // ToDo : Transfer long and short to pool
        // ToDo : Transfer collateral to msg.sender
    }

    /**
     * @notice Transfer an LP position to another owner.
     *         NOTE: This function can be called post or prior to expiration.
     * @param p The position key
     * @param liq The amount of each type of liquidity to transfer
     * @param newOwner The new owner of the transferred liquidity
     * @param newOperator The new operator of the transferred liquidity
     */
    function _transferPosition(
        Position.Key memory p,
        Position.Liquidity memory liq,
        address newOwner,
        address newOperator
    ) internal {
        if (liq.long > 0 && liq.short > 0)
            revert Pool__CantTransferLongAndShort();
        // ToDo : Update
        //        _updatePosition(p, liq, true);
        // ToDo : Update
        //        _updatePosition(
        //            Position.Key(newOwner, newOperator, p.rangeSide, p.lower, p.upper),
        //            liq,
        //            false
        //        );
    }

    /**
     * @notice Transfer an external trade position to another user.
     *         NOTE: This function can be called post or prior to expiration
     * @param owner The current owner of the external option contracts
     * @param operator The current operator of the external option contracts
     * @param newOwner The new owner of the transferred liquidity
     * @param newOperator The new operator of the transferred liquidity
     * @param long The amount of long option contracts to transfer
     * @param short The amount of short option contracts to transfer
     */
    function _transferTrade(
        address owner,
        address operator,
        address newOwner,
        address newOperator,
        uint256 long,
        uint256 short
    ) internal {
        PoolStorage.Layout storage l = PoolStorage.layout();

        Position.Liquidity storage existingPosition = l.externalPositions[
            owner
        ][operator];

        if (existingPosition.long < long || existingPosition.short < short)
            revert Pool__InsufficientContracts();

        existingPosition.long -= long;
        existingPosition.short -= short;

        l.externalPositions[newOwner][newOperator].long += long;
        l.externalPositions[newOwner][newOperator].short += short;
    }

    function _calculateExerciseValue(PoolStorage.Layout storage l, uint256 size)
        internal
        view
        returns (uint256)
    {
        if (size == 0) revert Pool__ZeroSize();
        if (block.timestamp < l.maturity) revert Pool__OptionNotExpired();

        uint256 spot = l.getSpotPrice();

        int256 w = 2 * (l.isCallPool ? int256(1) : int256(0)) - 1;
        int256 wSpotStrike = w * (int256(spot) - int256(l.strike));

        uint256 exerciseValue = wSpotStrike > 0
            ? size.mulWad(uint256(wSpotStrike))
            : 0;

        if (l.isCallPool) {
            exerciseValue = exerciseValue.divWad(spot);
        }

        return exerciseValue;
    }

    function _calculateCollateralValue(
        PoolStorage.Layout storage l,
        uint256 size,
        uint256 exerciseValue
    ) internal view returns (uint256) {
        return
            l.isCallPool
                ? size - exerciseValue
                : size.mulWad(l.strike) - exerciseValue;
    }

    /**
     * @notice Exercises all long options held by an `owner`, ignoring automatic settlement fees.
     * @param owner The owner of the external option contracts
     * @param operator The operator of the position
     */
    function _exercise(address owner, address operator)
        internal
        returns (uint256)
    {
        PoolStorage.Layout storage l = PoolStorage.layout();
        uint256 size = l.externalPositions[owner][operator].long;

        uint256 exerciseValue = _calculateExerciseValue(l, size);

        // ToDo : Transfer tokens
        // operator.transfer_to(exercise_value)
        l.externalPositions[owner][operator].long = 0;

        return exerciseValue;
    }

    /**
     * @notice Settles all short options held by an `owner`, ignoring automatic settlement fees.
     * @param owner The owner of the external option contracts
     * @param operator The operator of the position
     */
    function _settle(address owner, address operator)
        internal
        returns (uint256)
    {
        PoolStorage.Layout storage l = PoolStorage.layout();
        uint256 size = l.externalPositions[owner][operator].short;

        uint256 exerciseValue = _calculateExerciseValue(l, size);
        uint256 collateralValue = _calculateCollateralValue(
            l,
            size,
            exerciseValue
        );

        // ToDo : Transfer tokens
        // operator.transfer_to(collateral_value)
        l.externalPositions[owner][operator].short = 0;

        return collateralValue;
    }

    /**
     * @notice Reconciles a user's `position` to account for settlement payouts post-expiration.
     * @param p The position key
     */
    function _settlePosition(Position.Key memory p) internal returns (uint256) {
        PoolStorage.Layout storage l = PoolStorage.layout();

        if (block.timestamp < l.maturity) revert Pool__OptionNotExpired();

        Position.Data storage pData = l.positions[p.keyHash()];

        // ToDo : Update
        //        _updatePosition(p, Position.Liquidity(0, 0, 0), false);

        uint256 exerciseAmount = _calculateExerciseValue(l, 1e18);
        uint256 collateralAmount = _calculateCollateralValue(
            l,
            1e18,
            exerciseAmount
        );

        Position.Liquidity memory pLiq = _calculatePositionLiquidity(p, pData);
        uint256 collateral = pLiq.collateral +
            pLiq.long.mulWad(exerciseAmount) +
            pLiq.short.mulWad(collateralAmount);

        address feeClaimer = p.operator == address(0) ? p.operator : p.owner;
        // ToDo : Transfer token
        // fee_claimer.transfer_to(collateral)

        pData.collateral = 0;
        pData.contracts = 0;

        return collateral;
    }

    /////////////////////////////////////////////
    // ToDo : Move somewhere else auto functions ?

    function _exerciseAuto() internal {
        // ToDo : Implement
    }

    function _settleAuto() internal {
        // ToDo : Implement
    }

    function _settlePositionAuto() internal {
        // ToDo : Implement
    }
}<|MERGE_RESOLUTION|>--- conflicted
+++ resolved
@@ -46,7 +46,6 @@
         uint256 left,
         uint256 right
     ) internal {
-<<<<<<< HEAD
         // ToDo : Update
         //        PoolStorage.Layout storage l = PoolStorage.layout();
         //
@@ -78,7 +77,7 @@
         //
         //            if (p.rangeSide == Position.Side.SELL) {
         //                if (lower == l.marketPrice) {
-        //                    l.liquidityRate = l.liquidityRate.addInt256(
+        //                    l.liquidityRate = l.liquidityRate.add(
         //                        l.ticks[lower].delta
         //                    );
         //                    l.ticks[lower] = l.ticks[lower].cross(l.globalFeeRate);
@@ -96,7 +95,7 @@
         //
         //            if (p.rangeSide == Position.Side.BUY) {
         //                if (l.tick <= upper) {
-        //                    l.liquidityRate = l.liquidityRate.addInt256(
+        //                    l.liquidityRate = l.liquidityRate.add(
         //                        l.ticks[upper].delta
         //                    );
         //                }
@@ -107,63 +106,6 @@
         //                }
         //            }
         //        }
-=======
-        PoolStorage.Layout storage l = PoolStorage.layout();
-
-        uint256 lower = p.lower;
-        uint256 upper = p.upper;
-
-        if (
-            left > lower ||
-            l.tickIndex.getNextNode(left) < lower ||
-            right < upper ||
-            l.tickIndex.getPreviousNode(right) > upper ||
-            left == right ||
-            lower == upper
-        ) revert Pool__TickInsertInvalid();
-
-        int256 delta = p.phi(pData, l.minTickDistance()).toInt256();
-
-        if (p.rangeSide == Position.Side.SELL) {
-            l.ticks[lower].delta += delta;
-            l.ticks[upper].delta -= delta;
-        } else {
-            l.ticks[lower].delta -= delta;
-            l.ticks[upper].delta += delta;
-        }
-
-        if (left != lower) {
-            if (l.tickIndex.insertAfter(left, lower) == false)
-                revert Pool__TickInsertFailed();
-
-            if (p.rangeSide == Position.Side.SELL) {
-                if (lower == l.marketPrice) {
-                    l.liquidityRate = l.liquidityRate.add(l.ticks[lower].delta);
-                    l.ticks[lower] = l.ticks[lower].cross(l.globalFeeRate);
-
-                    if (l.tick < lower) l.tick = lower;
-                }
-            } else {
-                l.ticks[lower] = l.ticks[lower].cross(l.globalFeeRate);
-            }
-        }
-
-        if (right != upper) {
-            if (l.tickIndex.insertBefore(right, upper) == false)
-                revert Pool__TickInsertFailed();
-
-            if (p.rangeSide == Position.Side.BUY) {
-                if (l.tick <= upper) {
-                    l.liquidityRate = l.liquidityRate.add(l.ticks[upper].delta);
-                }
-                l.ticks[upper] = l.ticks[upper].cross(l.globalFeeRate);
-
-                if (l.tick < lower) {
-                    l.tick = lower;
-                }
-            }
-        }
->>>>>>> eb6b8808
     }
 
     /**
@@ -304,27 +246,14 @@
                     tradeSize.divWad(liquidity)
                 );
 
-<<<<<<< HEAD
                 nextPrice = isBuy
                     ? pricing.marketPrice + priceDelta
                     : pricing.marketPrice - priceDelta;
             }
-=======
-                uint256 quotePrice = Math.average(marketPrice, nextMarketPrice);
-                uint256 premium = quotePrice.mulWad(tradeSize);
-                uint256 takerFee = _takerFee(tradeSize, premium);
-                uint256 takerPremium = premium + takerFee;
-
-                // Update price and liquidity variables
-                uint256 protocolFee = (takerFee * PROTOCOL_FEE_RATE) /
-                    INVERSE_BASIS_POINT;
-                uint256 makerPremium = premium + (takerFee - protocolFee);
->>>>>>> eb6b8808
 
             {
                 uint256 premium = Math
-                    .mean(pricing.marketPrice, nextPrice)
-                    .mulWad(tradeSize);
+                .average(pricing.marketPrice, nextPrice).mulWad(tradeSize);
                 // quotePrice * tradeSize
                 uint256 takerPremium = premium + _takerFee(size, premium);
 
@@ -340,7 +269,7 @@
 
                 // ToDo : Make sure this cant underflow
                 // Adjust liquidity rate
-                pricing.liquidityRate = pricing.liquidityRate.addInt256(
+                pricing.liquidityRate = pricing.liquidityRate.add(
                     l.ticks[isBuy ? pricing.upper : pricing.lower].delta
                 );
 
@@ -832,7 +761,6 @@
         uint256 size
     ) internal returns (uint256) {
         // ToDo : Check operator is approved
-<<<<<<< HEAD
         //        PoolStorage.Layout storage l = PoolStorage.layout();
         //
         //        if (size == 0) revert Pool__ZeroSize();
@@ -856,7 +784,7 @@
         //                    nextMarketPrice = isBuy ? curve.upper : curve.lower;
         //                }
         //
-        //                uint256 quotePrice = Math.mean(l.marketPrice, nextMarketPrice);
+        //                uint256 quotePrice = Math.average(l.marketPrice, nextMarketPrice);
         //
         //                uint256 premium = quotePrice.mulWad(tradeSize);
         //                uint256 takerFee = _takerFee(tradeSize, premium);
@@ -886,7 +814,7 @@
         //                }
         //
         //                Tick.Data memory currentTick = l.ticks[l.tick];
-        //                l.liquidityRate = l.liquidityRate.addInt256(currentTick.delta);
+        //                l.liquidityRate = l.liquidityRate.add(currentTick.delta);
         //                l.ticks[l.tick] = currentTick.cross(l.globalFeeRate);
         //
         //                if (!isBuy) {
@@ -933,110 +861,6 @@
         //
         //        return totalPremium;
         return 0;
-=======
-        PoolStorage.Layout storage l = PoolStorage.layout();
-
-        if (size == 0) revert Pool__ZeroSize();
-        if (block.timestamp >= l.maturity) revert Pool__OptionExpired();
-
-        bool isBuy = tradeSide == Position.Side.BUY;
-
-        PricingCurve.Args memory curve = PricingCurve.fromPool(l, tradeSide);
-
-        uint256 totalPremium;
-        while (size > 0) {
-            uint256 maxSize = curve.maxTradeSize(l.marketPrice);
-
-            {
-                uint256 tradeSize = Math.min(size, maxSize);
-
-                uint256 nextMarketPrice;
-                if (tradeSize != maxSize) {
-                    nextMarketPrice = curve.nextPrice(l.marketPrice, tradeSize);
-                } else {
-                    nextMarketPrice = isBuy ? curve.upper : curve.lower;
-                }
-
-                uint256 quotePrice = Math.average(
-                    l.marketPrice,
-                    nextMarketPrice
-                );
-
-                uint256 premium = quotePrice.mulWad(tradeSize);
-                uint256 takerFee = _takerFee(tradeSize, premium);
-                uint256 takerPremium = premium + takerFee;
-
-                // Update price and liquidity variables
-                uint256 protocolFee = (takerFee * PROTOCOL_FEE_RATE) /
-                    INVERSE_BASIS_POINT;
-                uint256 makerRebate = takerFee - protocolFee;
-
-                l.globalFeeRate += makerRebate.divWad(l.liquidityRate);
-                totalPremium += isBuy ? takerPremium : premium;
-
-                l.marketPrice = nextMarketPrice;
-                l.protocolFees += protocolFee;
-
-                size -= tradeSize;
-            }
-
-            if (size > 0) {
-                // The trade will require crossing into the next tick range
-                if (isBuy) {
-                    uint256 lower = curve.upper;
-                    l.tick = lower;
-                    curve.lower = curve.upper;
-                    curve.upper = l.tickIndex.getNextNode(lower);
-                }
-
-                Tick.Data memory currentTick = l.ticks[l.tick];
-                l.liquidityRate = l.liquidityRate.add(currentTick.delta);
-                l.ticks[l.tick] = currentTick.cross(l.globalFeeRate);
-
-                if (!isBuy) {
-                    uint256 lower = l.tickIndex.getPreviousNode(curve.lower);
-                    l.tick = lower;
-                    curve.upper = curve.lower;
-                    curve.lower = lower;
-                }
-            }
-        }
-
-        Position.Liquidity storage existingPosition = l.externalPositions[
-            owner
-        ][operator];
-        if (isBuy) {
-            // ToDo : Transfer tokens
-            // operator.transfer_from(total_premium)
-
-            if (existingPosition.short < size) {
-                // ToDo : Transfer tokens
-                // operator.transfer_to(existing_position.short)
-                existingPosition.long += size - existingPosition.short;
-                existingPosition.short = 0;
-            } else {
-                // ToDo : Transfer tokens
-                // operator.transfer_to(size)
-                existingPosition.short -= size;
-            }
-        } else {
-            // ToDo : Transfer tokens
-            // operator.transfer_to(total_premium)
-
-            if (existingPosition.long < size) {
-                // ToDo : Transfer tokens
-                // operator.transfer_from(size - existing_position.long)
-                existingPosition.short += size - existingPosition.long;
-                existingPosition.long = 0;
-            } else {
-                // ToDo : Transfer tokens
-                // operator.transfer_from(size)
-                existingPosition.long -= size;
-            }
-        }
-
-        return totalPremium;
->>>>>>> eb6b8808
     }
 
     /**

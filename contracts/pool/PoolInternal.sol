// SPDX-License-Identifier: UNLICENSED

pragma solidity >=0.8.19;

import {Math} from "@solidstate/contracts/utils/Math.sol";
import {ERC1155EnumerableInternal} from "@solidstate/contracts/token/ERC1155/enumerable/ERC1155Enumerable.sol";
import {ERC1155BaseStorage} from "@solidstate/contracts/token/ERC1155/base/ERC1155BaseStorage.sol";
import {SafeCast} from "@solidstate/contracts/utils/SafeCast.sol";
import {IERC20} from "@solidstate/contracts/interfaces/IERC20.sol";
import {IWETH} from "@solidstate/contracts/interfaces/IWETH.sol";
import {SafeERC20} from "@solidstate/contracts/utils/SafeERC20.sol";
import {ECDSA} from "@solidstate/contracts/cryptography/ECDSA.sol";

import {UD60x18} from "@prb/math/UD60x18.sol";
import {SD59x18} from "@prb/math/SD59x18.sol";

import {IPoolFactory} from "../factory/IPoolFactory.sol";
import {IERC20Router} from "../router/IERC20Router.sol";

import {DoublyLinkedListUD60x18, DoublyLinkedList} from "../libraries/DoublyLinkedListUD60x18.sol";
import {EIP712} from "../libraries/EIP712.sol";
import {Permit2} from "../libraries/Permit2.sol";
import {Position} from "../libraries/Position.sol";
import {Pricing} from "../libraries/Pricing.sol";
import {PRBMathExtra} from "../libraries/PRBMathExtra.sol";
import {iZERO, ZERO, ONE} from "../libraries/Constants.sol";

import {IPoolInternal} from "./IPoolInternal.sol";
import {IExchangeHelper} from "../IExchangeHelper.sol";
import {IPoolEvents} from "./IPoolEvents.sol";
import {PoolStorage} from "./PoolStorage.sol";

contract PoolInternal is IPoolInternal, IPoolEvents, ERC1155EnumerableInternal {
    using SafeERC20 for IERC20;
    using DoublyLinkedListUD60x18 for DoublyLinkedList.Bytes32List;
    using PoolStorage for IERC20;
    using PoolStorage for IERC20Router;
    using PoolStorage for PoolStorage.Layout;
    using PoolStorage for QuoteRFQ;
    using Position for Position.KeyInternal;
    using Position for Position.OrderType;
    using Pricing for Pricing.Args;
    using SafeCast for uint256;
    using Math for int256;
    using ECDSA for bytes32;
    using PRBMathExtra for UD60x18;
    using PRBMathExtra for SD59x18;

    address internal immutable FACTORY;
    address internal immutable ROUTER;
    address internal immutable EXCHANGE_HELPER;
    address internal immutable WRAPPED_NATIVE_TOKEN;
    address internal immutable FEE_RECEIVER;

    // ToDo : Define final values
    UD60x18 internal constant PROTOCOL_FEE_PERCENTAGE = UD60x18.wrap(0.5e18); // 50%
    UD60x18 internal constant PREMIUM_FEE_PERCENTAGE = UD60x18.wrap(0.03e18); // 3%
    UD60x18 internal constant COLLATERAL_FEE_PERCENTAGE =
        UD60x18.wrap(0.003e18); // 0.3%

    // Number of seconds required to pass before a deposit can be withdrawn (To prevent flash loans and JIT)
    uint256 internal constant WITHDRAWAL_DELAY = 60;

    bytes32 internal constant FILL_QUOTE_RFQ_TYPE_HASH =
        keccak256(
            "FillQuoteRFQ(address provider,address taker,uint256 price,uint256 size,bool isBuy,uint256 deadline,uint256 salt)"
        );

    constructor(
        address factory,
        address router,
        address exchangeHelper,
        address wrappedNativeToken,
        address feeReceiver
    ) {
        FACTORY = factory;
        ROUTER = router;
        EXCHANGE_HELPER = exchangeHelper;
        WRAPPED_NATIVE_TOKEN = wrappedNativeToken;
        FEE_RECEIVER = feeReceiver;
    }

    /// @notice Calculates the fee for a trade based on the `size` and `premium` of the trade
    /// @param size The size of a trade (number of contracts) | 18 decimals
    /// @param premium The total cost of option(s) for a purchase | 18 decimals
    /// @param isPremiumNormalized Whether the premium given is already normalized by strike or not (Ex: For a strike of 1500, and a premium of 750, the normalized premium would be 0.5)
    /// @return The taker fee for an option trade denormalized | 18 decimals
    function _takerFee(
        PoolStorage.Layout storage l,
        UD60x18 size,
        UD60x18 premium,
        bool isPremiumNormalized
    ) internal view returns (UD60x18) {
        UD60x18 strike = l.strike;
        bool isCallPool = l.isCallPool;

        if (!isPremiumNormalized) {
            // Normalize premium
            premium = Position.collateralToContracts(
                premium,
                strike,
                isCallPool
            );
        }

        UD60x18 premiumFee = premium * PREMIUM_FEE_PERCENTAGE;
        UD60x18 notionalFee = size * COLLATERAL_FEE_PERCENTAGE;

        return
            Position.contractsToCollateral(
                PRBMathExtra.max(premiumFee, notionalFee),
                strike,
                isCallPool
            );
    }

<<<<<<< HEAD
    /// @notice Gives a quote for a trade
    /// @param size The number of contracts being traded (18 decimals)
    /// @param isBuy Whether the taker is buying or selling
    /// @return totalNetPremium The premium which has to be paid to complete the trade (Net of fees) (poolToken decimals)
    /// @return totalTakerFee The taker fees to pay (Included in `premiumNet`) (poolToken decimals)
    function _getTradeQuote(
=======
    function _getQuoteAMM(
>>>>>>> c3aacb2d
        UD60x18 size,
        bool isBuy
    ) internal view returns (uint256 totalNetPremium, uint256 totalTakerFee) {
        PoolStorage.Layout storage l = PoolStorage.layout();

        _ensureNonZeroSize(size);
        _ensureNotExpired(l);

        Pricing.Args memory pricing = Pricing.Args(
            l.liquidityRate,
            l.marketPrice,
            l.currentTick,
            l.tickIndex.next(l.currentTick),
            isBuy
        );

        UD60x18 liquidity = pricing.liquidity();
        UD60x18 maxSize = pricing.maxTradeSize();

        UD60x18 totalPremium;
        UD60x18 _totalTakerFee;

        while (size > ZERO) {
            UD60x18 tradeSize = PRBMathExtra.min(size, maxSize);

            UD60x18 nextPrice;
            // Compute next price
            if (liquidity == ZERO) {
                nextPrice = isBuy ? pricing.upper : pricing.lower;
            } else {
                UD60x18 priceDelta = ((pricing.upper - pricing.lower) *
                    tradeSize) / liquidity;

                nextPrice = isBuy
                    ? pricing.marketPrice + priceDelta
                    : pricing.marketPrice - priceDelta;
            }

            if (tradeSize > ZERO) {
                UD60x18 premium = pricing.marketPrice.avg(nextPrice) *
                    tradeSize;
                UD60x18 takerFee = _takerFee(l, size, premium, true);

                // Denormalize premium
                premium = Position.contractsToCollateral(
                    premium,
                    l.strike,
                    l.isCallPool
                );

                _totalTakerFee = _totalTakerFee + takerFee;
                totalPremium = totalPremium + premium;
            }

            pricing.marketPrice = nextPrice;

            if (maxSize >= size) {
                size = ZERO;
            } else {
                // Cross tick
                size = size - maxSize;

                // ToDo : Make sure this cant underflow
                // Adjust liquidity rate
                pricing.liquidityRate = pricing.liquidityRate.add(
                    l.ticks[isBuy ? pricing.upper : pricing.lower].delta
                );

                // Set new lower and upper bounds
                pricing.lower = isBuy
                    ? pricing.upper
                    : l.tickIndex.prev(pricing.lower);
                pricing.upper = l.tickIndex.next(pricing.lower);

                if (pricing.upper == ZERO) revert Pool__InsufficientLiquidity();

                // Compute new liquidity
                liquidity = pricing.liquidity();
                maxSize = pricing.maxTradeSize();
            }
        }

        return (
            l.toPoolTokenDecimals(
                isBuy
                    ? totalPremium + _totalTakerFee
                    : totalPremium - _totalTakerFee
            ),
            l.toPoolTokenDecimals(_totalTakerFee)
        );
    }

    // @notice Returns amount of claimable fees from pending update of claimable fees for the position. This does not include pData.claimableFees
    function _pendingClaimableFees(
        PoolStorage.Layout storage l,
        Position.KeyInternal memory p,
        Position.Data storage pData
    ) internal view returns (UD60x18 claimableFees, UD60x18 feeRate) {
        Tick memory lowerTick = _getTick(p.lower);
        Tick memory upperTick = _getTick(p.upper);

        feeRate = _rangeFeeRate(
            l,
            p.lower,
            p.upper,
            lowerTick.externalFeeRate,
            upperTick.externalFeeRate
        );

        claimableFees = _calculateClaimableFees(
            feeRate,
            pData.lastFeeRate,
            p.liquidityPerTick(
                _balanceOfUD60x18(
                    p.owner,
                    PoolStorage.formatTokenId(
                        p.operator,
                        p.lower,
                        p.upper,
                        p.orderType
                    )
                )
            )
        );
    }

    function _calculateClaimableFees(
        UD60x18 feeRate,
        UD60x18 lastFeeRate,
        UD60x18 liquidityPerTick
    ) internal pure returns (UD60x18) {
        return (feeRate - lastFeeRate) * liquidityPerTick;
    }

    /// @notice Updates the amount of fees an LP can claim for a position (without claiming).
    function _updateClaimableFees(
        Position.Data storage pData,
        UD60x18 feeRate,
        UD60x18 liquidityPerTick
    ) internal {
        pData.claimableFees =
            pData.claimableFees +
            _calculateClaimableFees(
                feeRate,
                pData.lastFeeRate,
                liquidityPerTick
            );

        // Reset the initial range rate of the position
        pData.lastFeeRate = feeRate;
    }

    function _updateClaimableFees(
        PoolStorage.Layout storage l,
        Position.KeyInternal memory p,
        Position.Data storage pData
    ) internal {
        (UD60x18 claimableFees, UD60x18 feeRate) = _pendingClaimableFees(
            l,
            p,
            pData
        );

        pData.claimableFees = pData.claimableFees + claimableFees;
        pData.lastFeeRate = feeRate;
    }

    /// @notice Updates the claimable fees of a position and transfers the claimed
    ///         fees to the operator of the position. Then resets the claimable fees to
    ///         zero.
    /// @param p The position to claim fees for
    /// @return claimedFees The amount of fees claimed (poolToken decimals)
    function _claim(
        Position.KeyInternal memory p
    ) internal returns (uint256 claimedFees) {
        PoolStorage.Layout storage l = PoolStorage.layout();

        if (l.protocolFees > ZERO) _claimProtocolFees();

        Position.Data storage pData = l.positions[p.keyHash()];
        _updateClaimableFees(l, p, pData);
        UD60x18 _claimedFees = pData.claimableFees;

        pData.claimableFees = ZERO;
        IERC20(l.getPoolToken()).safeTransfer(p.operator, _claimedFees);

        emit ClaimFees(
            p.owner,
            PoolStorage.formatTokenId(
                p.operator,
                p.lower,
                p.upper,
                p.orderType
            ),
            _claimedFees,
            pData.lastFeeRate
        );

        return l.toPoolTokenDecimals(_claimedFees);
    }

    function _claimProtocolFees() internal {
        PoolStorage.Layout storage l = PoolStorage.layout();
        UD60x18 claimedFees = l.protocolFees;

        if (claimedFees == ZERO) return;

        l.protocolFees = ZERO;
        IERC20(l.getPoolToken()).safeTransfer(FEE_RECEIVER, claimedFees);
        emit ClaimProtocolFees(FEE_RECEIVER, claimedFees);
    }

    /// @notice Deposits a `position` (combination of owner/operator, price range, bid/ask collateral, and long/short contracts) into the pool.
    /// @param p The position key
    /// @param args The deposit parameters
    /// @param permit The permit to use for the token allowance. If no signature is passed, regular transfer through approval will be used.
    /// @return delta The amount of collateral / longs / shorts deposited
    function _deposit(
        Position.KeyInternal memory p,
        DepositArgsInternal memory args,
        Permit2.Data memory permit
    ) internal returns (Position.Delta memory delta) {
        return
            _deposit(
                p,
                args,
                permit,
                p.orderType.isLong() // We default to isBid = true if orderType is long and isBid = false if orderType is short, so that default behavior in case of stranded market price is to deposit collateral
            );
    }

    /// @notice Deposits a `position` (combination of owner/operator, price range, bid/ask collateral, and long/short contracts) into the pool.
    /// @param p The position key
    /// @param args The deposit parameters
    /// @param permit The permit to use for the token allowance. If no signature is passed, regular transfer through approval will be used.
    /// @param isBidIfStrandedMarketPrice Whether this is a bid or ask order when the market price is stranded (This argument doesnt matter if market price is not stranded)
    /// @return delta The amount of collateral / longs / shorts deposited
    function _deposit(
        Position.KeyInternal memory p,
        DepositArgsInternal memory args,
        Permit2.Data memory permit,
        bool isBidIfStrandedMarketPrice
    ) internal returns (Position.Delta memory delta) {
        PoolStorage.Layout storage l = PoolStorage.layout();

        // Set the market price correctly in case it's stranded
        if (_isMarketPriceStranded(l, p, isBidIfStrandedMarketPrice)) {
            l.marketPrice = _getStrandedMarketPriceUpdate(
                p,
                isBidIfStrandedMarketPrice
            );
        }

        _ensureBelowDepositWithdrawMaxSlippage(
            l.marketPrice,
            args.minMarketPrice,
            args.maxMarketPrice
        );
        _ensureNonZeroSize(args.size);
        _ensureNotExpired(l);

        _ensureValidRange(p.lower, p.upper);
        _verifyTickWidth(p.lower);
        _verifyTickWidth(p.upper);

        uint256 tokenId = PoolStorage.formatTokenId(
            p.operator,
            p.lower,
            p.upper,
            p.orderType
        );

        delta = p.calculatePositionUpdate(
            _balanceOfUD60x18(p.owner, tokenId),
            args.size.intoSD59x18(),
            l.marketPrice
        );

        _transferTokens(
            l,
            p.operator,
            address(this),
            l.toPoolTokenDecimals(delta.collateral.intoUD60x18()),
            args.collateralCredit,
            args.refundAddress,
            delta.longs.intoUD60x18(),
            delta.shorts.intoUD60x18(),
            permit
        );

        Position.Data storage pData = l.positions[p.keyHash()];
        _depositFeeAndTicksUpdate(
            l,
            pData,
            p,
            args.belowLower,
            args.belowUpper,
            args.size,
            tokenId
        );

        pData.lastDeposit = block.timestamp;

        emit Deposit(
            p.owner,
            tokenId,
            delta.collateral.intoUD60x18(),
            delta.longs.intoUD60x18(),
            delta.shorts.intoUD60x18(),
            pData.lastFeeRate,
            pData.claimableFees,
            l.marketPrice,
            l.liquidityRate,
            l.currentTick
        );
    }

    function _depositFeeAndTicksUpdate(
        PoolStorage.Layout storage l,
        Position.Data storage pData,
        Position.KeyInternal memory p,
        UD60x18 belowLower,
        UD60x18 belowUpper,
        UD60x18 size,
        uint256 tokenId
    ) internal {
        UD60x18 feeRate;
        {
            // If ticks dont exist they are created and inserted into the linked list
            Tick memory lowerTick = _getOrCreateTick(p.lower, belowLower);
            Tick memory upperTick = _getOrCreateTick(p.upper, belowUpper);

            feeRate = _rangeFeeRate(
                l,
                p.lower,
                p.upper,
                lowerTick.externalFeeRate,
                upperTick.externalFeeRate
            );
        }

        UD60x18 initialSize = _balanceOfUD60x18(p.owner, tokenId);
        UD60x18 liquidityPerTick;

        if (initialSize > ZERO) {
            liquidityPerTick = p.liquidityPerTick(initialSize);

            _updateClaimableFees(pData, feeRate, liquidityPerTick);
        } else {
            pData.lastFeeRate = feeRate;
        }

        _mint(p.owner, tokenId, size);

        SD59x18 tickDelta = p
            .liquidityPerTick(_balanceOfUD60x18(p.owner, tokenId))
            .intoSD59x18() - liquidityPerTick.intoSD59x18();

        // Adjust tick deltas
        _updateTicks(
            p.lower,
            p.upper,
            l.marketPrice,
            tickDelta,
            initialSize == ZERO,
            false,
            p.orderType
        );
    }

    /// @notice Withdraws a `position` (combination of owner/operator, price range, bid/ask collateral, and long/short contracts) from the pool
    ///         Tx will revert if market price is not between `minMarketPrice` and `maxMarketPrice`.
    /// @param p The position key
    /// @param size The position size to withdraw | 18 decimals
    /// @param minMarketPrice Min market price, as normalized value. (If below, tx will revert) | 18 decimals
    /// @param maxMarketPrice Max market price, as normalized value. (If above, tx will revert) | 18 decimals
    /// @param transferCollateralToUser Whether to transfer collateral to user or not if collateral value is positive. Should be false if that collateral is used for a swap
    /// @return delta The amount of collateral / longs / shorts withdrawn
    function _withdraw(
        Position.KeyInternal memory p,
        UD60x18 size,
        UD60x18 minMarketPrice,
        UD60x18 maxMarketPrice,
        bool transferCollateralToUser
    ) internal returns (Position.Delta memory delta) {
        PoolStorage.Layout storage l = PoolStorage.layout();
        _ensureNotExpired(l);

        _ensureBelowDepositWithdrawMaxSlippage(
            l.marketPrice,
            minMarketPrice,
            maxMarketPrice
        );
        _ensureNonZeroSize(size);
        _ensureValidRange(p.lower, p.upper);
        _verifyTickWidth(p.lower);
        _verifyTickWidth(p.upper);

        Position.Data storage pData = l.positions[p.keyHash()];

        _ensureWithdrawalDelayElapsed(pData);

        WithdrawVarsInternal memory vars;

        vars.tokenId = PoolStorage.formatTokenId(
            p.operator,
            p.lower,
            p.upper,
            p.orderType
        );

        vars.initialSize = _balanceOfUD60x18(p.owner, vars.tokenId);

        if (vars.initialSize == ZERO) revert Pool__PositionDoesNotExist();

        vars.isFullWithdrawal = vars.initialSize == size;

        {
            Tick memory lowerTick = _getTick(p.lower);
            Tick memory upperTick = _getTick(p.upper);

            // Initialize variables before position update
            vars.liquidityPerTick = p.liquidityPerTick(vars.initialSize);
            UD60x18 feeRate = _rangeFeeRate(
                l,
                p.lower,
                p.upper,
                lowerTick.externalFeeRate,
                upperTick.externalFeeRate
            );

            // Update claimable fees
            _updateClaimableFees(pData, feeRate, vars.liquidityPerTick);
        }

        // Check whether it's a full withdrawal before updating the position

        {
            UD60x18 collateralToTransfer;
            if (vars.isFullWithdrawal) {
                UD60x18 feesClaimed = pData.claimableFees;
                // Claim all fees and remove the position completely
                collateralToTransfer = collateralToTransfer + feesClaimed;

                pData.claimableFees = ZERO;
                pData.lastFeeRate = ZERO;

                emit ClaimFees(p.owner, vars.tokenId, feesClaimed, ZERO);
            }

            delta = p.calculatePositionUpdate(
                vars.initialSize,
                -size.intoSD59x18(),
                l.marketPrice
            );

            delta.collateral = delta.collateral.abs();
            delta.longs = delta.longs.abs();
            delta.shorts = delta.shorts.abs();

            collateralToTransfer =
                collateralToTransfer +
                delta.collateral.intoUD60x18();

            _burn(p.owner, vars.tokenId, size);

            _transferTokens(
                l,
                address(this),
                p.operator,
                transferCollateralToUser
                    ? l.toPoolTokenDecimals(collateralToTransfer)
                    : 0,
                0,
                address(0),
                delta.longs.intoUD60x18(),
                delta.shorts.intoUD60x18(),
                Permit2.emptyPermit()
            );
        }

        vars.tickDelta =
            p
                .liquidityPerTick(_balanceOfUD60x18(p.owner, vars.tokenId))
                .intoSD59x18() -
            vars.liquidityPerTick.intoSD59x18();

        _updateTicks(
            p.lower,
            p.upper,
            l.marketPrice,
            vars.tickDelta, // Adjust tick deltas (reverse of deposit)
            false,
            vars.isFullWithdrawal,
            p.orderType
        );

        emit Withdrawal(
            p.owner,
            vars.tokenId,
            delta.collateral.intoUD60x18(),
            delta.longs.intoUD60x18(),
            delta.shorts.intoUD60x18(),
            pData.lastFeeRate,
            pData.claimableFees,
            l.marketPrice,
            l.liquidityRate,
            l.currentTick
        );
    }

    /// @notice Handle transfer of collateral / longs / shorts on deposit or withdrawal
    ///         WARNING : `collateral` and `collateralCredit` must be scaled to the collateral token decimals
    function _transferTokens(
        PoolStorage.Layout storage l,
        address from,
        address to,
        uint256 collateral,
        uint256 collateralCredit,
        address refundAddress,
        UD60x18 longs,
        UD60x18 shorts,
        Permit2.Data memory permit
    ) internal {
        // Safeguard, should never happen
        if (longs > ZERO && shorts > ZERO)
            revert Pool__PositionCantHoldLongAndShort();

        address poolToken = l.getPoolToken();
        if (collateral > collateralCredit) {
            if (from == address(this)) {
                IERC20(poolToken).safeTransfer(
                    to,
                    collateral - collateralCredit
                );
            } else {
                _transferFromWithPermitOrRouter(
                    permit,
                    poolToken,
                    from,
                    to,
                    collateral - collateralCredit
                );
            }
        } else if (collateralCredit > collateral) {
            // If there was too much collateral credit, we refund the excess
            IERC20(poolToken).safeTransfer(
                refundAddress,
                collateralCredit - collateral
            );
        }

        if (longs + shorts > ZERO) {
            _safeTransfer(
                address(this),
                from,
                to,
                longs > ZERO ? PoolStorage.LONG : PoolStorage.SHORT,
                longs > ZERO ? longs.unwrap() : shorts.unwrap(),
                ""
            );
        }
    }

    function _writeFrom(
        address underwriter,
        address longReceiver,
        UD60x18 size,
        Permit2.Data memory permit
    ) internal {
        if (
            msg.sender != underwriter &&
            ERC1155BaseStorage.layout().operatorApprovals[underwriter][
                msg.sender
            ] ==
            false
        ) revert Pool__NotAuthorized();

        PoolStorage.Layout storage l = PoolStorage.layout();

        _ensureNonZeroSize(size);
        _ensureNotExpired(l);

        UD60x18 collateral = Position.contractsToCollateral(
            size,
            l.strike,
            l.isCallPool
        );
        UD60x18 protocolFee = _takerFee(l, size, ZERO, true);

        _transferFromWithPermitOrRouter(
            permit,
            l.getPoolToken(),
            underwriter,
            address(this),
            collateral + protocolFee
        );

        l.protocolFees = l.protocolFees + protocolFee;

        _mint(underwriter, PoolStorage.SHORT, size);
        _mint(longReceiver, PoolStorage.LONG, size);

        emit WriteFrom(
            underwriter,
            longReceiver,
            size,
            collateral,
            protocolFee
        );
    }

    /// @notice Completes a trade of `size` on `side` via the AMM using the liquidity in the Pool.
    /// @param args Trade parameters
    /// @param permit The permit to use for the token allowance. If no signature is passed, regular transfer through approval will be used.
    /// @return totalPremium The premium paid or received by the taker for the trade (poolToken decimals)
    /// @return delta The net collateral / longs / shorts change for taker of the trade.
    function _trade(
        TradeArgsInternal memory args,
        Permit2.Data memory permit
    ) internal returns (uint256 totalPremium, Position.Delta memory delta) {
        PoolStorage.Layout storage l = PoolStorage.layout();

        _ensureNonZeroSize(args.size);
        _ensureNotExpired(l);

        TradeVarsInternal memory vars;

        {
            UD60x18 remaining = args.size;

            while (remaining > ZERO) {
                Pricing.Args memory pricing = _getPricing(l, args.isBuy);
                UD60x18 maxSize = pricing.maxTradeSize();
                UD60x18 tradeSize = PRBMathExtra.min(remaining, maxSize);
                UD60x18 oldMarketPrice = l.marketPrice;

                {
                    UD60x18 nextMarketPrice;
                    if (tradeSize != maxSize) {
                        nextMarketPrice = pricing.nextPrice(tradeSize);
                    } else {
                        nextMarketPrice = args.isBuy
                            ? pricing.upper
                            : pricing.lower;
                    }

                    UD60x18 premium;

                    {
                        UD60x18 quoteAMMPrice = l.marketPrice.avg(
                            nextMarketPrice
                        );

                        premium = quoteAMMPrice * tradeSize;
                    }
                    UD60x18 takerFee = _takerFee(l, tradeSize, premium, true);

                    // Denormalize premium
                    premium = Position.contractsToCollateral(
                        premium,
                        l.strike,
                        l.isCallPool
                    );

                    // Update price and liquidity variables
                    {
                        UD60x18 protocolFee = takerFee *
                            PROTOCOL_FEE_PERCENTAGE;

                        UD60x18 makerRebate = takerFee - protocolFee;
                        _updateGlobalFeeRate(l, makerRebate);

                        vars.totalProtocolFees =
                            vars.totalProtocolFees +
                            protocolFee;
                        l.protocolFees = l.protocolFees + protocolFee;
                    }

                    // is_buy: taker has to pay premium + fees
                    // ~is_buy: taker receives premium - fees
                    vars.totalPremium =
                        vars.totalPremium +
                        (args.isBuy ? premium + takerFee : premium - takerFee);
                    vars.totalTakerFees = vars.totalTakerFees + takerFee;

                    l.marketPrice = nextMarketPrice;
                }

                UD60x18 dist = (l.marketPrice.intoSD59x18() -
                    oldMarketPrice.intoSD59x18()).abs().intoUD60x18();

                vars.shortDelta =
                    vars.shortDelta +
                    (l.shortRate * dist) /
                    PoolStorage.MIN_TICK_DISTANCE;
                vars.longDelta =
                    vars.longDelta +
                    (l.longRate * dist) /
                    PoolStorage.MIN_TICK_DISTANCE;

                if (maxSize >= remaining) {
                    remaining = ZERO;
                } else {
                    // The trade will require crossing into the next tick range
                    if (
                        args.isBuy &&
                        l.tickIndex.next(l.currentTick) >=
                        Pricing.MAX_TICK_PRICE
                    ) revert Pool__InsufficientAskLiquidity();

                    if (!args.isBuy && l.currentTick <= Pricing.MIN_TICK_PRICE)
                        revert Pool__InsufficientBidLiquidity();

                    remaining = remaining - tradeSize;
                    _cross(args.isBuy);
                }
            }
        }

        totalPremium = l.toPoolTokenDecimals(vars.totalPremium);

        _ensureBelowTradeMaxSlippage(
            totalPremium,
            args.premiumLimit,
            args.isBuy
        );

        delta = _calculateAndUpdateUserAssets(
            l,
            args.user,
            vars.totalPremium,
            args.size,
            args.isBuy,
            args.creditAmount,
            args.transferCollateralToUser,
            permit
        );

        if (args.isBuy) {
            if (vars.shortDelta > ZERO)
                _mint(address(this), PoolStorage.SHORT, vars.shortDelta);

            if (vars.longDelta > ZERO)
                _burn(address(this), PoolStorage.LONG, vars.longDelta);
        } else {
            if (vars.longDelta > ZERO)
                _mint(address(this), PoolStorage.LONG, vars.longDelta);

            if (vars.shortDelta > ZERO)
                _burn(address(this), PoolStorage.SHORT, vars.shortDelta);
        }

        emit Trade(
            args.user,
            args.size,
            delta,
            args.isBuy
                ? vars.totalPremium - vars.totalTakerFees
                : vars.totalPremium,
            vars.totalTakerFees,
            vars.totalProtocolFees,
            l.marketPrice,
            l.liquidityRate,
            l.currentTick,
            args.isBuy
        );
    }

    function _getPricing(
        PoolStorage.Layout storage l,
        bool isBuy
    ) internal view returns (Pricing.Args memory) {
        UD60x18 currentTick = l.currentTick;

        return
            Pricing.Args(
                l.liquidityRate,
                l.marketPrice,
                currentTick,
                l.tickIndex.next(currentTick),
                isBuy
            );
    }

    /// @notice Compute the change in short / long option contracts of an agent in order to
    ///         transfer the contracts and execute a trade.=
    function _getTradeDelta(
        address user,
        UD60x18 size,
        bool isBuy
    ) internal view returns (Position.Delta memory delta) {
        UD60x18 longs = _balanceOfUD60x18(user, PoolStorage.LONG);
        UD60x18 shorts = _balanceOfUD60x18(user, PoolStorage.SHORT);

        if (isBuy) {
            delta.shorts = -PRBMathExtra.min(shorts, size).intoSD59x18();
            delta.longs = size.intoSD59x18() + delta.shorts;
        } else {
            delta.longs = -PRBMathExtra.min(longs, size).intoSD59x18();
            delta.shorts = size.intoSD59x18() + delta.longs;
        }
    }

    // @notice Calculate the asset update for a user and update the user's assets
    function _calculateAndUpdateUserAssets(
        PoolStorage.Layout storage l,
        address user,
        UD60x18 totalPremium,
        UD60x18 size,
        bool isBuy,
        uint256 creditAmount,
        bool transferCollateralToUser,
        Permit2.Data memory permit
    ) internal returns (Position.Delta memory delta) {
        delta = _calculateAssetsUpdate(l, user, totalPremium, size, isBuy);

        _updateUserAssets(
            l,
            user,
            delta,
            creditAmount,
            transferCollateralToUser,
            permit
        );
    }

    function _calculateAssetsUpdate(
        PoolStorage.Layout storage l,
        address user,
        UD60x18 totalPremium,
        UD60x18 size,
        bool isBuy
    ) internal view returns (Position.Delta memory delta) {
        delta = _getTradeDelta(user, size, isBuy);

        bool _isBuy = delta.longs > iZERO || delta.shorts < iZERO;

        UD60x18 shortCollateral = Position.contractsToCollateral(
            delta.shorts.abs().intoUD60x18(),
            l.strike,
            l.isCallPool
        );

        SD59x18 iShortCollateral = shortCollateral.intoSD59x18();
        if (delta.shorts < iZERO) {
            iShortCollateral = -iShortCollateral;
        }

        if (_isBuy) {
            delta.collateral =
                -PRBMathExtra.min(iShortCollateral, iZERO) -
                totalPremium.intoSD59x18();
        } else {
            delta.collateral =
                totalPremium.intoSD59x18() -
                PRBMathExtra.max(iShortCollateral, iZERO);
        }

        return delta;
    }

    /// @notice Execute a trade by transferring the net change in short and long option
    ///         contracts and collateral to / from an agent.
    function _updateUserAssets(
        PoolStorage.Layout storage l,
        address user,
        Position.Delta memory delta,
        uint256 creditAmount,
        bool transferCollateralToUser,
        Permit2.Data memory permit
    ) internal {
        if (
            (delta.longs == iZERO && delta.shorts == iZERO) ||
            (delta.longs > iZERO && delta.shorts > iZERO) ||
            (delta.longs < iZERO && delta.shorts < iZERO)
        ) revert Pool__InvalidAssetUpdate();

        // We create a new `_deltaCollateral` variable instead of adding `creditAmount` to `delta.collateral`,
        // as we will return `delta`, and want `delta.collateral` to reflect the absolute collateral change resulting from this update
        int256 _deltaCollateral = l.toPoolTokenDecimals(delta.collateral);
        if (creditAmount > 0) {
            _deltaCollateral = _deltaCollateral + creditAmount.toInt256();
        }

        // Transfer collateral
        if (_deltaCollateral < 0) {
            _transferFromWithPermitOrRouter(
                permit,
                l.getPoolToken(),
                user,
                address(this),
                uint256(-_deltaCollateral)
            );
        } else if (_deltaCollateral > 0 && transferCollateralToUser) {
            IERC20(l.getPoolToken()).safeTransfer(
                user,
                uint256(_deltaCollateral)
            );
        }

        // Transfer long
        if (delta.longs < iZERO) {
            _burn(user, PoolStorage.LONG, (-delta.longs).intoUD60x18());
        } else if (delta.longs > iZERO) {
            _mint(user, PoolStorage.LONG, delta.longs.intoUD60x18());
        }

        // Transfer short
        if (delta.shorts < iZERO) {
            _burn(user, PoolStorage.SHORT, (-delta.shorts).intoUD60x18());
        } else if (delta.shorts > iZERO) {
            _mint(user, PoolStorage.SHORT, delta.shorts.intoUD60x18());
        }
    }

    function _calculateQuoteRFQPremiumAndFee(
        PoolStorage.Layout storage l,
        UD60x18 size,
        UD60x18 price,
        bool isBuy
    ) internal view returns (PremiumAndFeeInternal memory r) {
        r.premium = price * size;
        r.protocolFee = _takerFee(l, size, r.premium, true);

        // Denormalize premium
        r.premium = Position.contractsToCollateral(
            r.premium,
            l.strike,
            l.isCallPool
        );

        r.premiumMaker = isBuy
            ? r.premium // Maker buying
            : r.premium - r.protocolFee; // Maker selling

        r.premiumTaker = !isBuy
            ? r.premium // Taker Buying
            : r.premium - r.protocolFee; // Taker selling

        return r;
    }

    /// @notice Functionality to support the RFQ / OTC system.
    ///         An LP can create a RFQ quote for which he will do an OTC trade through
    ///         the exchange. Takers can buy from / sell to the LP then partially or
    ///         fully while having the price guaranteed.
    /// @param args The fillQuoteRFQ parameters
    /// @param quoteRFQ The RFQ quote given by the provider
    /// @param permit The permit to use for the token allowance. If no signature is passed, regular transfer through approval will be used.
<<<<<<< HEAD
    /// @return premiumTaker The premium paid by the taker (poolToken decimals)
    /// @return deltaTaker The net collateral / longs / shorts change for taker of the trade.
    function _fillQuote(
        FillQuoteArgsInternal memory args,
        TradeQuote memory tradeQuote,
=======
    function _fillQuoteRFQ(
        FillQuoteRFQArgsInternal memory args,
        QuoteRFQ memory quoteRFQ,
>>>>>>> c3aacb2d
        Permit2.Data memory permit
    )
        internal
        returns (uint256 premiumTaker, Position.Delta memory deltaTaker)
    {
        if (args.size > quoteRFQ.size) revert Pool__AboveQuoteRFQSize();

        bytes32 quoteRFQHash;
        PremiumAndFeeInternal memory premiumAndFee;
        Position.Delta memory deltaMaker;

        {
            PoolStorage.Layout storage l = PoolStorage.layout();
            quoteRFQHash = _quoteRFQHash(quoteRFQ);
            _ensureQuoteRFQIsValid(l, args, quoteRFQ, quoteRFQHash);

            premiumAndFee = _calculateQuoteRFQPremiumAndFee(
                l,
                args.size,
                quoteRFQ.price,
                quoteRFQ.isBuy
            );

            // Update amount filled for this quote
            l.quoteRFQAmountFilled[quoteRFQ.provider][quoteRFQHash] =
                l.quoteRFQAmountFilled[quoteRFQ.provider][quoteRFQHash] +
                args.size;

            // Update protocol fees
            l.protocolFees = l.protocolFees + premiumAndFee.protocolFee;

            // Process trade taker
            deltaTaker = _calculateAndUpdateUserAssets(
                l,
                args.user,
                premiumAndFee.premiumTaker,
                args.size,
                !quoteRFQ.isBuy,
                args.creditAmount,
                args.transferCollateralToUser,
                permit
            );

            // Process trade maker
            deltaMaker = _calculateAndUpdateUserAssets(
                l,
                quoteRFQ.provider,
                premiumAndFee.premiumMaker,
                args.size,
                quoteRFQ.isBuy,
                0,
                true,
                Permit2.emptyPermit()
            );
        }

        emit FillQuoteRFQ(
            quoteRFQHash,
            args.user,
            quoteRFQ.provider,
            args.size,
            deltaMaker,
            deltaTaker,
            premiumAndFee.premium,
            premiumAndFee.protocolFee,
            !quoteRFQ.isBuy
        );

        return (
            PoolStorage.layout().toPoolTokenDecimals(
                premiumAndFee.premiumTaker
            ),
            deltaTaker
        );
    }

    /// @notice Annihilate a pair of long + short option contracts to unlock the stored collateral.
    ///         NOTE: This function can be called post or prior to expiration.
    function _annihilate(address owner, UD60x18 size) internal {
        _ensureNonZeroSize(size);

        PoolStorage.Layout storage l = PoolStorage.layout();

        _burn(owner, PoolStorage.SHORT, size);
        _burn(owner, PoolStorage.LONG, size);
        IERC20(l.getPoolToken()).safeTransfer(
            owner,
            Position.contractsToCollateral(size, l.strike, l.isCallPool)
        );

        emit Annihilate(owner, size, 0);
    }

    /// @notice Transfer an LP position to another owner.
    ///         NOTE: This function can be called post or prior to expiration.
    /// @param srcP The position key
    /// @param newOwner The new owner of the transferred liquidity
    /// @param newOperator The new operator of the transferred liquidity
    function _transferPosition(
        Position.KeyInternal memory srcP,
        address newOwner,
        address newOperator,
        UD60x18 size
    ) internal {
        // ToDo : Add this logic into the ERC1155 transfer function
        if (srcP.owner == newOwner && srcP.operator == newOperator)
            revert Pool__InvalidTransfer();

        if (size == ZERO) revert Pool__ZeroSize();

        PoolStorage.Layout storage l = PoolStorage.layout();

        Position.KeyInternal memory dstP = Position.KeyInternal({
            owner: newOwner,
            operator: newOperator,
            lower: srcP.lower,
            upper: srcP.upper,
            orderType: srcP.orderType,
            strike: srcP.strike,
            isCall: srcP.isCall
        });

        bytes32 srcKey = srcP.keyHash();

        uint256 srcTokenId = PoolStorage.formatTokenId(
            srcP.operator,
            srcP.lower,
            srcP.upper,
            srcP.orderType
        );

        uint256 dstTokenId = srcP.operator == newOperator
            ? srcTokenId
            : PoolStorage.formatTokenId(
                newOperator,
                srcP.lower,
                srcP.upper,
                srcP.orderType
            );

        UD60x18 srcSize = _balanceOfUD60x18(srcP.owner, srcTokenId);
        if (size > srcSize) revert Pool__NotEnoughTokens();

        UD60x18 proportionTransferred = size.div(srcSize);

        Position.Data storage dstData = l.positions[dstP.keyHash()];
        Position.Data storage srcData = l.positions[srcKey];

        // Call function to update claimable fees, but do not claim them
        _updateClaimableFees(l, srcP, srcData);

        if (_balanceOf(newOwner, dstTokenId) > 0) {
            // Update claimable fees to reset the fee range rate
            _updateClaimableFees(l, dstP, dstData);
        } else {
            dstData.lastFeeRate = srcData.lastFeeRate;
        }

        {
            UD60x18 feesTransferred = proportionTransferred *
                srcData.claimableFees;
            dstData.claimableFees = dstData.claimableFees + feesTransferred;
            srcData.claimableFees = srcData.claimableFees + feesTransferred;
        }

        if (srcData.lastDeposit > dstData.lastDeposit) {
            dstData.lastDeposit = srcData.lastDeposit;
        }

        if (srcTokenId == dstTokenId) {
            _safeTransfer(
                address(this),
                srcP.owner,
                newOwner,
                srcTokenId,
                size.unwrap(),
                ""
            );
        } else {
            _burn(srcP.owner, srcTokenId, size);
            _mint(newOwner, dstTokenId, size);
        }

        if (size == srcSize) delete l.positions[srcKey];

        emit TransferPosition(srcP.owner, newOwner, srcTokenId, dstTokenId);
    }

    function _calculateExerciseValue(
        PoolStorage.Layout storage l,
        UD60x18 size
    ) internal returns (UD60x18) {
        if (size == ZERO) return ZERO;

        UD60x18 settlementPrice = l.getSettlementPrice();
        UD60x18 strike = l.strike;
        bool isCall = l.isCallPool;

        UD60x18 intrinsicValue;
        if (isCall && settlementPrice > strike) {
            intrinsicValue = settlementPrice - strike;
        } else if (!isCall && settlementPrice < strike) {
            intrinsicValue = strike - settlementPrice;
        } else {
            return ZERO;
        }

        UD60x18 exerciseValue = size * intrinsicValue;

        if (isCall) {
            exerciseValue = exerciseValue.div(settlementPrice);
        }

        return exerciseValue;
    }

    function _calculateCollateralValue(
        PoolStorage.Layout storage l,
        UD60x18 size,
        UD60x18 exerciseValue
    ) internal view returns (UD60x18) {
        return
            l.isCallPool
                ? size - exerciseValue
                : size * l.strike - exerciseValue;
    }

    /// @notice Exercises all long options held by an `owner`, ignoring automatic settlement fees.
    /// @param holder The holder of the contracts
    function _exercise(address holder) internal returns (uint256) {
        PoolStorage.Layout storage l = PoolStorage.layout();
        _ensureExpired(l);

        if (l.protocolFees > ZERO) _claimProtocolFees();

        UD60x18 size = _balanceOfUD60x18(holder, PoolStorage.LONG);
        if (size == ZERO) return 0;

        UD60x18 exerciseValue = _calculateExerciseValue(l, size);

        _removeFromFactory(l);

        _burn(holder, PoolStorage.LONG, size);

        if (exerciseValue > ZERO) {
            IERC20(l.getPoolToken()).safeTransfer(holder, exerciseValue);
        }

        emit Exercise(holder, size, exerciseValue, l.settlementPrice, ZERO);

        return l.toPoolTokenDecimals(exerciseValue);
    }

    /// @notice Settles all short options held by an `owner`, ignoring automatic settlement fees.
    /// @param holder The holder of the contracts
    function _settle(address holder) internal returns (uint256) {
        PoolStorage.Layout storage l = PoolStorage.layout();
        _ensureExpired(l);

        if (l.protocolFees > ZERO) _claimProtocolFees();

        UD60x18 size = _balanceOfUD60x18(holder, PoolStorage.SHORT);
        if (size == ZERO) return 0;

        UD60x18 exerciseValue = _calculateExerciseValue(l, size);
        UD60x18 collateralValue = _calculateCollateralValue(
            l,
            size,
            exerciseValue
        );

        _removeFromFactory(l);

        // Burn short and transfer collateral to operator
        _burn(holder, PoolStorage.SHORT, size);
        if (collateralValue > ZERO) {
            IERC20(l.getPoolToken()).safeTransfer(holder, collateralValue);
        }

        emit Settle(holder, size, exerciseValue, l.settlementPrice, ZERO);

        return l.toPoolTokenDecimals(collateralValue);
    }

    /// @notice Reconciles a user's `position` to account for settlement payouts post-expiration.
    /// @param p The position key
    function _settlePosition(
        Position.KeyInternal memory p
    ) internal returns (uint256) {
        PoolStorage.Layout storage l = PoolStorage.layout();
        _ensureExpired(l);
        _removeFromFactory(l);

        if (l.protocolFees > ZERO) _claimProtocolFees();

        Position.Data storage pData = l.positions[p.keyHash()];

        Tick memory lowerTick = _getTick(p.lower);
        Tick memory upperTick = _getTick(p.upper);

        uint256 tokenId = PoolStorage.formatTokenId(
            p.operator,
            p.lower,
            p.upper,
            p.orderType
        );

        UD60x18 size = _balanceOfUD60x18(p.owner, tokenId);
        if (size == ZERO) return 0;

        {
            // Update claimable fees
            UD60x18 feeRate = _rangeFeeRate(
                l,
                p.lower,
                p.upper,
                lowerTick.externalFeeRate,
                upperTick.externalFeeRate
            );

            _updateClaimableFees(pData, feeRate, p.liquidityPerTick(size));
        }

        // using the market price here is okay as the market price cannot be
        // changed through trades / deposits / withdrawals post-maturity.
        // changes to the market price are halted. thus, the market price
        // determines the amount of ask.
        // obviously, if the market was still liquid, the market price at
        // maturity should be close to the intrinsic value.

        UD60x18 claimableFees;
        UD60x18 payoff;
        UD60x18 collateral;

        {
            UD60x18 longs = p.long(size, l.marketPrice);
            UD60x18 shorts = p.short(size, l.marketPrice);

            claimableFees = pData.claimableFees;
            payoff = _calculateExerciseValue(l, ONE);
            collateral = p.collateral(size, l.marketPrice);
            collateral = collateral + longs * payoff;
            collateral =
                collateral +
                shorts *
                ((l.isCallPool ? ONE : l.strike) - payoff);

            collateral = collateral + claimableFees;

            _burn(p.owner, tokenId, size);

            if (longs > ZERO) {
                _burn(address(this), PoolStorage.LONG, longs);
            }

            if (shorts > ZERO) {
                _burn(address(this), PoolStorage.SHORT, shorts);
            }
        }

        pData.claimableFees = ZERO;
        pData.lastFeeRate = ZERO;

        if (collateral > ZERO) {
            IERC20(l.getPoolToken()).safeTransfer(p.operator, collateral);
        }

        emit SettlePosition(
            p.owner,
            tokenId,
            size,
            collateral - claimableFees,
            payoff,
            claimableFees,
            l.settlementPrice,
            ZERO
        );

        return l.toPoolTokenDecimals(collateral);
    }

    /// @dev pull token from user, send to exchangeHelper and trigger a trade from exchangeHelper
    /// @param s swap arguments
    /// @param permit The permit to use for the token allowance. If no signature is passed, regular transfer through approval will be used.
    /// @return amountCredited amount of tokenOut we got from the trade. | poolToken decimals
    /// @return tokenInRefunded amount of tokenIn left and refunded to refundAddress | tokenIn decimals
    function _swap(
        IPoolInternal.SwapArgs memory s,
        Permit2.Data memory permit,
        bool transferFromPool
    ) internal returns (uint256 amountCredited, uint256 tokenInRefunded) {
        if (msg.value > 0) {
            if (s.tokenIn != WRAPPED_NATIVE_TOKEN)
                revert Pool__InvalidSwapTokenIn();
            IWETH(WRAPPED_NATIVE_TOKEN).deposit{value: msg.value}();
            IWETH(WRAPPED_NATIVE_TOKEN).transfer(EXCHANGE_HELPER, msg.value);
        }
        if (s.amountInMax > 0) {
            if (transferFromPool) {
                IERC20(s.tokenIn).safeTransfer(EXCHANGE_HELPER, s.amountInMax);
            } else {
                _transferFromWithPermitOrRouter(
                    permit,
                    s.tokenIn,
                    msg.sender,
                    EXCHANGE_HELPER,
                    s.amountInMax
                );
            }
        }

        (amountCredited, tokenInRefunded) = IExchangeHelper(EXCHANGE_HELPER)
            .swapWithToken(
                s.tokenIn,
                s.tokenOut,
                s.amountInMax + msg.value,
                s.callee,
                s.allowanceTarget,
                s.data,
                s.refundAddress
            );
        if (amountCredited < s.amountOutMin)
            revert Pool__NotEnoughSwapOutput(amountCredited, s.amountOutMin);
    }

    ////////////////////////////////////////////////////////////////
    ////////////////////////////////////////////////////////////////
    ////////////////////////////////////////////////////////////////

    ////////////////
    // TickSystem //
    ////////////////
    // ToDo : Reorganize those functions ?

    function _getNearestTicksBelow(
        UD60x18 lower,
        UD60x18 upper
    )
        internal
        view
        returns (UD60x18 nearestBelowLower, UD60x18 nearestBelowUpper)
    {
        if (lower >= upper) revert Position__LowerGreaterOrEqualUpper();

        nearestBelowLower = _getNearestTickBelow(lower);
        nearestBelowUpper = _getNearestTickBelow(upper);

        // If no tick between `lower` and `upper`, then the nearest tick below `upper`, will be `lower`
        if (nearestBelowUpper == nearestBelowLower) {
            nearestBelowUpper = lower;
        }
    }

    /// @notice Gets the nearest tick that is less than or equal to `price`.
    function _getNearestTickBelow(
        UD60x18 price
    ) internal view returns (UD60x18) {
        PoolStorage.Layout storage l = PoolStorage.layout();

        UD60x18 left = l.currentTick;

        while (left != ZERO && left > price) {
            left = l.tickIndex.prev(left);
        }

        UD60x18 next = l.tickIndex.next(left);
        while (left != ZERO && next <= price) {
            left = next;
            next = l.tickIndex.next(left);
        }

        if (left == ZERO) revert Pool__TickNotFound();

        return left;
    }

    /// @notice Get a tick, reverts if tick is not found
    function _getTick(UD60x18 price) internal view returns (Tick memory) {
        (Tick memory tick, bool tickFound) = _tryGetTick(price);
        if (!tickFound) revert Pool__TickNotFound();

        return tick;
    }

    /// @notice Try to get tick, does not revert if tick is not found
    function _tryGetTick(
        UD60x18 price
    ) internal view returns (Tick memory tick, bool tickFound) {
        _verifyTickWidth(price);

        if (price < Pricing.MIN_TICK_PRICE || price > Pricing.MAX_TICK_PRICE)
            revert Pool__TickOutOfRange();

        PoolStorage.Layout storage l = PoolStorage.layout();

        if (l.tickIndex.contains(price)) return (l.ticks[price], true);

        return (
            Tick({
                delta: iZERO,
                externalFeeRate: ZERO,
                longDelta: iZERO,
                shortDelta: iZERO,
                counter: 0
            }),
            false
        );
    }

    /// @notice Creates a Tick for a given price, or returns the existing tick.
    /// @param price The price of the Tick | 18 decimals
    /// @param priceBelow The price of the nearest Tick below | 18 decimals
    /// @return tick The Tick for a given price
    function _getOrCreateTick(
        UD60x18 price,
        UD60x18 priceBelow
    ) internal returns (Tick memory) {
        PoolStorage.Layout storage l = PoolStorage.layout();

        (Tick memory tick, bool tickFound) = _tryGetTick(price);

        if (tickFound) return tick;

        if (
            !l.tickIndex.contains(priceBelow) ||
            l.tickIndex.next(priceBelow) <= price
        ) revert Pool__InvalidBelowPrice();

        tick = Tick({
            delta: iZERO,
            externalFeeRate: price <= l.marketPrice ? l.globalFeeRate : ZERO,
            longDelta: iZERO,
            shortDelta: iZERO,
            counter: 0
        });

        l.tickIndex.insertAfter(priceBelow, price);
        l.ticks[price] = tick;

        return tick;
    }

    /// @notice Removes a tick if it does not mark the beginning or the end of a range order.
    function _removeTickIfNotActive(UD60x18 price) internal {
        PoolStorage.Layout storage l = PoolStorage.layout();

        if (!l.tickIndex.contains(price)) return;

        Tick storage tick = l.ticks[price];

        if (
            price > Pricing.MIN_TICK_PRICE &&
            price < Pricing.MAX_TICK_PRICE &&
            tick.counter == 0 // Can only remove an active tick if no active range order marks a starting / ending tick on this tick.
        ) {
            if (tick.delta != iZERO) revert Pool__TickDeltaNotZero();

            if (price == l.currentTick) {
                UD60x18 newCurrentTick = l.tickIndex.prev(price);

                if (newCurrentTick < Pricing.MIN_TICK_PRICE)
                    revert Pool__TickOutOfRange();

                l.currentTick = newCurrentTick;
            }

            l.tickIndex.remove(price);
            delete l.ticks[price];
        }
    }

    function _updateTicks(
        UD60x18 lower,
        UD60x18 upper,
        UD60x18 marketPrice,
        SD59x18 delta,
        bool isNewDeposit,
        bool isFullWithdrawal,
        Position.OrderType orderType
    ) internal {
        PoolStorage.Layout storage l = PoolStorage.layout();

        Tick storage lowerTick = l.ticks[lower];
        Tick storage upperTick = l.ticks[upper];

        if (isNewDeposit) {
            lowerTick.counter += 1;
            upperTick.counter += 1;
        }

        if (isFullWithdrawal) {
            lowerTick.counter -= 1;
            upperTick.counter -= 1;
        }

        // Update the deltas, i.e. the net change in per tick liquidity, of the
        // referenced lower and upper tick, dependent on the current tick.
        //
        // Three cases need to be covered.
        //
        // Case 1: current tick is above the upper tick. Upper has not been
        // crossed, thus, upon a crossing, liquidity has to be injected at the
        // upper tick and withdrawn at the lower. The bar below the range shows the
        // possible current ticks that cover case 1.
        //
        //     0   lower                upper       1
        //     |    [---------------------]         |
        //                                [---------]
        //                                  current
        //
        // Case 2: current tick is below is lower. Lower has not benn crossed yet,
        // thus, upon a crossing, liquidity has to be injected at the lower tick
        // and withdrawn at the upper.
        //
        //     0        lower                 upper 1
        //     |          [---------------------]   |
        //     [---------)
        //           current
        //
        // Case 3: current tick is greater or equal to lower and below upper. Thus,
        // liquidity has already entered. Therefore, if the price crosses the
        // lower, it needs to be withdrawn. Furthermore, if it crosses the above
        // tick it also needs to be withdrawn. Note that since the current tick lies
        // within the lower and upper range the liquidity has to be adjusted by the
        // delta.
        //
        //     0        lower                 upper 1
        //     |          [---------------------]   |
        //                [---------------------)
        //                         current

        if (upper <= l.currentTick) {
            lowerTick.delta = lowerTick.delta - delta;
            upperTick.delta = upperTick.delta + delta;

            if (orderType.isLong()) {
                lowerTick.longDelta = lowerTick.longDelta - delta;
                upperTick.longDelta = upperTick.longDelta + delta;
            } else {
                lowerTick.shortDelta = lowerTick.shortDelta - delta;
                upperTick.shortDelta = upperTick.shortDelta + delta;
            }
        } else if (lower > l.currentTick) {
            lowerTick.delta = lowerTick.delta + delta;
            upperTick.delta = upperTick.delta - delta;

            if (orderType.isLong()) {
                lowerTick.longDelta = lowerTick.longDelta + delta;
                upperTick.longDelta = upperTick.longDelta - delta;
            } else {
                lowerTick.shortDelta = lowerTick.shortDelta + delta;
                upperTick.shortDelta = upperTick.shortDelta - delta;
            }
        } else {
            lowerTick.delta = lowerTick.delta - delta;
            upperTick.delta = upperTick.delta - delta;
            l.liquidityRate = l.liquidityRate.add(delta);

            if (orderType.isLong()) {
                lowerTick.longDelta = lowerTick.longDelta - delta;
                upperTick.longDelta = upperTick.longDelta - delta;
                l.longRate = l.longRate.add(delta);
            } else {
                lowerTick.shortDelta = lowerTick.shortDelta - delta;
                upperTick.shortDelta = upperTick.shortDelta - delta;
                l.shortRate = l.shortRate.add(delta);
            }
        }

        // After deposit / full withdrawal the current tick needs be reconciled. We
        // need cover two cases.
        //
        // Case 1. Deposit. Depositing liquidity in case the market price is
        // stranded shifts the market price to the upper tick in case of a bid-side
        // order or to the lower tick in case of an ask-side order.
        //
        // Ask-side order:
        //      current
        //     0   v                               1
        //     |   [-bid-]               [-ask-]   |
        //               ^
        //           market price
        //                 new current
        //                    v
        //                    [-new-ask-]
        //                    ^
        //             new market price
        //
        // Bid-side order:
        //      current
        //     0   v                               1
        //     |   [-bid-]               [-ask-]   |
        //               ^
        //           market price
        //                 new current
        //                    v
        //                    [new-bid]
        //                            ^
        //                     new market price
        //
        // Case 2. Full withdrawal of [R2] where the lower tick of [R2] is the
        // current tick causes the lower and upper tick of [R2] to be removed and
        // thus shifts the current tick to the lower of [R1]. Note that the market
        // price does not change. However, around the market price zero liquidity
        // is provided. Therefore, a buy / sell trade will result in the market
        // price snapping to the upper tick of [R1] or the lower tick of [R3] and a
        // crossing of the relevant tick.
        //
        //               current
        //     0            v                      1
        //     |   [R1]     [R2]    [R3]           |
        //                   ^
        //              market price
        //     new current
        //         v
        //     |   [R1]             [R3]           |
        //                   ^
        //              market price
        if (delta > iZERO) {
            uint256 crossings;

            while (l.tickIndex.next(l.currentTick) < marketPrice) {
                _cross(true);
                crossings++;
            }

            while (l.currentTick > marketPrice) {
                _cross(false);
                crossings++;
            }

            if (crossings > 2) revert Pool__InvalidReconciliation();
        } else {
            _removeTickIfNotActive(lower);
            _removeTickIfNotActive(upper);
        }
    }

    function _updateGlobalFeeRate(
        PoolStorage.Layout storage l,
        UD60x18 makerRebate
    ) internal {
        if (l.liquidityRate == ZERO) return;
        l.globalFeeRate = l.globalFeeRate + (makerRebate / l.liquidityRate);
    }

    function _cross(bool isBuy) internal {
        PoolStorage.Layout storage l = PoolStorage.layout();

        if (isBuy) {
            UD60x18 right = l.tickIndex.next(l.currentTick);
            if (right >= Pricing.MAX_TICK_PRICE) revert Pool__TickOutOfRange();
            l.currentTick = right;
        }

        Tick storage currentTick = l.ticks[l.currentTick];

        l.liquidityRate = l.liquidityRate.add(currentTick.delta);
        l.longRate = l.longRate.add(currentTick.longDelta);
        l.shortRate = l.shortRate.add(currentTick.shortDelta);

        // Flip the tick
        currentTick.delta = -currentTick.delta;
        currentTick.longDelta = -currentTick.longDelta;
        currentTick.shortDelta = -currentTick.shortDelta;

        currentTick.externalFeeRate =
            l.globalFeeRate -
            currentTick.externalFeeRate;

        if (!isBuy) {
            if (l.currentTick <= Pricing.MIN_TICK_PRICE)
                revert Pool__TickOutOfRange();
            l.currentTick = l.tickIndex.prev(l.currentTick);
        }
    }

    function _removeFromFactory(PoolStorage.Layout storage l) internal {
        if (l.hasRemoved) return;

        l.hasRemoved = true;

        IPoolFactory(FACTORY).removeDiscount(
            IPoolFactory.PoolKey(
                l.base,
                l.quote,
                l.oracleAdapter,
                l.strike,
                l.maturity,
                l.isCallPool
            )
        );
    }

    /// @notice Calculates the growth and exposure change between the lower
    ///    and upper Ticks of a Position.
    ///
    ///                     l         ▼         u
    ///    ----|----|-------|xxxxxxxxxxxxxxxxxxx|--------|---------
    ///    => (global - external(l) - external(u))
    ///
    ///                ▼    l                   u
    ///    ----|----|-------|xxxxxxxxxxxxxxxxxxx|--------|---------
    ///    => (global - (global - external(l)) - external(u))
    ///
    ///                     l                   u    ▼
    ///    ----|----|-------|xxxxxxxxxxxxxxxxxxx|--------|---------
    ///    => (global - external(l) - (global - external(u)))
    function _rangeFeeRate(
        PoolStorage.Layout storage l,
        UD60x18 lower,
        UD60x18 upper,
        UD60x18 lowerTickExternalFeeRate,
        UD60x18 upperTickExternalFeeRate
    ) internal view returns (UD60x18) {
        UD60x18 aboveFeeRate = l.currentTick >= upper
            ? l.globalFeeRate - upperTickExternalFeeRate
            : upperTickExternalFeeRate;

        UD60x18 belowFeeRate = l.currentTick >= lower
            ? lowerTickExternalFeeRate
            : l.globalFeeRate - lowerTickExternalFeeRate;

        return l.globalFeeRate - aboveFeeRate - belowFeeRate;
    }

    /// @notice Gets the lower and upper bound of the stranded market area when it
    ///         exists. In case the stranded market area does not exist it will return
    ///         s the stranded market area the maximum tick price for both the lower
    ///         and the upper, in which case the market price is not stranded given
    ///         any range order info order.
    /// @return lower Lower bound of the stranded market price area (Default : 1e18) | 18 decimals
    /// @return upper Upper bound of the stranded market price area (Default : 1e18) | 18 decimals
    function _getStrandedArea(
        PoolStorage.Layout storage l
    ) internal view returns (UD60x18 lower, UD60x18 upper) {
        lower = ONE;
        upper = ONE;

        UD60x18 current = l.currentTick;
        UD60x18 right = l.tickIndex.next(current);

        if (l.liquidityRate == ZERO) {
            // applies whenever the pool is empty or the last active order that
            // was traversed by the price was withdrawn
            // the check is independent of the current market price
            lower = current;
            upper = right;
        } else if (
            -l.ticks[right].delta > iZERO &&
            l.liquidityRate == (-l.ticks[right].delta).intoUD60x18() &&
            right == l.marketPrice &&
            l.tickIndex.next(right) != ZERO
        ) {
            // bid-bound market price check
            // liquidity_rate > 0
            //        market price
            //             v
            // |------[----]------|
            //        ^
            //     current
            lower = right;
            upper = l.tickIndex.next(right);
        } else if (
            -l.ticks[current].delta > iZERO &&
            l.liquidityRate == (-l.ticks[current].delta).intoUD60x18() &&
            current == l.marketPrice &&
            l.tickIndex.prev(current) != ZERO
        ) {
            //  ask-bound market price check
            //  liquidity_rate > 0
            //  market price
            //        v
            // |------[----]------|
            //        ^
            //     current
            lower = l.tickIndex.prev(current);
            upper = current;
        }
    }

    function _isMarketPriceStranded(
        PoolStorage.Layout storage l,
        Position.KeyInternal memory p,
        bool isBid
    ) internal view returns (bool) {
        (UD60x18 lower, UD60x18 upper) = _getStrandedArea(l);
        UD60x18 tick = isBid ? p.upper : p.lower;
        return lower <= tick && tick <= upper;
    }

    /// @notice In case the market price is stranded the market price needs to be
    ///         set to the upper (lower) tick of the bid (ask) order. See docstring of
    ///         isMarketPriceStranded.
    function _getStrandedMarketPriceUpdate(
        Position.KeyInternal memory p,
        bool isBid
    ) internal pure returns (UD60x18) {
        return isBid ? p.upper : p.lower;
    }

    function _verifyTickWidth(UD60x18 price) internal pure {
        if (price % Pricing.MIN_TICK_DISTANCE != ZERO)
            revert Pool__TickWidthInvalid();
    }

    function _quoteRFQHash(
        IPoolInternal.QuoteRFQ memory quoteRFQ
    ) internal view returns (bytes32) {
        bytes32 structHash = keccak256(
            abi.encode(
                FILL_QUOTE_RFQ_TYPE_HASH,
                quoteRFQ.provider,
                quoteRFQ.taker,
                quoteRFQ.price,
                quoteRFQ.size,
                quoteRFQ.isBuy,
                quoteRFQ.deadline,
                quoteRFQ.salt
            )
        );

        return
            keccak256(
                abi.encodePacked(
                    "\x19\x01",
                    EIP712.calculateDomainSeparator(
                        keccak256("Premia"),
                        keccak256("1")
                    ),
                    structHash
                )
            );
    }

    function _balanceOfUD60x18(
        address user,
        uint256 tokenId
    ) internal view returns (UD60x18) {
        return UD60x18.wrap(_balanceOf(user, tokenId));
    }

    function _mint(address account, uint256 id, UD60x18 amount) internal {
        _mint(account, id, amount.unwrap(), "");
    }

    function _burn(address account, uint256 id, UD60x18 amount) internal {
        _burn(account, id, amount.unwrap());
    }

    function _transferFromWithPermitOrRouter(
        Permit2.Data memory permit,
        address token,
        address owner,
        address to,
        UD60x18 amount
    ) internal {
        PoolStorage.Layout storage l = PoolStorage.layout();

        _transferFromWithPermitOrRouter(
            permit,
            token,
            owner,
            to,
            l.toPoolTokenDecimals(amount)
        );
    }

    function _transferFromWithPermitOrRouter(
        Permit2.Data memory permit,
        address token,
        address owner,
        address to,
        uint256 amount
    ) internal {
        if (permit.signature.length > 0) {
            if (permit.permittedToken != token)
                revert Pool__InvalidPermittedToken();

            if (permit.permittedAmount < amount)
                revert Pool__InsufficientPermit();

            Permit2.permitTransferFrom(permit, owner, to, amount);
        } else {
            IERC20Router(ROUTER).safeTransferFrom(token, owner, to, amount);
        }
    }

    function _ensureValidRange(UD60x18 lower, UD60x18 upper) internal pure {
        if (
            lower == ZERO ||
            upper == ZERO ||
            lower >= upper ||
            lower < Pricing.MIN_TICK_PRICE ||
            upper > Pricing.MAX_TICK_PRICE
        ) revert Pool__InvalidRange();
    }

    function _ensureNonZeroSize(UD60x18 size) internal pure {
        if (size == ZERO) revert Pool__ZeroSize();
    }

    function _ensureExpired(PoolStorage.Layout storage l) internal view {
        if (block.timestamp < l.maturity) revert Pool__OptionNotExpired();
    }

    function _ensureNotExpired(PoolStorage.Layout storage l) internal view {
        if (block.timestamp >= l.maturity) revert Pool__OptionExpired();
    }

    function _ensureWithdrawalDelayElapsed(
        Position.Data storage position
    ) internal view {
        if (block.timestamp < position.lastDeposit + WITHDRAWAL_DELAY)
            revert Pool__WithdrawalDelayNotElapsed();
    }

    function _ensureBelowTradeMaxSlippage(
        uint256 totalPremium,
        uint256 premiumLimit,
        bool isBuy
    ) internal pure {
        if (isBuy && totalPremium > premiumLimit)
            revert Pool__AboveMaxSlippage();
        if (!isBuy && totalPremium < premiumLimit)
            revert Pool__AboveMaxSlippage();
    }

    function _ensureBelowDepositWithdrawMaxSlippage(
        UD60x18 marketPrice,
        UD60x18 minMarketPrice,
        UD60x18 maxMarketPrice
    ) internal pure {
        if (marketPrice > maxMarketPrice || marketPrice < minMarketPrice)
            revert Pool__AboveMaxSlippage();
    }

    function _areQuoteRFQAndBalanceValid(
        PoolStorage.Layout storage l,
        FillQuoteRFQArgsInternal memory args,
        QuoteRFQ memory quoteRFQ,
        bytes32 quoteRFQHash
    ) internal view returns (bool isValid, InvalidQuoteRFQError error) {
        (isValid, error) = _isQuoteRFQValid(l, args, quoteRFQ, quoteRFQHash);
        if (!isValid) {
            return (isValid, error);
        }
        return _isQuoteRFQBalanceValid(l, args, quoteRFQ);
    }

    function _ensureQuoteRFQIsValid(
        PoolStorage.Layout storage l,
        FillQuoteRFQArgsInternal memory args,
        QuoteRFQ memory quoteRFQ,
        bytes32 quoteRFQHash
    ) internal view {
        (bool isValid, InvalidQuoteRFQError error) = _isQuoteRFQValid(
            l,
            args,
            quoteRFQ,
            quoteRFQHash
        );

        if (isValid) return;

        if (error == InvalidQuoteRFQError.QuoteRFQExpired)
            revert Pool__QuoteRFQExpired();
        if (error == InvalidQuoteRFQError.QuoteRFQCancelled)
            revert Pool__QuoteRFQCancelled();
        if (error == InvalidQuoteRFQError.QuoteRFQOverfilled)
            revert Pool__QuoteRFQOverfilled();
        if (error == InvalidQuoteRFQError.OutOfBoundsPrice)
            revert Pool__OutOfBoundsPrice();
        if (error == InvalidQuoteRFQError.InvalidQuoteRFQTaker)
            revert Pool__InvalidQuoteRFQTaker();
        if (error == InvalidQuoteRFQError.InvalidQuoteRFQSignature)
            revert Pool__InvalidQuoteRFQSignature();

        revert Pool__ErrorNotHandled();
    }

    function _isQuoteRFQValid(
        PoolStorage.Layout storage l,
        FillQuoteRFQArgsInternal memory args,
        QuoteRFQ memory quoteRFQ,
        bytes32 quoteRFQHash
    ) internal view returns (bool, InvalidQuoteRFQError) {
        if (block.timestamp > quoteRFQ.deadline)
            return (false, InvalidQuoteRFQError.QuoteRFQExpired);

        UD60x18 filledAmount = l.quoteRFQAmountFilled[quoteRFQ.provider][
            quoteRFQHash
        ];

        if (filledAmount.unwrap() == type(uint256).max)
            return (false, InvalidQuoteRFQError.QuoteRFQCancelled);

        if (filledAmount + args.size > quoteRFQ.size)
            return (false, InvalidQuoteRFQError.QuoteRFQOverfilled);

        if (
            Pricing.MIN_TICK_PRICE > quoteRFQ.price ||
            quoteRFQ.price > Pricing.MAX_TICK_PRICE
        ) return (false, InvalidQuoteRFQError.OutOfBoundsPrice);

        if (quoteRFQ.taker != address(0) && args.user != quoteRFQ.taker)
            return (false, InvalidQuoteRFQError.InvalidQuoteRFQTaker);

        address signer = ECDSA.recover(
            quoteRFQHash,
            args.signature.v,
            args.signature.r,
            args.signature.s
        );
        if (signer != quoteRFQ.provider)
            return (false, InvalidQuoteRFQError.InvalidQuoteRFQSignature);

        return (true, InvalidQuoteRFQError.None);
    }

    function _isQuoteRFQBalanceValid(
        PoolStorage.Layout storage l,
        FillQuoteRFQArgsInternal memory args,
        QuoteRFQ memory quoteRFQ
    ) internal view returns (bool, InvalidQuoteRFQError) {
        PremiumAndFeeInternal
            memory premiumAndFee = _calculateQuoteRFQPremiumAndFee(
                l,
                args.size,
                quoteRFQ.price,
                quoteRFQ.isBuy
            );

        Position.Delta memory delta = _calculateAssetsUpdate(
            l,
            args.user,
            premiumAndFee.premium,
            args.size,
            quoteRFQ.isBuy
        );

        if (
            (delta.longs == iZERO && delta.shorts == iZERO) ||
            (delta.longs > iZERO && delta.shorts > iZERO) ||
            (delta.longs < iZERO && delta.shorts < iZERO)
        ) return (false, InvalidQuoteRFQError.InvalidAssetUpdate);

        if (delta.collateral < iZERO) {
            IERC20 token = IERC20(l.getPoolToken());
            if (
                token.allowance(args.user, ROUTER) <
                l.toPoolTokenDecimals((-delta.collateral).intoUD60x18())
            ) {
                return (
                    false,
                    InvalidQuoteRFQError.InsufficientCollateralAllowance
                );
            }

            if (
                token.balanceOf(args.user) <
                l.toPoolTokenDecimals((-delta.collateral).intoUD60x18())
            ) {
                return (
                    false,
                    InvalidQuoteRFQError.InsufficientCollateralBalance
                );
            }
        }

        if (
            delta.longs < iZERO &&
            _balanceOf(args.user, PoolStorage.LONG) <
            (-delta.longs).intoUD60x18().unwrap()
        ) {
            return (false, InvalidQuoteRFQError.InsufficientLongBalance);
        }

        if (
            delta.shorts < iZERO &&
            _balanceOf(args.user, PoolStorage.SHORT) <
            (-delta.shorts).intoUD60x18().unwrap()
        ) {
            return (false, InvalidQuoteRFQError.InsufficientShortBalance);
        }

        return (true, InvalidQuoteRFQError.None);
    }

    function _ensureOperator(address operator) internal view {
        if (operator != msg.sender) revert Pool__NotAuthorized();
    }

    function _ensureValidSwapTokenIn(address tokenIn) internal view {
        if (PoolStorage.layout().getPoolToken() != tokenIn)
            revert Pool__InvalidSwapTokenIn();
    }

    function _ensureValidSwapTokenOut(address tokenOut) internal view {
        if (PoolStorage.layout().getPoolToken() != tokenOut)
            revert Pool__InvalidSwapTokenOut();
    }
}<|MERGE_RESOLUTION|>--- conflicted
+++ resolved
@@ -114,16 +114,12 @@
             );
     }
 
-<<<<<<< HEAD
     /// @notice Gives a quote for a trade
     /// @param size The number of contracts being traded (18 decimals)
     /// @param isBuy Whether the taker is buying or selling
     /// @return totalNetPremium The premium which has to be paid to complete the trade (Net of fees) (poolToken decimals)
     /// @return totalTakerFee The taker fees to pay (Included in `premiumNet`) (poolToken decimals)
-    function _getTradeQuote(
-=======
     function _getQuoteAMM(
->>>>>>> c3aacb2d
         UD60x18 size,
         bool isBuy
     ) internal view returns (uint256 totalNetPremium, uint256 totalTakerFee) {
@@ -1074,17 +1070,11 @@
     /// @param args The fillQuoteRFQ parameters
     /// @param quoteRFQ The RFQ quote given by the provider
     /// @param permit The permit to use for the token allowance. If no signature is passed, regular transfer through approval will be used.
-<<<<<<< HEAD
     /// @return premiumTaker The premium paid by the taker (poolToken decimals)
     /// @return deltaTaker The net collateral / longs / shorts change for taker of the trade.
-    function _fillQuote(
-        FillQuoteArgsInternal memory args,
-        TradeQuote memory tradeQuote,
-=======
     function _fillQuoteRFQ(
         FillQuoteRFQArgsInternal memory args,
         QuoteRFQ memory quoteRFQ,
->>>>>>> c3aacb2d
         Permit2.Data memory permit
     )
         internal

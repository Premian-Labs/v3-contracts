// SPDX-License-Identifier: UNLICENSED

pragma solidity ^0.8.0;

import {DoublyLinkedList} from "@solidstate/contracts/data/DoublyLinkedList.sol";
import {Math} from "@solidstate/contracts/utils/Math.sol";
import {UintUtils} from "@solidstate/contracts/utils/UintUtils.sol";
import {ERC1155EnumerableInternal} from "@solidstate/contracts/token/ERC1155/enumerable/ERC1155Enumerable.sol";
import {SafeCast} from "@solidstate/contracts/utils/SafeCast.sol";
import {IERC20} from "@solidstate/contracts/interfaces/IERC20.sol";
import {IWETH} from "@solidstate/contracts/interfaces/IWETH.sol";
import {SafeERC20} from "@solidstate/contracts/utils/SafeERC20.sol";
import {ECDSA} from "@solidstate/contracts/cryptography/ECDSA.sol";

import {IPoolFactory} from "../factory/IPoolFactory.sol";

import {EIP712} from "../libraries/EIP712.sol";
import {Position} from "../libraries/Position.sol";
import {UD60x18} from "../libraries/prbMath/UD60x18.sol";
import {Pricing} from "../libraries/Pricing.sol";

import {IPoolInternal} from "./IPoolInternal.sol";
import {IExchangeHelper} from "../IExchangeHelper.sol";
import {IPoolEvents} from "./IPoolEvents.sol";
import {PoolStorage} from "./PoolStorage.sol";

contract PoolInternal is IPoolInternal, IPoolEvents, ERC1155EnumerableInternal {
    using SafeERC20 for IERC20;
    using DoublyLinkedList for DoublyLinkedList.Uint256List;
    using PoolStorage for PoolStorage.Layout;
    using PoolStorage for TradeQuote;
    using Position for Position.Key;
    using Position for Position.OrderType;
    using Pricing for Pricing.Args;
    using SafeCast for uint256;
    using SafeCast for int256;
    using Math for int256;
    using UintUtils for uint256;
    using ECDSA for bytes32;
    using UD60x18 for uint256;

    address internal immutable FACTORY;
    address internal immutable EXCHANGE_HELPER;
    address internal immutable WRAPPED_NATIVE_TOKEN;

    uint256 private constant ONE = 1e18;

    // ToDo : Define final values
    uint256 private constant PROTOCOL_FEE_PERCENTAGE = 5e17; // 50%
    uint256 private constant PREMIUM_FEE_PERCENTAGE = 3e16; // 3%
    uint256 private constant COLLATERAL_FEE_PERCENTAGE = 3e15; // 0.3%

    bytes32 private constant FILL_QUOTE_TYPE_HASH =
        keccak256(
            "FillQuote(address provider,address taker,uint256 price,uint256 size,bool isBuy,uint256 deadline)"
        );

    constructor(
        address factory,
        address exchangeHelper,
        address wrappedNativeToken
    ) {
        FACTORY = factory;
        EXCHANGE_HELPER = exchangeHelper;
        WRAPPED_NATIVE_TOKEN = wrappedNativeToken;
    }

    /// @notice Calculates the fee for a trade based on the `size` and `premium` of the trade
    /// @param size The size of a trade (number of contracts)
    /// @param premium The total cost of option(s) for a purchase
    /// @return The taker fee for an option trade
    function _takerFee(
        uint256 size,
        uint256 premium
    ) internal pure returns (uint256) {
        uint256 premiumFee = premium.mul(PREMIUM_FEE_PERCENTAGE);
        // 3% of premium
        uint256 notionalFee = size.mul(COLLATERAL_FEE_PERCENTAGE);
        // 0.3% of notional
        return Math.max(premiumFee, notionalFee);
    }

    function _getTradeQuote(
        uint256 size,
        bool isBuy
    ) internal view returns (uint256) {
        PoolStorage.Layout storage l = PoolStorage.layout();

        _ensureNonZeroSize(size);
        _ensureNotExpired(l);

        Pricing.Args memory pricing = Pricing.Args(
            l.liquidityRate,
            l.marketPrice,
            l.currentTick,
            l.tickIndex.next(l.currentTick),
            isBuy
        );

        uint256 liquidity = pricing.liquidity();
        uint256 maxSize = pricing.maxTradeSize();

        uint256 totalPremium = 0;

        while (size > 0) {
            uint256 tradeSize = Math.min(size, maxSize);

            uint256 nextPrice;
            // Compute next price
            if (liquidity == 0) {
                nextPrice = isBuy ? pricing.upper : pricing.lower;
            } else {
                uint256 priceDelta = (pricing.upper - pricing.lower).mul(
                    tradeSize.div(liquidity)
                );

                nextPrice = isBuy
                    ? pricing.marketPrice + priceDelta
                    : pricing.marketPrice - priceDelta;
            }

            if (tradeSize > 0) {
                uint256 premium = Math
                    .average(pricing.marketPrice, nextPrice)
                    .mul(tradeSize);
                uint256 takerFee = Position.contractsToCollateral(
                    _takerFee(size, premium),
                    l.strike,
                    l.isCallPool
                );

                // Denormalize premium
                premium = Position.contractsToCollateral(
                    premium,
                    l.strike,
                    l.isCallPool
                );

                totalPremium += isBuy ? premium + takerFee : premium - takerFee;
            }

            pricing.marketPrice = nextPrice;

            if (maxSize >= size) {
                size = 0;
            } else {
                // Cross tick
                size -= maxSize;

                // ToDo : Make sure this cant underflow
                // Adjust liquidity rate
                pricing.liquidityRate = pricing.liquidityRate.add(
                    l.ticks[isBuy ? pricing.upper : pricing.lower].delta
                );

                // Set new lower and upper bounds
                pricing.lower = isBuy
                    ? pricing.upper
                    : l.tickIndex.prev(pricing.lower);
                pricing.upper = l.tickIndex.next(pricing.lower);

                if (pricing.upper == 0) revert Pool__InsufficientLiquidity();

                // Compute new liquidity
                liquidity = pricing.liquidity();
                maxSize = pricing.maxTradeSize();
            }
        }

        return totalPremium;
    }

    // @notice Returns amount of claimable fees from pending update of claimable fees for the position. This does not include pData.claimableFees
    function _pendingClaimableFees(
        PoolStorage.Layout storage l,
        Position.Key memory p,
        Position.Data storage pData
    ) internal view returns (uint256 claimableFees, uint256 feeRate) {
        Tick memory lowerTick = _getTick(p.lower);
        Tick memory upperTick = _getTick(p.upper);

        feeRate = _rangeFeeRate(
            l,
            p.lower,
            p.upper,
            lowerTick.externalFeeRate,
            upperTick.externalFeeRate
        );

        claimableFees = _calculateClaimableFees(
            feeRate,
            pData.lastFeeRate,
            p.liquidityPerTick(
                _balanceOf(
                    p.owner,
                    PoolStorage.formatTokenId(
                        p.operator,
                        p.lower,
                        p.upper,
                        p.orderType
                    )
                )
            )
        );
    }

    function _calculateClaimableFees(
        uint256 feeRate,
        uint256 lastFeeRate,
        uint256 liquidityPerTick
    ) internal pure returns (uint256) {
        return (feeRate - lastFeeRate).mul(liquidityPerTick);
    }

    /// @notice Updates the amount of fees an LP can claim for a position (without claiming).
    function _updateClaimableFees(
        Position.Data storage pData,
        uint256 feeRate,
        uint256 liquidityPerTick
    ) internal {
        pData.claimableFees += _calculateClaimableFees(
            feeRate,
            pData.lastFeeRate,
            liquidityPerTick
        );

        // Reset the initial range rate of the position
        pData.lastFeeRate = feeRate;
    }

    function _updateClaimableFees(
        PoolStorage.Layout storage l,
        Position.Key memory p,
        Position.Data storage pData
    ) internal {
        (uint256 claimableFees, uint256 feeRate) = _pendingClaimableFees(
            l,
            p,
            pData
        );

        pData.claimableFees += claimableFees;
        pData.lastFeeRate = feeRate;
    }

    /// @notice Updates the claimable fees of a position and transfers the claimed
    ///         fees to the operator of the position. Then resets the claimable fees to
    ///         zero.
    function _claim(
        Position.Key memory p
    ) internal returns (uint256 claimedFees) {
        PoolStorage.Layout storage l = PoolStorage.layout();
        Position.Data storage pData = l.positions[p.keyHash()];
        _updateClaimableFees(l, p, pData);
        claimedFees = pData.claimableFees;

        pData.claimableFees = 0;
        IERC20(l.getPoolToken()).safeTransfer(p.operator, claimedFees);

        emit ClaimFees(
            p.owner,
            PoolStorage.formatTokenId(
                p.operator,
                p.lower,
                p.upper,
                p.orderType
            ),
            claimedFees,
            pData.lastFeeRate
        );
    }

    /// @notice Deposits a `position` (combination of owner/operator, price range, bid/ask collateral, and long/short contracts) into the pool.
    /// @param p The position key
    /// @param belowLower The normalized price of nearest existing tick below lower. The search is done off-chain, passed as arg and validated on-chain to save gas
    /// @param belowUpper The normalized price of nearest existing tick below upper. The search is done off-chain, passed as arg and validated on-chain to save gas
    /// @param size The position size to deposit
    /// @param maxSlippage Max slippage (Percentage with 18 decimals -> 1% = 1e16)
    /// @param collateralCredit Collateral amount already credited before the _deposit function call. In case of a `swapAndDeposit` this would be the amount resulting from the swap
    function _deposit(
        Position.Key memory p,
        uint256 belowLower,
        uint256 belowUpper,
        uint256 size,
        uint256 maxSlippage,
        uint256 collateralCredit,
        address refundAddress
    ) internal {
        _deposit(
            p,
            DepositArgsInternal(
                belowLower,
                belowUpper,
                size,
                maxSlippage,
                collateralCredit,
                refundAddress,
                p.orderType.isLong() // We default to isBid = true if orderType is long and isBid = false if orderType is short, so that default behavior in case of stranded market price is to deposit collateral
            )
        );
    }

    /// @notice Deposits a `position` (combination of owner/operator, price range, bid/ask collateral, and long/short contracts) into the pool.
    /// @param p The position key
    /// @param args The deposit parameters
    function _deposit(
        Position.Key memory p,
        DepositArgsInternal memory args
    ) internal {
        PoolStorage.Layout storage l = PoolStorage.layout();

        // Set the market price correctly in case it's stranded
        if (_isMarketPriceStranded(l, p, args.isBidIfStrandedMarketPrice)) {
            l.marketPrice = _getStrandedMarketPriceUpdate(
                p,
                args.isBidIfStrandedMarketPrice
            );
        }

        _ensureBelowMaxSlippage(l, args.maxSlippage);
        _ensureNonZeroSize(args.size);
        _ensureNotExpired(l);

        p.strike = l.strike;
        p.isCall = l.isCallPool;

        _ensureValidRange(p.lower, p.upper);
        _verifyTickWidth(p.lower);
        _verifyTickWidth(p.upper);

        uint256 tokenId = PoolStorage.formatTokenId(
            p.operator,
            p.lower,
            p.upper,
            p.orderType
        );

        Position.Delta memory delta = p.calculatePositionUpdate(
            _balanceOf(p.owner, tokenId),
            args.size.toInt256(),
            l.marketPrice
        );

        _transferTokens(
            l,
            p.operator,
            address(this),
            delta.collateral.toUint256(),
            args.collateralCredit,
            args.refundAddress,
            delta.longs.toUint256(),
            delta.shorts.toUint256()
        );

        Position.Data storage pData = l.positions[p.keyHash()];
        _depositFeeAndTicksUpdate(
            l,
            pData,
            p,
            args.belowLower,
            args.belowUpper,
            args.size,
            tokenId
        );

        emit Deposit(
            p.owner,
            tokenId,
            delta.collateral.toUint256(),
            delta.longs.toUint256(),
            delta.shorts.toUint256(),
            pData.lastFeeRate,
            pData.claimableFees,
            l.marketPrice,
            l.liquidityRate,
            l.currentTick
        );
    }

    function _depositFeeAndTicksUpdate(
        PoolStorage.Layout storage l,
        Position.Data storage pData,
        Position.Key memory p,
        uint256 belowLower,
        uint256 belowUpper,
        uint256 size,
        uint256 tokenId
    ) internal {
        uint256 feeRate;
        {
            // If ticks dont exist they are created and inserted into the linked list
            Tick memory lowerTick = _getOrCreateTick(p.lower, belowLower);
            Tick memory upperTick = _getOrCreateTick(p.upper, belowUpper);

            feeRate = _rangeFeeRate(
                l,
                p.lower,
                p.upper,
                lowerTick.externalFeeRate,
                upperTick.externalFeeRate
            );
        }

        uint256 initialSize = _balanceOf(p.owner, tokenId);
        uint256 liquidityPerTick;

        if (initialSize > 0) {
            liquidityPerTick = p.liquidityPerTick(initialSize);

            _updateClaimableFees(pData, feeRate, liquidityPerTick);
        } else {
            pData.lastFeeRate = feeRate;
        }

        _mint(p.owner, tokenId, size, "");

        int256 tickDelta = p
            .liquidityPerTick(_balanceOf(p.owner, tokenId))
            .toInt256() - liquidityPerTick.toInt256();

        // Adjust tick deltas
        _updateTicks(
            p.lower,
            p.upper,
            l.marketPrice,
            tickDelta,
            initialSize == 0,
            false,
            p.orderType
        );
    }

    /// @notice Withdraws a `position` (combination of owner/operator, price range, bid/ask collateral, and long/short contracts) from the pool
    /// @param p The position key
    /// @param size The position size to withdraw
    /// @param maxSlippage Max slippage (Percentage with 18 decimals -> 1% = 1e16)
    function _withdraw(
        Position.Key memory p,
        uint256 size,
        uint256 maxSlippage
    ) internal {
        PoolStorage.Layout storage l = PoolStorage.layout();
        _ensureNotExpired(l);

        _ensureBelowMaxSlippage(l, maxSlippage);
        _ensureNonZeroSize(size);
        _ensureValidRange(p.lower, p.upper);
        _verifyTickWidth(p.lower);
        _verifyTickWidth(p.upper);

        p.strike = l.strike;
        p.isCall = l.isCallPool;

        Position.Data storage pData = l.positions[p.keyHash()];

        WithdrawVarsInternal memory vars;

        vars.tokenId = PoolStorage.formatTokenId(
            p.operator,
            p.lower,
            p.upper,
            p.orderType
        );

        vars.initialSize = _balanceOf(p.owner, vars.tokenId);

        if (vars.initialSize == 0) revert Pool__PositionDoesNotExist();

        vars.isFullWithdrawal = vars.initialSize == size;

        {
            Tick memory lowerTick = _getTick(p.lower);
            Tick memory upperTick = _getTick(p.upper);

            // Initialize variables before position update
            vars.liquidityPerTick = p.liquidityPerTick(vars.initialSize);
            uint256 feeRate = _rangeFeeRate(
                l,
                p.lower,
                p.upper,
                lowerTick.externalFeeRate,
                upperTick.externalFeeRate
            );

            // Update claimable fees
            _updateClaimableFees(pData, feeRate, vars.liquidityPerTick);
        }

        // Check whether it's a full withdrawal before updating the position

        Position.Delta memory delta;

        {
            uint256 collateralToTransfer;
            if (vars.isFullWithdrawal) {
                uint256 feesClaimed = pData.claimableFees;
                // Claim all fees and remove the position completely
                collateralToTransfer += feesClaimed;

                pData.claimableFees = 0;
                pData.lastFeeRate = 0;

                emit ClaimFees(p.owner, vars.tokenId, feesClaimed, 0);
            }

            delta = p.calculatePositionUpdate(
                vars.initialSize,
                -size.toInt256(),
                l.marketPrice
            );

            collateralToTransfer += Math.abs(delta.collateral);

            _burn(p.owner, vars.tokenId, size);

            _transferTokens(
                l,
                address(this),
                p.operator,
                collateralToTransfer,
                0,
                address(0),
                Math.abs(delta.longs),
                Math.abs(delta.shorts)
            );
        }

        {
            int256 tickDelta = p
                .liquidityPerTick(_balanceOf(p.owner, vars.tokenId))
                .toInt256() - vars.liquidityPerTick.toInt256();

            _updateTicks(
                p.lower,
                p.upper,
                l.marketPrice,
                tickDelta, // Adjust tick deltas (reverse of deposit)
                false,
                vars.isFullWithdrawal,
                p.orderType
            );
        }

        emit Withdrawal(
            p.owner,
            vars.tokenId,
            Math.abs(delta.collateral),
            Math.abs(delta.longs),
            Math.abs(delta.shorts),
            pData.lastFeeRate,
            pData.claimableFees,
            l.marketPrice,
            l.liquidityRate,
            l.currentTick
        );

        // ToDo : Add return values ?
    }

    /// @notice Handle transfer of collateral / longs / shorts on deposit or withdrawal
    function _transferTokens(
        PoolStorage.Layout storage l,
        address from,
        address to,
        uint256 collateral,
        uint256 collateralCredit,
        address refundAddress,
        uint256 longs,
        uint256 shorts
    ) internal {
        // Safeguard, should never happen
        if (longs > 0 && shorts > 0)
            revert Pool__PositionCantHoldLongAndShort();

        address poolToken = l.getPoolToken();
        if (collateral > collateralCredit) {
            if (from == address(this)) {
                IERC20(poolToken).safeTransfer(
                    to,
                    collateral - collateralCredit
                );
            } else {
                IERC20(poolToken).safeTransferFrom(
                    from,
                    to,
                    collateral - collateralCredit
                );
            }
        } else if (collateralCredit > collateral) {
            // If there was too much collateral credit, we refund the excess
            IERC20(poolToken).safeTransfer(
                refundAddress,
                collateralCredit - collateral
            );
        }

        if (longs + shorts > 0) {
            _safeTransfer(
                address(this),
                from,
                to,
                longs > 0 ? PoolStorage.LONG : PoolStorage.SHORT,
                longs > 0 ? longs : shorts,
                ""
            );
        }
    }

    /// @notice Completes a trade of `size` on `side` via the AMM using the liquidity in the Pool.
    /// @param args Trade parameters
    /// @return totalPremium The premium paid or received by the taker for the trade
    /// @return delta The net collateral / longs / shorts change for taker of the trade.
    function _trade(
        TradeArgsInternal memory args
    ) internal returns (uint256 totalPremium, Delta memory delta) {
        PoolStorage.Layout storage l = PoolStorage.layout();

        _ensureNonZeroSize(args.size);
        _ensureNotExpired(l);

        TradeVarsInternal memory vars;

        {
            uint256 remaining = args.size;

            while (remaining > 0) {
                Pricing.Args memory pricing = _getPricing(l, args.isBuy);
                uint256 maxSize = pricing.maxTradeSize();
                uint256 tradeSize = Math.min(remaining, maxSize);
                uint256 oldMarketPrice = l.marketPrice;

                {
                    uint256 nextMarketPrice;
                    if (tradeSize != maxSize) {
                        nextMarketPrice = pricing.nextPrice(tradeSize);
                    } else {
                        nextMarketPrice = args.isBuy
                            ? pricing.upper
                            : pricing.lower;
                    }

                    uint256 premium;

                    {
                        uint256 tradeQuotePrice = Math.average(
                            l.marketPrice,
                            nextMarketPrice
                        );

                        premium = tradeQuotePrice.mul(tradeSize);
                    }
                    uint256 takerFee = Position.contractsToCollateral(
                        _takerFee(tradeSize, premium),
                        l.strike,
                        l.isCallPool
                    );

                    // Denormalize premium
                    premium = Position.contractsToCollateral(
                        premium,
                        l.strike,
                        l.isCallPool
                    );

                    // Update price and liquidity variables
                    uint256 protocolFee = takerFee.mul(PROTOCOL_FEE_PERCENTAGE);

                    {
                        uint256 makerRebate = takerFee - protocolFee;
                        _updateGlobalFeeRate(l, makerRebate);
                    }

                    // is_buy: taker has to pay premium + fees
                    // ~is_buy: taker receives premium - fees
                    totalPremium += args.isBuy
                        ? premium + takerFee
                        : premium - takerFee;
                    vars.totalTakerFees += takerFee;
                    vars.totalProtocolFees += protocolFee;

                    l.marketPrice = nextMarketPrice;
                    l.protocolFees += protocolFee;
                }

                uint256 dist = Math.abs(
                    l.marketPrice.toInt256() - oldMarketPrice.toInt256()
                );

                vars.shortDelta += l.shortRate.mul(dist).div(
                    PoolStorage.MIN_TICK_DISTANCE
                );
                vars.longDelta += l.longRate.mul(dist).div(
                    PoolStorage.MIN_TICK_DISTANCE
                );

                if (maxSize >= remaining) {
                    remaining = 0;
                } else {
                    // The trade will require crossing into the next tick range
                    if (
                        args.isBuy &&
                        l.tickIndex.next(l.currentTick) >=
                        Pricing.MAX_TICK_PRICE
                    ) revert Pool__InsufficientAskLiquidity();

                    if (!args.isBuy && l.currentTick <= Pricing.MIN_TICK_PRICE)
                        revert Pool__InsufficientBidLiquidity();

                    remaining -= tradeSize;
                    _cross(args.isBuy);
                }
            }
        }

        delta = _updateUserAssets(
            l,
            args.user,
            totalPremium,
            args.creditAmount,
            args.size,
            args.isBuy,
            args.transferCollateralToUser
        );

        if (args.isBuy) {
            if (vars.shortDelta > 0)
                _mint(address(this), PoolStorage.SHORT, vars.shortDelta, "");

            if (vars.longDelta > 0)
                _burn(address(this), PoolStorage.LONG, vars.longDelta);
        } else {
            if (vars.longDelta > 0)
                _mint(address(this), PoolStorage.LONG, vars.longDelta, "");

            if (vars.shortDelta > 0)
                _burn(address(this), PoolStorage.SHORT, vars.shortDelta);
        }

        emit Trade(
            args.user,
            args.size,
            delta,
            args.isBuy ? totalPremium - vars.totalTakerFees : totalPremium,
            vars.totalTakerFees,
            vars.totalProtocolFees,
            l.marketPrice,
            l.liquidityRate,
            l.currentTick,
            args.isBuy
        );
    }

    function _getPricing(
        PoolStorage.Layout storage l,
        bool isBuy
    ) internal view returns (Pricing.Args memory) {
        uint256 currentTick = l.currentTick;

        return
            Pricing.Args(
                l.liquidityRate,
                l.marketPrice,
                currentTick,
                l.tickIndex.next(currentTick),
                isBuy
            );
    }

    /// @notice Compute the change in short / long option contracts of an agent in order to
    ///         transfer the contracts and execute a trade.=
    function _getTradeDelta(
        address user,
        uint256 size,
        bool isBuy
    ) internal view returns (Delta memory delta) {
        uint256 longs = _balanceOf(user, PoolStorage.LONG);
        uint256 shorts = _balanceOf(user, PoolStorage.SHORT);

        if (isBuy) {
            delta.shorts = -Math.min(shorts, size).toInt256();
            delta.longs = size.toInt256() + delta.shorts;
        } else {
            delta.longs = -Math.min(longs, size).toInt256();
            delta.shorts = size.toInt256() + delta.longs;
        }
    }

    /// @notice Execute a trade by transferring the net change in short and long option
    ///         contracts and collateral to / from an agent.
    function _updateUserAssets(
        PoolStorage.Layout storage l,
        address user,
        uint256 totalPremium,
        uint256 creditAmount,
        uint256 size,
        bool isBuy,
        bool transferCollateralToUser
    ) internal returns (Delta memory delta) {
        delta = _getTradeDelta(user, size, isBuy);

        if (
            (delta.longs == 0 && delta.shorts == 0) ||
            (delta.longs > 0 && delta.shorts > 0) ||
            (delta.longs < 0 && delta.shorts < 0)
        ) revert Pool__InvalidAssetUpdate();

        bool _isBuy = delta.longs > 0 || delta.shorts < 0;

        uint256 shortCollateral = Position.contractsToCollateral(
            Math.abs(delta.shorts),
            l.strike,
            l.isCallPool
        );

        if (_isBuy) {
            delta.collateral =
                -Math.min(shortCollateral, 0).toInt256() -
                totalPremium.toInt256();
        } else {
            delta.collateral =
                totalPremium.toInt256() -
                Math.max(shortCollateral, 0).toInt256();
        }

        // We create a new `_deltaCollateral` variable instead of adding `creditAmount` to `delta.collateral`,
        // as we will return `delta`, and want `delta.collateral` to reflect the absolute collateral change resulting from this update
        int256 _deltaCollateral = delta.collateral;
        if (creditAmount > 0) {
            _deltaCollateral += creditAmount.toInt256();
        }

        // Transfer collateral
        if (_deltaCollateral < 0) {
            IERC20(l.getPoolToken()).safeTransferFrom(
                user,
                address(this),
                uint256(-_deltaCollateral)
            );
        } else if (_deltaCollateral > 0 && transferCollateralToUser) {
            IERC20(l.getPoolToken()).safeTransfer(
                user,
                uint256(_deltaCollateral)
            );
        }

        // Transfer long
        if (delta.longs < 0) {
            _burn(user, PoolStorage.LONG, uint256(-delta.longs));
        } else if (delta.longs > 0) {
            _mint(user, PoolStorage.LONG, uint256(delta.longs), "");
        }

        // Transfer short
        if (delta.shorts < 0) {
            _burn(user, PoolStorage.SHORT, uint256(-delta.shorts));
        } else if (delta.shorts > 0) {
            _mint(user, PoolStorage.SHORT, uint256(delta.shorts), "");
        }
    }

    /// @notice Functionality to support the RFQ / OTC system.
    ///         An LP can create a quote for which he will do an OTC trade through
    ///         the exchange. Takers can buy from / sell to the LP then partially or
    ///         fully while having the price guaranteed.
    /// @param args The fillQuote parameters
    /// @param tradeQuote The quote given by the provider
    function _fillQuote(
        FillQuoteArgsInternal memory args,
        TradeQuote memory tradeQuote
    ) internal {
        if (args.size > tradeQuote.size) revert Pool__AboveQuoteSize();

        FillQuoteVarsInternal memory vars;
        Delta memory deltaTaker;
        Delta memory deltaMaker;
        bytes32 tradeQuoteHash = _tradeQuoteHash(tradeQuote);

        {
            PoolStorage.Layout storage l = PoolStorage.layout();

            _ensureQuoteIsValid(l, args, tradeQuote, tradeQuoteHash);

            l.tradeQuoteAmountFilled[tradeQuote.provider][
                tradeQuoteHash
            ] += args.size;

            vars.premium = tradeQuote.price.mul(args.size);
            vars.takerFee = Position.contractsToCollateral(
                _takerFee(args.size, vars.premium),
                l.strike,
                l.isCallPool
            );

            // Denormalize premium
            vars.premium = Position.contractsToCollateral(
                vars.premium,
                l.strike,
                l.isCallPool
            );

            vars.protocolFee = vars.takerFee.mul(PROTOCOL_FEE_PERCENTAGE);
            vars.makerRebate = vars.takerFee - vars.protocolFee;
            l.protocolFees += vars.protocolFee;

            /////////////////////////
            // Process trade taker //
            /////////////////////////

            vars.premiumTaker = !tradeQuote.isBuy
                ? vars.premium // Taker Buying
                : vars.premium - vars.takerFee; // Taker selling

            deltaTaker = _updateUserAssets(
                l,
                args.user,
                vars.premiumTaker,
                0,
                args.size,
                !tradeQuote.isBuy,
                true
            );

            /////////////////////////
            // Process trade maker //
            /////////////////////////
            // if the maker is selling (is_buy is True) the protocol
            // if the taker is buying (is_buy is False) the maker is paying the
            // premium minus the maker fee, he will be charged the protocol fee.
            // summary:
            // is_buy:
            //         quote.premium              quote.premium - PF
            //   LT --------------------> Pool --------------------> LP
            // ~is_buy:
            //         quote.premium - TF         quote.premium - MF
            //   LT <-------------------- Pool <-------------------- LP
            //
            // note that the logic is different from the trade logic, since the
            // maker rebate gets directly transferred to the LP instead of
            // incrementing the global rate

            vars.premiumMaker = tradeQuote.isBuy
                ? vars.premium - vars.makerRebate // Maker buying
                : vars.premium - vars.protocolFee; // Maker selling

            deltaMaker = _updateUserAssets(
                l,
                tradeQuote.provider,
                vars.premiumMaker,
                0,
                args.size,
                tradeQuote.isBuy,
                true
            );
        }

        emit FillQuote(
            tradeQuoteHash,
            args.user,
            tradeQuote.provider,
            args.size,
            deltaMaker,
            deltaTaker,
            vars.premium,
            vars.takerFee,
            vars.protocolFee,
            !tradeQuote.isBuy
        );
    }

    /// @notice Annihilate a pair of long + short option contracts to unlock the stored collateral.
    ///         NOTE: This function can be called post or prior to expiration.
    function _annihilate(address owner, uint256 size) internal {
        _ensureNonZeroSize(size);

        PoolStorage.Layout storage l = PoolStorage.layout();

        _burn(owner, PoolStorage.SHORT, size);
        _burn(owner, PoolStorage.LONG, size);
        IERC20(l.getPoolToken()).safeTransfer(
            owner,
            Position.contractsToCollateral(size, l.strike, l.isCallPool)
        );

        emit Annihilate(owner, size, 0);
    }

    /// @notice Transfer an LP position to another owner.
    ///         NOTE: This function can be called post or prior to expiration.
    /// @param srcP The position key
    /// @param newOwner The new owner of the transferred liquidity
    /// @param newOperator The new operator of the transferred liquidity
    function _transferPosition(
        Position.Key memory srcP,
        address newOwner,
        address newOperator,
        uint256 size
    ) internal {
        // ToDo : Add this logic into the ERC1155 transfer function
        if (srcP.owner == newOwner && srcP.operator == newOperator)
            revert Pool__InvalidTransfer();

        if (size == 0) revert Pool__ZeroSize();

        PoolStorage.Layout storage l = PoolStorage.layout();
        srcP.strike = l.strike;
        srcP.isCall = l.isCallPool;

        Position.Key memory dstP = srcP;
        dstP.owner = newOwner;
        dstP.operator = newOwner;

        bytes32 srcKey = srcP.keyHash();

        uint256 srcTokenId = PoolStorage.formatTokenId(
            srcP.operator,
            srcP.lower,
            srcP.upper,
            srcP.orderType
        );

        uint256 dstTokenId = srcP.operator == newOperator
            ? srcTokenId
            : PoolStorage.formatTokenId(
                newOperator,
                srcP.lower,
                srcP.upper,
                srcP.orderType
            );

        uint256 srcSize = _balanceOf(srcP.owner, srcTokenId);
        if (size > srcSize) revert Pool__NotEnoughTokens();

        uint256 proportionTransferred = size.div(srcSize);

        Position.Data storage dstData = l.positions[dstP.keyHash()];
        Position.Data storage srcData = l.positions[srcKey];

        // Call function to update claimable fees, but do not claim them
        _updateClaimableFees(l, srcP, srcData);

        if (_balanceOf(newOwner, dstTokenId) > 0) {
            // Update claimable fees to reset the fee range rate
            _updateClaimableFees(l, dstP, dstData);
        } else {
            dstData.lastFeeRate = srcData.lastFeeRate;
        }

        uint256 feesTransferred = (proportionTransferred).mul(
            srcData.claimableFees
        );
        dstData.claimableFees += feesTransferred;
        srcData.claimableFees -= feesTransferred;

        if (srcTokenId == dstTokenId) {
            _safeTransfer(
                address(this),
                srcP.owner,
                newOwner,
                srcTokenId,
                srcSize,
                ""
            );
        } else {
            _burn(srcP.owner, srcTokenId, srcSize);
            _mint(srcP.owner, dstTokenId, srcSize, "");
        }

        if (size == srcSize) delete l.positions[srcKey];

        emit TransferPosition(srcP.owner, newOwner, srcTokenId, dstTokenId);
    }

    function _calculateExerciseValue(
        PoolStorage.Layout storage l,
        uint256 size
    ) internal returns (uint256) {
        if (size == 0) return 0;

        uint256 spot = l.getSpotPrice();
        uint256 strike = l.strike;
        bool isCall = l.isCallPool;

        uint256 intrinsicValue;
        if (isCall && spot > strike) {
            intrinsicValue = spot - strike;
        } else if (!isCall && spot < strike) {
            intrinsicValue = strike - spot;
        } else {
            return 0;
        }

        uint256 exerciseValue = size.mul(intrinsicValue);

        if (isCall) {
            exerciseValue = exerciseValue.div(spot);
        }

        return exerciseValue;
    }

    function _calculateCollateralValue(
        PoolStorage.Layout storage l,
        uint256 size,
        uint256 exerciseValue
    ) internal view returns (uint256) {
        return
            l.isCallPool
                ? size - exerciseValue
                : size.mul(l.strike) - exerciseValue;
    }

    /// @notice Exercises all long options held by an `owner`, ignoring automatic settlement fees.
    /// @param holder The holder of the contracts
    function _exercise(address holder) internal returns (uint256) {
        PoolStorage.Layout storage l = PoolStorage.layout();
        _ensureExpired(l);

        uint256 size = _balanceOf(holder, PoolStorage.LONG);
        if (size == 0) return 0;

        uint256 exerciseValue = _calculateExerciseValue(l, size);

        _removeFromFactory(l);

        _burn(holder, PoolStorage.LONG, size);

        if (exerciseValue > 0) {
            IERC20(l.getPoolToken()).safeTransfer(holder, exerciseValue);
        }

        emit Exercise(holder, size, exerciseValue, l.spot, 0);

        return exerciseValue;
    }

    /// @notice Settles all short options held by an `owner`, ignoring automatic settlement fees.
    /// @param holder The holder of the contracts
    function _settle(address holder) internal returns (uint256) {
        PoolStorage.Layout storage l = PoolStorage.layout();
        _ensureExpired(l);

        uint256 size = _balanceOf(holder, PoolStorage.SHORT);
        if (size == 0) return 0;

        uint256 exerciseValue = _calculateExerciseValue(l, size);
        uint256 collateralValue = _calculateCollateralValue(
            l,
            size,
            exerciseValue
        );

        _removeFromFactory(l);

        // Burn short and transfer collateral to operator
        _burn(holder, PoolStorage.SHORT, size);
        if (collateralValue > 0) {
            IERC20(l.getPoolToken()).safeTransfer(holder, collateralValue);
        }

        emit Settle(holder, size, exerciseValue, l.spot, 0);

        return collateralValue;
    }

    /// @notice Reconciles a user's `position` to account for settlement payouts post-expiration.
    /// @param p The position key
    function _settlePosition(Position.Key memory p) internal returns (uint256) {
        PoolStorage.Layout storage l = PoolStorage.layout();
        _ensureExpired(l);
        _removeFromFactory(l);

        p.strike = l.strike;
        p.isCall = l.isCallPool;

        Position.Data storage pData = l.positions[p.keyHash()];

        Tick memory lowerTick = _getTick(p.lower);
        Tick memory upperTick = _getTick(p.upper);

        uint256 tokenId = PoolStorage.formatTokenId(
            p.operator,
            p.lower,
            p.upper,
            p.orderType
        );

        uint256 size = _balanceOf(p.owner, tokenId);
        if (size == 0) return 0;

        {
            // Update claimable fees
            uint256 feeRate = _rangeFeeRate(
                l,
                p.lower,
                p.upper,
                lowerTick.externalFeeRate,
                upperTick.externalFeeRate
            );

            _updateClaimableFees(pData, feeRate, p.liquidityPerTick(size));
        }

        // using the market price here is okay as the market price cannot be
        // changed through trades / deposits / withdrawals post-maturity.
        // changes to the market price are halted. thus, the market price
        // determines the amount of ask.
        // obviously, if the market was still liquid, the market price at
        // maturity should be close to the intrinsic value.

        uint256 claimableFees;
        uint256 payoff;
        uint256 collateral;

        {
            uint256 longs = p.long(size, l.marketPrice);
            uint256 shorts = p.short(size, l.marketPrice);

            claimableFees = pData.claimableFees;
            payoff = _calculateExerciseValue(l, ONE);
            collateral = p.collateral(size, l.marketPrice);
            collateral += longs.mul(payoff);
            collateral += shorts.mul((l.isCallPool ? ONE : l.strike) - payoff);

            collateral += claimableFees;

            _burn(p.owner, tokenId, size);

            if (longs > 0) {
                _burn(address(this), PoolStorage.LONG, longs);
            }

            if (shorts > 0) {
                _burn(address(this), PoolStorage.SHORT, shorts);
            }
        }

        pData.claimableFees = 0;
        pData.lastFeeRate = 0;

        if (collateral > 0) {
            IERC20(l.getPoolToken()).safeTransfer(p.operator, collateral);
        }

        emit SettlePosition(
            p.owner,
            tokenId,
            size,
            collateral - claimableFees,
            payoff,
            claimableFees,
            l.spot,
            0
        );

        return collateral;
    }

    /// @dev pull token from user, send to exchangeHelper and trigger a trade from exchangeHelper
    /// @param s swap arguments
    /// @return amountCredited amount of tokenOut we got from the trade.
    /// @return tokenInRefunded amount of tokenIn left and refunded to refundAddress
    function _swap(
        IPoolInternal.SwapArgs memory s
    ) internal returns (uint256 amountCredited, uint256 tokenInRefunded) {
        if (msg.value > 0) {
            if (s.tokenIn != WRAPPED_NATIVE_TOKEN)
                revert Pool__InvalidSwapTokenIn();
            IWETH(WRAPPED_NATIVE_TOKEN).deposit{value: msg.value}();
            IWETH(WRAPPED_NATIVE_TOKEN).transfer(EXCHANGE_HELPER, msg.value);
        }
        if (s.amountInMax > 0) {
            IERC20(s.tokenIn).safeTransferFrom(
                msg.sender,
                EXCHANGE_HELPER,
                s.amountInMax
            );
        }

        (amountCredited, tokenInRefunded) = IExchangeHelper(EXCHANGE_HELPER)
            .swapWithToken(
                s.tokenIn,
                s.tokenOut,
                s.amountInMax + msg.value,
                s.callee,
                s.allowanceTarget,
                s.data,
                s.refundAddress
            );
        if (amountCredited < s.amountOutMin) revert Pool__NotEnoughSwapOutput();
    }

    ////////////////////////////////////////////////////////////////
    ////////////////////////////////////////////////////////////////
    ////////////////////////////////////////////////////////////////

    ////////////////
    // TickSystem //
    ////////////////
    // ToDo : Reorganize those functions ?

    function _getNearestTicksBelow(
        uint256 lower,
        uint256 upper
    )
        internal
        view
        returns (uint256 nearestBelowLower, uint256 nearestBelowUpper)
    {
        if (lower >= upper) revert Position__LowerGreaterOrEqualUpper();

        nearestBelowLower = _getNearestTickBelow(lower);
        nearestBelowUpper = _getNearestTickBelow(upper);

        // If no tick between `lower` and `upper`, then the nearest tick below `upper`, will be `lower`
        if (nearestBelowUpper == nearestBelowLower) {
            nearestBelowUpper = lower;
        }
    }

    /// @notice Gets the nearest tick that is less than or equal to `price`.
    function _getNearestTickBelow(
        uint256 price
    ) internal view returns (uint256) {
        PoolStorage.Layout storage l = PoolStorage.layout();

        uint256 left = l.currentTick;

        while (left != 0 && left > price) {
            left = l.tickIndex.prev(left);
        }

        uint256 next = l.tickIndex.next(left);
        while (left != 0 && next <= price) {
            left = next;
            next = l.tickIndex.next(left);
        }

        if (left == 0) revert Pool__TickNotFound();

        return left;
    }

    /// @notice Get a tick, reverts if tick is not found
    function _getTick(uint256 price) internal view returns (Tick memory) {
        (Tick memory tick, bool tickFound) = _tryGetTick(price);
        if (!tickFound) revert Pool__TickNotFound();

        return tick;
    }

    /// @notice Try to get tick, does not revert if tick is not found
    function _tryGetTick(
        uint256 price
    ) internal view returns (Tick memory tick, bool tickFound) {
        _verifyTickWidth(price);

        if (price < Pricing.MIN_TICK_PRICE || price > Pricing.MAX_TICK_PRICE)
            revert Pool__TickOutOfRange();

        PoolStorage.Layout storage l = PoolStorage.layout();

        if (l.tickIndex.contains(price)) return (l.ticks[price], true);

        return (Tick(0, 0, 0, 0, 0), false);
    }

    /// @notice Creates a Tick for a given price, or returns the existing tick.
    /// @param price The price of the Tick
    /// @param priceBelow The price of the nearest Tick below
    /// @return tick The Tick for a given price
    function _getOrCreateTick(
        uint256 price,
        uint256 priceBelow
    ) internal returns (Tick memory) {
        PoolStorage.Layout storage l = PoolStorage.layout();

        (Tick memory tick, bool tickFound) = _tryGetTick(price);

        if (tickFound) return tick;

        if (
            !l.tickIndex.contains(priceBelow) ||
            l.tickIndex.next(priceBelow) <= price
        ) revert Pool__InvalidBelowPrice();

        tick = Tick(0, price <= l.marketPrice ? l.globalFeeRate : 0, 0, 0, 0);

        l.tickIndex.insertAfter(priceBelow, price);
        l.ticks[price] = tick;

        return tick;
    }

    /// @notice Removes a tick if it does not mark the beginning or the end of a range order.
    function _removeTickIfNotActive(uint256 price) internal {
        PoolStorage.Layout storage l = PoolStorage.layout();

        if (!l.tickIndex.contains(price)) return;

        Tick storage tick = l.ticks[price];

        if (
            price > Pricing.MIN_TICK_PRICE &&
            price < Pricing.MAX_TICK_PRICE &&
            tick.counter == 0 // Can only remove an active tick if no active range order marks a starting / ending tick on this tick.
        ) {
            if (tick.delta != 0) revert Pool__TickDeltaNotZero();

            if (price == l.currentTick) {
                uint256 newCurrentTick = l.tickIndex.prev(price);

                if (newCurrentTick < Pricing.MIN_TICK_PRICE)
                    revert Pool__TickOutOfRange();

                l.currentTick = newCurrentTick;
            }

            l.tickIndex.remove(price);
            delete l.ticks[price];
        }
    }

    function _updateTicks(
        uint256 lower,
        uint256 upper,
        uint256 marketPrice,
        int256 delta,
        bool isNewDeposit,
        bool isFullWithdrawal,
        Position.OrderType orderType
    ) internal {
        PoolStorage.Layout storage l = PoolStorage.layout();

        Tick storage lowerTick = l.ticks[lower];
        Tick storage upperTick = l.ticks[upper];

        if (isNewDeposit) {
            lowerTick.counter += 1;
            upperTick.counter += 1;
        }

        if (isFullWithdrawal) {
            lowerTick.counter -= 1;
            upperTick.counter -= 1;
        }

        // Update the deltas, i.e. the net change in per tick liquidity, of the
        // referenced lower and upper tick, dependent on the current tick.
        //
        // Three cases need to be covered.
        //
        // Case 1: current tick is above the upper tick. Upper has not been
        // crossed, thus, upon a crossing, liquidity has to be injected at the
        // upper tick and withdrawn at the lower. The bar below the range shows the
        // possible current ticks that cover case 1.
        //
        //     0   lower                upper       1
        //     |    [---------------------]         |
        //                                [---------]
        //                                  current
        //
        // Case 2: current tick is below is lower. Lower has not benn crossed yet,
        // thus, upon a crossing, liquidity has to be injected at the lower tick
        // and withdrawn at the upper.
        //
        //     0        lower                 upper 1
        //     |          [---------------------]   |
        //     [---------)
        //           current
        //
        // Case 3: current tick is greater or equal to lower and below upper. Thus,
        // liquidity has already entered. Therefore, if the price crosses the
        // lower, it needs to be withdrawn. Furthermore, if it crosses the above
        // tick it also needs to be withdrawn. Note that since the current tick lies
        // within the lower and upper range the liquidity has to be adjusted by the
        // delta.
        //
        //     0        lower                 upper 1
        //     |          [---------------------]   |
        //                [---------------------)
        //                         current

        if (upper <= l.currentTick) {
            lowerTick.delta -= delta;
            upperTick.delta += delta;

            if (orderType.isLong()) {
                lowerTick.longDelta -= delta;
                upperTick.longDelta += delta;
            } else {
                lowerTick.shortDelta -= delta;
                upperTick.shortDelta += delta;
            }
        } else if (lower > l.currentTick) {
            lowerTick.delta += delta;
            upperTick.delta -= delta;

            if (orderType.isLong()) {
                lowerTick.longDelta += delta;
                upperTick.longDelta -= delta;
            } else {
                lowerTick.shortDelta += delta;
                upperTick.shortDelta -= delta;
            }
        } else {
            lowerTick.delta -= delta;
            upperTick.delta -= delta;
            l.liquidityRate = l.liquidityRate.add(delta);

            if (orderType.isLong()) {
                lowerTick.longDelta -= delta;
                upperTick.longDelta -= delta;
                l.longRate = l.longRate.add(delta);
            } else {
                lowerTick.shortDelta -= delta;
                upperTick.shortDelta -= delta;
                l.shortRate = l.shortRate.add(delta);
            }
        }

        // After deposit / full withdrawal the current tick needs be reconciled. We
        // need cover two cases.
        //
        // Case 1. Deposit. Depositing liquidity in case the market price is
        // stranded shifts the market price to the upper tick in case of a bid-side
        // order or to the lower tick in case of an ask-side order.
        //
        // Ask-side order:
        //      current
        //     0   v                               1
        //     |   [-bid-]               [-ask-]   |
        //               ^
        //           market price
        //                 new current
        //                    v
        //                    [-new-ask-]
        //                    ^
        //             new market price
        //
        // Bid-side order:
        //      current
        //     0   v                               1
        //     |   [-bid-]               [-ask-]   |
        //               ^
        //           market price
        //                 new current
        //                    v
        //                    [new-bid]
        //                            ^
        //                     new market price
        //
        // Case 2. Full withdrawal of [R2] where the lower tick of [R2] is the
        // current tick causes the lower and upper tick of [R2] to be removed and
        // thus shifts the current tick to the lower of [R1]. Note that the market
        // price does not change. However, around the market price zero liquidity
        // is provided. Therefore, a buy / sell trade will result in the market
        // price snapping to the upper tick of [R1] or the lower tick of [R3] and a
        // crossing of the relevant tick.
        //
        //               current
        //     0            v                      1
        //     |   [R1]     [R2]    [R3]           |
        //                   ^
        //              market price
        //     new current
        //         v
        //     |   [R1]             [R3]           |
        //                   ^
        //              market price
        if (delta > 0) {
            uint256 crossings;

            while (l.tickIndex.next(l.currentTick) < marketPrice) {
                _cross(true);
                crossings++;
            }

            while (l.currentTick > marketPrice) {
                _cross(false);
                crossings++;
            }

            if (crossings > 2) revert Pool__InvalidReconciliation();
        } else {
            _removeTickIfNotActive(lower);
            _removeTickIfNotActive(upper);
        }
    }

    function _updateGlobalFeeRate(
        PoolStorage.Layout storage l,
        uint256 makerRebate
    ) internal {
        if (l.liquidityRate == 0) return;
        l.globalFeeRate += makerRebate.div(l.liquidityRate);
    }

    function _cross(bool isBuy) internal {
        PoolStorage.Layout storage l = PoolStorage.layout();

        if (isBuy) {
            uint256 right = l.tickIndex.next(l.currentTick);
            if (right >= Pricing.MAX_TICK_PRICE) revert Pool__TickOutOfRange();
            l.currentTick = right;
        }

        Tick storage currentTick = l.ticks[l.currentTick];

        l.liquidityRate = l.liquidityRate.add(currentTick.delta);
        l.longRate = l.longRate.add(currentTick.longDelta);
        l.shortRate = l.shortRate.add(currentTick.shortDelta);

        // Flip the tick
        currentTick.delta = -currentTick.delta;
        currentTick.longDelta = -currentTick.longDelta;
        currentTick.shortDelta = -currentTick.shortDelta;

        currentTick.externalFeeRate =
            l.globalFeeRate -
            currentTick.externalFeeRate;

        if (!isBuy) {
            if (l.currentTick <= Pricing.MIN_TICK_PRICE)
                revert Pool__TickOutOfRange();
            l.currentTick = l.tickIndex.prev(l.currentTick);
        }
    }

    function _removeFromFactory(PoolStorage.Layout storage l) internal {
        if (l.hasRemoved) return;

        l.hasRemoved = true;

        IPoolFactory(FACTORY).removeDiscount(
            IPoolFactory.PoolKey(
                l.base,
                l.quote,
                l.baseOracle,
                l.quoteOracle,
                l.strike,
                l.maturity,
                l.isCallPool
            )
        );
    }

    /// @notice Calculates the growth and exposure change between the lower
    ///    and upper Ticks of a Position.
    ///
    ///                     l         ▼         u
    ///    ----|----|-------|xxxxxxxxxxxxxxxxxxx|--------|---------
    ///    => (global - external(l) - external(u))
    ///
    ///                ▼    l                   u
    ///    ----|----|-------|xxxxxxxxxxxxxxxxxxx|--------|---------
    ///    => (global - (global - external(l)) - external(u))
    ///
    ///                     l                   u    ▼
    ///    ----|----|-------|xxxxxxxxxxxxxxxxxxx|--------|---------
    ///    => (global - external(l) - (global - external(u)))
    function _rangeFeeRate(
        PoolStorage.Layout storage l,
        uint256 lower,
        uint256 upper,
        uint256 lowerTickExternalFeeRate,
        uint256 upperTickExternalFeeRate
    ) internal view returns (uint256) {
        uint256 aboveFeeRate = l.currentTick >= upper
            ? l.globalFeeRate - upperTickExternalFeeRate
            : upperTickExternalFeeRate;

        uint256 belowFeeRate = l.currentTick >= lower
            ? lowerTickExternalFeeRate
            : l.globalFeeRate - lowerTickExternalFeeRate;

        return l.globalFeeRate - aboveFeeRate - belowFeeRate;
    }

    /// @notice Gets the lower and upper bound of the stranded market area when it
    ///         exists. In case the stranded market area does not exist it will return
    ///         s the stranded market area the maximum tick price for both the lower
    ///         and the upper, in which case the market price is not stranded given
    ///         any range order info order.
    /// @return lower Lower bound of the stranded market price area (Default : 1e18)
    /// @return upper Upper bound of the stranded market price area (Default : 1e18)
    function _getStrandedArea(
        PoolStorage.Layout storage l
    ) internal view returns (uint256 lower, uint256 upper) {
        lower = ONE;
        upper = ONE;

        uint256 current = l.currentTick;
        uint256 right = l.tickIndex.next(current);

        if (l.liquidityRate == 0) {
            // applies whenever the pool is empty or the last active order that
            // was traversed by the price was withdrawn
            // the check is independent of the current market price
            lower = current;
            upper = right;
        } else if (
            -l.ticks[right].delta > 0 &&
            l.liquidityRate == uint256(-l.ticks[right].delta) &&
            right == l.marketPrice &&
            l.tickIndex.next(right) != 0
        ) {
            // bid-bound market price check
            // liquidity_rate > 0
            //        market price
            //             v
            // |------[----]------|
            //        ^
            //     current
            lower = right;
            upper = l.tickIndex.next(right);
        } else if (
            -l.ticks[current].delta > 0 &&
            l.liquidityRate == uint256(-l.ticks[current].delta) &&
            current == l.marketPrice &&
            l.tickIndex.prev(current) != 0
        ) {
            //  ask-bound market price check
            //  liquidity_rate > 0
            //  market price
            //        v
            // |------[----]------|
            //        ^
            //     current
            lower = l.tickIndex.prev(current);
            upper = current;
        }
    }

    function _isMarketPriceStranded(
        PoolStorage.Layout storage l,
        Position.Key memory p,
        bool isBid
    ) internal view returns (bool) {
        (uint256 lower, uint256 upper) = _getStrandedArea(l);
        uint256 tick = isBid ? p.upper : p.lower;
        return lower <= tick && tick <= upper;
    }

    /// @notice In case the market price is stranded the market price needs to be
    ///         set to the upper (lower) tick of the bid (ask) order. See docstring of
    ///         isMarketPriceStranded.
    function _getStrandedMarketPriceUpdate(
        Position.Key memory p,
        bool isBid
    ) internal pure returns (uint256) {
        return isBid ? p.upper : p.lower;
    }

    function _verifyTickWidth(uint256 price) internal pure {
        if (price % Pricing.MIN_TICK_DISTANCE != 0)
            revert Pool__TickWidthInvalid();
    }

    function _tradeQuoteHash(
        IPoolInternal.TradeQuote memory tradeQuote
    ) internal view returns (bytes32) {
        bytes32 structHash = keccak256(
            abi.encode(
                FILL_QUOTE_TYPE_HASH,
                tradeQuote.provider,
                tradeQuote.taker,
                tradeQuote.price,
                tradeQuote.size,
                tradeQuote.isBuy,
                tradeQuote.deadline
            )
        );

        return
            keccak256(
                abi.encodePacked(
                    "\x19\x01",
                    EIP712.calculateDomainSeparator(
                        keccak256("Premia"),
                        keccak256("1")
                    ),
                    structHash
                )
            );
    }

    function _ensureValidRange(uint256 lower, uint256 upper) internal pure {
        if (
            lower == 0 ||
            upper == 0 ||
            lower >= upper ||
            lower < Pricing.MIN_TICK_PRICE ||
            upper > Pricing.MAX_TICK_PRICE
        ) revert Pool__InvalidRange();
    }

    function _ensureNonZeroSize(uint256 size) internal pure {
        if (size == 0) revert Pool__ZeroSize();
    }

    function _ensureExpired(PoolStorage.Layout storage l) internal view {
        if (block.timestamp < l.maturity) revert Pool__OptionNotExpired();
    }

    function _ensureNotExpired(PoolStorage.Layout storage l) internal view {
        if (block.timestamp >= l.maturity) revert Pool__OptionExpired();
    }

    function _ensureBelowMaxSlippage(
        PoolStorage.Layout storage l,
        uint256 maxSlippage
    ) internal view {
        uint256 lowerBound = (ONE - maxSlippage).mul(l.marketPrice);
        uint256 upperBound = (ONE + maxSlippage).mul(l.marketPrice);

        if (lowerBound > l.marketPrice || l.marketPrice > upperBound)
            revert Pool__AboveMaxSlippage();
    }
    
    function _ensureQuoteAndBalanceAreValid(
        PoolStorage.Layout storage l,
        FillQuoteArgsInternal memory args,
        TradeQuote memory tradeQuote,
        bytes32 tradeQuoteHash
    ) internal view returns (bool isValid, InvalidQuoteError error) {
        (isValid, error) = _ensureQuoteIsValidNoRevert(l, args, tradeQuote, tradeQuoteHash);
        if (!isValid) {
            return (isValid, error);
        }
        return _ensureQuoteBalanceIsValid(l, args, tradeQuote);
    }

    function _ensureQuoteIsValid(
        PoolStorage.Layout storage l,
        FillQuoteArgsInternal memory args,
        TradeQuote memory tradeQuote,
        bytes32 tradeQuoteHash
    ) internal view {
        if (block.timestamp > tradeQuote.deadline) revert Pool__QuoteExpired();

        uint256 filledAmount = l.tradeQuoteAmountFilled[tradeQuote.provider][
            tradeQuoteHash
        ];

        if (filledAmount == type(uint256).max) revert Pool__QuoteCancelled();

        if (filledAmount + args.size > tradeQuote.size)
            revert Pool__QuoteOverfilled();

        if (
            Pricing.MIN_TICK_PRICE > tradeQuote.price ||
            tradeQuote.price > Pricing.MAX_TICK_PRICE
        ) revert Pool__OutOfBoundsPrice();

        if (tradeQuote.taker != address(0) && args.user != tradeQuote.taker)
            revert Pool__InvalidQuoteTaker();

<<<<<<< HEAD
        address signer = ECDSA.recover(tradeQuoteHash, args.v, args.r, args.s);
        if (signer != tradeQuote.provider) revert Pool__InvalidQuoteSignature();
    }

    function _ensureQuoteIsValidNoRevert(
        PoolStorage.Layout storage l,
        FillQuoteArgsInternal memory args,
        TradeQuote memory tradeQuote,
        bytes32 tradeQuoteHash
    ) internal view returns (bool, InvalidQuoteError) {
        if (block.timestamp > tradeQuote.deadline) return (false, InvalidQuoteError.QuoteExpired);

        uint256 filledAmount = l.tradeQuoteAmountFilled[tradeQuote.provider][
            tradeQuoteHash
        ];

        if (filledAmount == type(uint256).max) return (false, InvalidQuoteError.QuoteCancelled);

        if (filledAmount + args.size > tradeQuote.size) return (false, InvalidQuoteError.QuoteOverfilled);

        if (
            Pricing.MIN_TICK_PRICE > tradeQuote.price ||
            tradeQuote.price > Pricing.MAX_TICK_PRICE
        ) return (false, InvalidQuoteError.OutOfBoundsPrice);

        if (tradeQuote.taker != address(0) && args.user != tradeQuote.taker) return (false, InvalidQuoteError.InvalidQuoteTaker);

=======
>>>>>>> d0212d72
        address signer = ECDSA.recover(tradeQuoteHash, args.v, args.r, args.s);
        if (signer != tradeQuote.provider) return (false, InvalidQuoteError.InvalidQuoteSignature);

        return (true, InvalidQuoteError.None);
    }

    function _ensureQuoteBalanceIsValid(
        PoolStorage.Layout storage l,
        FillQuoteArgsInternal memory args,
        TradeQuote memory tradeQuote
    ) internal view returns (bool, InvalidQuoteError) {
        Delta memory delta = _getTradeDelta(args.user, args.size, tradeQuote.isBuy);

        if (
            (delta.longs == 0 && delta.shorts == 0) ||
            (delta.longs > 0 && delta.shorts > 0) ||
            (delta.longs < 0 && delta.shorts < 0)
        ) return (false, InvalidQuoteError.InvalidAssetUpdate);

        bool _isBuy = delta.longs > 0 || delta.shorts < 0;
        uint256 totalPremium = _getPremiumMaker(l, args, tradeQuote);
        uint256 shortCollateral = Position.contractsToCollateral(
            Math.abs(delta.shorts),
            l.strike,
            l.isCallPool
        );

        if (_isBuy) {
            delta.collateral =
                -Math.min(shortCollateral, 0).toInt256() -
                totalPremium.toInt256();
        } else {
            delta.collateral =
                totalPremium.toInt256() -
                Math.max(shortCollateral, 0).toInt256();
        }

        if (delta.collateral < 0) {
            if (IERC20(l.getPoolToken()).allowance(args.user, address(this)) < uint256(-delta.collateral)) {
                return (false, InvalidQuoteError.InsufficientCollateralAllowance);
            }

            if (IERC20(l.getPoolToken()).balanceOf(args.user) < uint256(-delta.collateral)) {
                return (false, InvalidQuoteError.InsufficientCollateralBalance);
            }
        }

        if (delta.longs < 0 && _balanceOf(args.user, PoolStorage.LONG) < uint256(-delta.longs)) {
            return (false, InvalidQuoteError.InsufficientLongBalance);
        }

        if (delta.shorts < 0 && _balanceOf(args.user, PoolStorage.SHORT) < uint256(-delta.shorts)) {
            return (false, InvalidQuoteError.InsufficientShortBalance);
        }

        return (true, InvalidQuoteError.None);
    }

    function _getPremiumMaker(
        PoolStorage.Layout storage l,
        FillQuoteArgsInternal memory args,
        TradeQuote memory tradeQuote
    )
        internal
        view
        returns (uint256)
    {
        FillQuoteVarsInternal memory vars;
        
        vars.premium = tradeQuote.price.mul(args.size);
        vars.takerFee = Position.contractsToCollateral(
            _takerFee(args.size, vars.premium),
            l.strike,
            l.isCallPool
        );

        // Denormalize premium
        vars.premium = Position.contractsToCollateral(
            vars.premium,
            l.strike,
            l.isCallPool
        );

        vars.protocolFee = vars.takerFee.mul(PROTOCOL_FEE_PERCENTAGE);
        vars.makerRebate = vars.takerFee - vars.protocolFee;

        vars.premiumMaker = tradeQuote.isBuy
            ? vars.premium - vars.makerRebate // Maker buying
            : vars.premium - vars.protocolFee; // Maker selling

        return vars.premiumMaker;
    }

    function _ensureOperator(address operator) internal view {
        if (operator != msg.sender) revert Pool__NotAuthorized();
    }
}<|MERGE_RESOLUTION|>--- conflicted
+++ resolved
@@ -1855,7 +1855,6 @@
         if (tradeQuote.taker != address(0) && args.user != tradeQuote.taker)
             revert Pool__InvalidQuoteTaker();
 
-<<<<<<< HEAD
         address signer = ECDSA.recover(tradeQuoteHash, args.v, args.r, args.s);
         if (signer != tradeQuote.provider) revert Pool__InvalidQuoteSignature();
     }
@@ -1883,8 +1882,6 @@
 
         if (tradeQuote.taker != address(0) && args.user != tradeQuote.taker) return (false, InvalidQuoteError.InvalidQuoteTaker);
 
-=======
->>>>>>> d0212d72
         address signer = ECDSA.recover(tradeQuoteHash, args.v, args.r, args.s);
         if (signer != tradeQuote.provider) return (false, InvalidQuoteError.InvalidQuoteSignature);
 

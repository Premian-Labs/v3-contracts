--- conflicted
+++ resolved
@@ -200,15 +200,10 @@
             }
 
             if (tradeSize > ZERO) {
-<<<<<<< HEAD
-                UD60x18 premium = pricing.marketPrice.avg(nextPrice) * tradeSize;
+                UD60x18 premium = (pricing.marketPrice.avg(nextPrice) * tradeSize.intoUD50x28()).intoUD60x18();
+
                 UD60x18 takerFee = _takerFee(taker, tradeSize, premium, true, l.strike, l.isCallPool);
-=======
-                UD60x18 premium = (pricing.marketPrice.avg(nextPrice) * tradeSize.intoUD50x28()).intoUD60x18();
-
-                UD60x18 takerFee = _takerFee(taker, size, premium, true, l.strike, l.isCallPool);
-
->>>>>>> 8581a9b0
+
                 // Denormalize premium
                 premium = Position.contractsToCollateral(premium, l.strike, l.isCallPool);
 

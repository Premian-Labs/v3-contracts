--- conflicted
+++ resolved
@@ -8,13 +8,9 @@
 import {ReentrancyGuard} from "@solidstate/contracts/security/reentrancy_guard/ReentrancyGuard.sol";
 import {SafeERC20} from "@solidstate/contracts/utils/SafeERC20.sol";
 
-<<<<<<< HEAD
-import {Permit2} from "../libraries/Permit2.sol";
-=======
 import {PoolStorage} from "./PoolStorage.sol";
 import {PoolInternal} from "./PoolInternal.sol";
 
->>>>>>> 60d27c6a
 import {Position} from "../libraries/Position.sol";
 import {OptionMath} from "../libraries/OptionMath.sol";
 import {ZERO} from "../libraries/Constants.sol";
@@ -36,19 +32,14 @@
         address settings,
         address vxPremia
     )
-<<<<<<< HEAD
         PoolInternal(
             factory,
             router,
-            exchangeHelper,
             wrappedNativeToken,
             feeReceiver,
             settings,
             vxPremia
         )
-=======
-        PoolInternal(factory, router, wrappedNativeToken, feeReceiver, vxPremia)
->>>>>>> 60d27c6a
     {}
 
     /// @inheritdoc IPoolCore

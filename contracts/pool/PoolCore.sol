// SPDX-License-Identifier: UNLICENSED

pragma solidity >=0.8.19;

import {UD60x18} from "@prb/math/UD60x18.sol";

import {IERC20} from "@solidstate/contracts/interfaces/IERC20.sol";
import {ReentrancyGuard} from "@solidstate/contracts/security/reentrancy_guard/ReentrancyGuard.sol";
import {SafeERC20} from "@solidstate/contracts/utils/SafeERC20.sol";
import {DoublyLinkedListUD60x18, DoublyLinkedList} from "../libraries/DoublyLinkedListUD60x18.sol";
import {EnumerableSet} from "@solidstate/contracts/data/EnumerableSet.sol";

import {ONE, ZERO} from "../libraries/Constants.sol";
import {Pricing} from "../libraries/Pricing.sol";
import {Position} from "../libraries/Position.sol";
import {OptionMath} from "../libraries/OptionMath.sol";
import {PRBMathExtra} from "../libraries/PRBMathExtra.sol";

import {IUserSettings} from "../settings/IUserSettings.sol";

import {IPoolCore} from "./IPoolCore.sol";
import {IPoolInternal} from "./IPoolInternal.sol";
import {PoolStorage} from "./PoolStorage.sol";
import {PoolInternal} from "./PoolInternal.sol";

contract PoolCore is IPoolCore, PoolInternal, ReentrancyGuard {
    using DoublyLinkedListUD60x18 for DoublyLinkedList.Bytes32List;
    using EnumerableSet for EnumerableSet.UintSet;
    using PoolStorage for PoolStorage.Layout;
    using Position for Position.Key;
    using SafeERC20 for IERC20;
    using PRBMathExtra for UD60x18;

    constructor(
        address factory,
        address router,
        address wrappedNativeToken,
        address feeReceiver,
        address referral,
        address settings,
        address vaultRegistry,
        address vxPremia
    ) PoolInternal(factory, router, wrappedNativeToken, feeReceiver, referral, settings, vaultRegistry, vxPremia) {}

    /// @inheritdoc IPoolCore
    function marketPrice() external view returns (UD60x18) {
        return PoolStorage.layout().marketPrice;
    }

    /// @inheritdoc IPoolCore
    function takerFee(
        address taker,
        UD60x18 size,
        uint256 premium,
        bool isPremiumNormalized
    ) external view returns (uint256) {
        PoolStorage.Layout storage l = PoolStorage.layout();
        return
            l.toPoolTokenDecimals(
                _takerFee(taker, size, l.fromPoolTokenDecimals(premium), isPremiumNormalized, l.strike, l.isCallPool)
            );
    }

    /// @inheritdoc IPoolCore
    function _takerFeeLowLevel(
        address taker,
        UD60x18 size,
        UD60x18 premium,
        bool isPremiumNormalized,
        UD60x18 strike,
        bool isCallPool
    ) external view returns (UD60x18) {
        return _takerFee(taker, size, premium, isPremiumNormalized, strike, isCallPool);
    }

    /// @inheritdoc IPoolCore
    function getPoolSettings()
        external
        view
        returns (address base, address quote, address oracleAdapter, UD60x18 strike, uint256 maturity, bool isCallPool)
    {
        PoolStorage.Layout storage l = PoolStorage.layout();
        return (l.base, l.quote, l.oracleAdapter, l.strike, l.maturity, l.isCallPool);
    }

    /// @inheritdoc IPoolCore
    function ticks() external view returns (IPoolInternal.TickWithRates[] memory) {
        PoolStorage.Layout storage l = PoolStorage.layout();
        UD60x18 longRate = l.longRate;
        UD60x18 shortRate = l.shortRate;
        UD60x18 prev = l.tickIndex.prev(l.currentTick);
        UD60x18 curr = l.currentTick;

        uint256 maxTicks = (ONE / Pricing.MIN_TICK_DISTANCE).unwrap() / 1e18;
        uint256 count;

        IPoolInternal.TickWithRates[] memory _ticks = new IPoolInternal.TickWithRates[](maxTicks);

        // compute the longRate and shortRate at MIN_TICK_PRICE
        if (l.currentTick != Pricing.MIN_TICK_PRICE) {
            while (true) {
                longRate = longRate.add(l.ticks[curr].longDelta);
                shortRate = shortRate.add(l.ticks[curr].shortDelta);

                if (prev == Pricing.MIN_TICK_PRICE) {
                    break;
                }

                curr = prev;
                prev = l.tickIndex.prev(prev);
            }
        }

        prev = Pricing.MIN_TICK_PRICE;
        curr = l.tickIndex.next(Pricing.MIN_TICK_PRICE);

        while (true) {
            _ticks[count++] = IPoolInternal.TickWithRates({
                tick: l.ticks[prev],
                price: prev,
                longRate: longRate,
                shortRate: shortRate
            });

            if (curr == Pricing.MAX_TICK_PRICE) {
                _ticks[count++] = IPoolInternal.TickWithRates({
                    tick: l.ticks[curr],
                    price: curr,
                    longRate: ZERO,
                    shortRate: ZERO
                });
                break;
            }

            prev = curr;

            if (curr <= l.currentTick) {
                longRate = longRate.sub(l.ticks[curr].longDelta);
                shortRate = shortRate.sub(l.ticks[curr].shortDelta);
            } else {
                longRate = longRate.add(l.ticks[curr].longDelta);
                shortRate = shortRate.add(l.ticks[curr].shortDelta);
            }
            curr = l.tickIndex.next(curr);
        }

        // Remove empty elements from array
        if (count < maxTicks) {
            assembly {
                mstore(_ticks, sub(mload(_ticks), sub(maxTicks, count)))
            }
        }

        return _ticks;
    }

    /// @inheritdoc IPoolCore
    function claim(Position.Key calldata p) external nonReentrant returns (uint256) {
        PoolStorage.Layout storage l = PoolStorage.layout();
        return _claim(p.toKeyInternal(l.strike, l.isCallPool));
    }

    /// @inheritdoc IPoolCore
    function getClaimableFees(Position.Key calldata p) external view returns (uint256) {
        PoolStorage.Layout storage l = PoolStorage.layout();
        Position.Data storage pData = l.positions[p.keyHash()];
        (UD60x18 pendingClaimableFees, ) = _pendingClaimableFees(l, p.toKeyInternal(l.strike, l.isCallPool), pData);
        return l.toPoolTokenDecimals(pData.claimableFees + pendingClaimableFees);
    }

    /// @inheritdoc IPoolCore
    function writeFrom(
        address underwriter,
        address longReceiver,
        UD60x18 size,
        address referrer
    ) external nonReentrant {
        return _writeFrom(underwriter, longReceiver, size, referrer);
    }

    /// @inheritdoc IPoolCore
    function annihilate(UD60x18 size) external nonReentrant {
        _annihilate(msg.sender, size);
    }

    /// @inheritdoc IPoolCore
    function annihilateFor(address account, UD60x18 size) external nonReentrant {
        _annihilate(account, size);
    }

    /// @inheritdoc IPoolCore
    function exercise() external nonReentrant returns (uint256 exerciseValue) {
        (exerciseValue, ) = _exercise(msg.sender, ZERO);
    }

    /// @inheritdoc IPoolCore
    function exerciseFor(
        address[] calldata holders,
        uint256 costPerHolder
    ) external nonReentrant returns (uint256[] memory exerciseValues) {
        PoolStorage.Layout storage l = PoolStorage.layout();

        UD60x18 _costPerHolder = l.fromPoolTokenDecimals(costPerHolder);
        exerciseValues = new uint256[](holders.length);

        for (uint256 i = 0; i < holders.length; i++) {
            if (holders[i] != msg.sender) {
<<<<<<< HEAD
                _revertIfActionNotAuthorized(holders[i], IUserSettings.Action.EXERCISE);
                _revertIfCostNotAuthorized(holders[i], _costPerHolder);
=======
                _revertIfActionNotAuthorized(holders[i], IUserSettings.Action.Exercise);
                _revertIfCostNotAuthorized(holders[i], _cost);
>>>>>>> 22599e4c
            }

            (uint256 exerciseValue, bool success) = _exercise(holders[i], _costPerHolder);
            if (!success) revert Pool__SettlementFailed();
            exerciseValues[i] = exerciseValue;
        }

        IERC20(l.getPoolToken()).safeTransfer(msg.sender, holders.length * costPerHolder);
    }

    /// @inheritdoc IPoolCore
    function settle() external nonReentrant returns (uint256 collateral) {
        (collateral, ) = _settle(msg.sender, ZERO);
    }

    /// @inheritdoc IPoolCore
    function settleFor(
        address[] calldata holders,
        uint256 costPerHolder
    ) external nonReentrant returns (uint256[] memory collateral) {
        PoolStorage.Layout storage l = PoolStorage.layout();

        UD60x18 _costPerHolder = l.fromPoolTokenDecimals(costPerHolder);
        collateral = new uint256[](holders.length);

        for (uint256 i = 0; i < holders.length; i++) {
            if (holders[i] != msg.sender) {
<<<<<<< HEAD
                _revertIfActionNotAuthorized(holders[i], IUserSettings.Action.SETTLE);
                _revertIfCostNotAuthorized(holders[i], _costPerHolder);
=======
                _revertIfActionNotAuthorized(holders[i], IUserSettings.Action.Settle);
                _revertIfCostNotAuthorized(holders[i], _cost);
>>>>>>> 22599e4c
            }

            (uint256 _collateral, bool success) = _settle(holders[i], _costPerHolder);
            if (!success) revert Pool__SettlementFailed();
            collateral[i] = _collateral;
        }

        IERC20(l.getPoolToken()).safeTransfer(msg.sender, holders.length * costPerHolder);
    }

    /// @inheritdoc IPoolCore
    function settlePosition(Position.Key calldata p) external nonReentrant returns (uint256 collateral) {
        PoolStorage.Layout storage l = PoolStorage.layout();
        _revertIfOperatorNotAuthorized(p.operator);
        (collateral, ) = _settlePosition(p.toKeyInternal(l.strike, l.isCallPool), ZERO);
    }

    /// @inheritdoc IPoolCore
    function settlePositionFor(
        Position.Key[] calldata p,
        uint256 costPerHolder
    ) external nonReentrant returns (uint256[] memory collateral) {
        PoolStorage.Layout storage l = PoolStorage.layout();

        UD60x18 _costPerHolder = l.fromPoolTokenDecimals(costPerHolder);
        collateral = new uint256[](p.length);

        for (uint256 i = 0; i < p.length; i++) {
            if (p[i].operator != msg.sender) {
<<<<<<< HEAD
                _revertIfActionNotAuthorized(p[i].operator, IUserSettings.Action.SETTLE_POSITION);
                _revertIfCostNotAuthorized(p[i].operator, _costPerHolder);
=======
                _revertIfActionNotAuthorized(p[i].operator, IUserSettings.Action.SettlePosition);
                _revertIfCostNotAuthorized(p[i].operator, _cost);
>>>>>>> 22599e4c
            }

            (uint256 _collateral, bool success) = _settlePosition(
                p[i].toKeyInternal(l.strike, l.isCallPool),
                _costPerHolder
            );

            if (!success) revert Pool__SettlementFailed();
            collateral[i] = _collateral;
        }

        IERC20(l.getPoolToken()).safeTransfer(msg.sender, p.length * costPerHolder);
    }

    /// @inheritdoc IPoolCore
    function transferPosition(
        Position.Key calldata srcP,
        address newOwner,
        address newOperator,
        UD60x18 size
    ) external nonReentrant {
        PoolStorage.Layout storage l = PoolStorage.layout();
        _revertIfOperatorNotAuthorized(srcP.operator);
        _transferPosition(srcP.toKeyInternal(l.strike, l.isCallPool), newOwner, newOperator, size);
    }

    /// @inheritdoc IPoolCore
    function getSettlementPrice() external view returns (UD60x18) {
        return PoolStorage.layout().settlementPrice;
    }

    /// @inheritdoc IPoolCore
    function getStrandedArea() external view returns (UD60x18 lower, UD60x18 upper) {
        return _getStrandedArea(PoolStorage.layout());
    }

    /// @inheritdoc IPoolCore
    function getTokenIds() external view returns (uint256[] memory) {
        return PoolStorage.layout().tokenIds.toArray();
    }
}<|MERGE_RESOLUTION|>--- conflicted
+++ resolved
@@ -205,13 +205,8 @@
 
         for (uint256 i = 0; i < holders.length; i++) {
             if (holders[i] != msg.sender) {
-<<<<<<< HEAD
-                _revertIfActionNotAuthorized(holders[i], IUserSettings.Action.EXERCISE);
+                _revertIfActionNotAuthorized(holders[i], IUserSettings.Action.Exercise);
                 _revertIfCostNotAuthorized(holders[i], _costPerHolder);
-=======
-                _revertIfActionNotAuthorized(holders[i], IUserSettings.Action.Exercise);
-                _revertIfCostNotAuthorized(holders[i], _cost);
->>>>>>> 22599e4c
             }
 
             (uint256 exerciseValue, bool success) = _exercise(holders[i], _costPerHolder);
@@ -239,13 +234,8 @@
 
         for (uint256 i = 0; i < holders.length; i++) {
             if (holders[i] != msg.sender) {
-<<<<<<< HEAD
-                _revertIfActionNotAuthorized(holders[i], IUserSettings.Action.SETTLE);
+                _revertIfActionNotAuthorized(holders[i], IUserSettings.Action.Settle);
                 _revertIfCostNotAuthorized(holders[i], _costPerHolder);
-=======
-                _revertIfActionNotAuthorized(holders[i], IUserSettings.Action.Settle);
-                _revertIfCostNotAuthorized(holders[i], _cost);
->>>>>>> 22599e4c
             }
 
             (uint256 _collateral, bool success) = _settle(holders[i], _costPerHolder);
@@ -275,13 +265,8 @@
 
         for (uint256 i = 0; i < p.length; i++) {
             if (p[i].operator != msg.sender) {
-<<<<<<< HEAD
-                _revertIfActionNotAuthorized(p[i].operator, IUserSettings.Action.SETTLE_POSITION);
+                _revertIfActionNotAuthorized(p[i].operator, IUserSettings.Action.SettlePosition);
                 _revertIfCostNotAuthorized(p[i].operator, _costPerHolder);
-=======
-                _revertIfActionNotAuthorized(p[i].operator, IUserSettings.Action.SettlePosition);
-                _revertIfCostNotAuthorized(p[i].operator, _cost);
->>>>>>> 22599e4c
             }
 
             (uint256 _collateral, bool success) = _settlePosition(

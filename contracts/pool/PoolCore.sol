// SPDX-License-Identifier: UNLICENSED

pragma solidity >=0.8.19;

import {UD60x18} from "@prb/math/UD60x18.sol";

import {IERC20} from "@solidstate/contracts/interfaces/IERC20.sol";
import {ReentrancyGuard} from "@solidstate/contracts/security/reentrancy_guard/ReentrancyGuard.sol";
import {SafeERC20} from "@solidstate/contracts/utils/SafeERC20.sol";

import {Permit2} from "../libraries/Permit2.sol";
import {Position} from "../libraries/Position.sol";
import {OptionMath} from "../libraries/OptionMath.sol";
import {ZERO} from "../libraries/Constants.sol";

import {IPoolCore} from "./IPoolCore.sol";
import {PoolStorage} from "./PoolStorage.sol";
import {PoolInternal} from "./PoolInternal.sol";

contract PoolCore is IPoolCore, PoolInternal, ReentrancyGuard {
    using PoolStorage for PoolStorage.Layout;
    using Position for Position.Key;
    using SafeERC20 for IERC20;

    constructor(
        address factory,
        address router,
        address exchangeHelper,
        address wrappedNativeToken,
        address feeReceiver,
        address settings
    )
        PoolInternal(
            factory,
            router,
            exchangeHelper,
            wrappedNativeToken,
            feeReceiver,
            settings
        )
    {}

    /// @inheritdoc IPoolCore
    function marketPrice() external view returns (UD60x18) {
        return PoolStorage.layout().marketPrice;
    }

    /// @inheritdoc IPoolCore
    function takerFee(
        UD60x18 size,
        uint256 premium,
        bool isPremiumNormalized
    ) external view returns (uint256) {
        PoolStorage.Layout storage l = PoolStorage.layout();

        return
            l.toPoolTokenDecimals(
                _takerFee(
                    l,
                    size,
                    l.fromPoolTokenDecimals(premium),
                    isPremiumNormalized
                )
            );
    }

    /// @inheritdoc IPoolCore
    function getPoolSettings()
        external
        view
        returns (
            address base,
            address quote,
            address oracleAdapter,
            UD60x18 strike,
            uint64 maturity,
            bool isCallPool
        )
    {
        PoolStorage.Layout storage l = PoolStorage.layout();
        return (
            l.base,
            l.quote,
            l.oracleAdapter,
            l.strike,
            l.maturity,
            l.isCallPool
        );
    }

    /// @inheritdoc IPoolCore
    function claim(
        Position.Key calldata p
    ) external nonReentrant returns (uint256) {
        PoolStorage.Layout storage l = PoolStorage.layout();
        return _claim(p.toKeyInternal(l.strike, l.isCallPool));
    }

    /// @inheritdoc IPoolCore
    function getClaimableFees(
        Position.Key calldata p
    ) external view returns (uint256) {
        PoolStorage.Layout storage l = PoolStorage.layout();
        Position.Data storage pData = l.positions[p.keyHash()];

        (UD60x18 pendingClaimableFees, ) = _pendingClaimableFees(
            l,
            p.toKeyInternal(l.strike, l.isCallPool),
            pData
        );

        return
            l.toPoolTokenDecimals(pData.claimableFees + pendingClaimableFees);
    }

    /// @inheritdoc IPoolCore
    function writeFrom(
        address underwriter,
        address longReceiver,
        UD60x18 size,
        Permit2.Data calldata permit
    ) external nonReentrant {
        return _writeFrom(underwriter, longReceiver, size, permit);
    }

    /// @inheritdoc IPoolCore
    function annihilate(UD60x18 size) external nonReentrant {
        _annihilate(msg.sender, size);
    }

    /// @inheritdoc IPoolCore
<<<<<<< HEAD
    function exercise() external returns (uint256) {
        return _exercise(msg.sender, ZERO);
    }

    /// @inheritdoc IPoolCore
    function exerciseFor(
        address[] calldata holders,
        uint256 cost
    ) external returns (uint256 totalExerciseValue) {
        PoolStorage.Layout storage l = PoolStorage.layout();

        UD60x18 _cost = l.fromPoolTokenDecimals(cost);

        for (uint256 i = 0; i < holders.length; i++) {
            if (holders[i] != msg.sender) {
                _ensureAuthorizedAgent(holders[i], msg.sender);
                _ensureAuthorizedCost(holders[i], _cost);
            }

            uint256 exerciseValue = _exercise(holders[i], _cost);
            totalExerciseValue = totalExerciseValue + exerciseValue;
        }

        IERC20(l.getPoolToken()).safeTransfer(
            msg.sender,
            holders.length * cost
        );
    }

    /// @inheritdoc IPoolCore
    function settle() external returns (uint256) {
        return _settle(msg.sender, ZERO);
    }

    /// @inheritdoc IPoolCore
    function settleFor(
        address[] calldata holders,
        uint256 cost
    ) external returns (uint256 totalCollateral) {
=======
    function exercise(address holder) external nonReentrant returns (uint256) {
        return _exercise(holder);
    }

    /// @inheritdoc IPoolCore
    function settle(address holder) external nonReentrant returns (uint256) {
        return _settle(holder);
    }

    /// @inheritdoc IPoolCore
    function settlePosition(
        Position.Key calldata p
    ) external nonReentrant returns (uint256) {
>>>>>>> 4fa8534c
        PoolStorage.Layout storage l = PoolStorage.layout();

        UD60x18 _cost = l.fromPoolTokenDecimals(cost);

        for (uint256 i = 0; i < holders.length; i++) {
            if (holders[i] != msg.sender) {
                _ensureAuthorizedAgent(holders[i], msg.sender);
                _ensureAuthorizedCost(holders[i], _cost);
            }

            uint256 collateral = _settle(holders[i], _cost);
            totalCollateral = totalCollateral + collateral;
        }

        IERC20(l.getPoolToken()).safeTransfer(
            msg.sender,
            holders.length * cost
        );
    }

    /// @inheritdoc IPoolCore
    function settlePosition(
        Position.Key calldata p
    ) external returns (uint256) {
        PoolStorage.Layout storage l = PoolStorage.layout();
        _ensureOperator(p.operator);
        return _settlePosition(p.toKeyInternal(l.strike, l.isCallPool), ZERO);
    }

    /// @inheritdoc IPoolCore
    function settlePositionFor(
        Position.Key[] calldata p,
        uint256 cost
    ) external returns (uint256 totalCollateral) {
        PoolStorage.Layout storage l = PoolStorage.layout();

        UD60x18 _cost = l.fromPoolTokenDecimals(cost);

        for (uint256 i = 0; i < p.length; i++) {
            if (p[i].operator != msg.sender) {
                _ensureAuthorizedAgent(p[i].operator, msg.sender);
                _ensureAuthorizedCost(p[i].operator, _cost);
            }

            uint256 collateral = _settlePosition(
                p[i].toKeyInternal(l.strike, l.isCallPool),
                _cost
            );

            totalCollateral = totalCollateral + collateral;
        }

        IERC20(l.getPoolToken()).safeTransfer(msg.sender, p.length * cost);
    }

    /// @inheritdoc IPoolCore
    function getNearestTicksBelow(
        UD60x18 lower,
        UD60x18 upper
    )
        external
        view
        returns (UD60x18 nearestBelowLower, UD60x18 nearestBelowUpper)
    {
        return _getNearestTicksBelow(lower, upper);
    }

    /// @inheritdoc IPoolCore
    function transferPosition(
        Position.Key calldata srcP,
        address newOwner,
        address newOperator,
        UD60x18 size
    ) external nonReentrant {
        PoolStorage.Layout storage l = PoolStorage.layout();

        _ensureOperator(srcP.operator);
        _transferPosition(
            srcP.toKeyInternal(l.strike, l.isCallPool),
            newOwner,
            newOperator,
            size
        );
    }
}<|MERGE_RESOLUTION|>--- conflicted
+++ resolved
@@ -129,8 +129,7 @@
     }
 
     /// @inheritdoc IPoolCore
-<<<<<<< HEAD
-    function exercise() external returns (uint256) {
+    function exercise() external nonReentrant returns (uint256) {
         return _exercise(msg.sender, ZERO);
     }
 
@@ -138,7 +137,7 @@
     function exerciseFor(
         address[] calldata holders,
         uint256 cost
-    ) external returns (uint256 totalExerciseValue) {
+    ) external nonReentrant returns (uint256 totalExerciseValue) {
         PoolStorage.Layout storage l = PoolStorage.layout();
 
         UD60x18 _cost = l.fromPoolTokenDecimals(cost);
@@ -160,7 +159,7 @@
     }
 
     /// @inheritdoc IPoolCore
-    function settle() external returns (uint256) {
+    function settle() external nonReentrant returns (uint256) {
         return _settle(msg.sender, ZERO);
     }
 
@@ -168,22 +167,7 @@
     function settleFor(
         address[] calldata holders,
         uint256 cost
-    ) external returns (uint256 totalCollateral) {
-=======
-    function exercise(address holder) external nonReentrant returns (uint256) {
-        return _exercise(holder);
-    }
-
-    /// @inheritdoc IPoolCore
-    function settle(address holder) external nonReentrant returns (uint256) {
-        return _settle(holder);
-    }
-
-    /// @inheritdoc IPoolCore
-    function settlePosition(
-        Position.Key calldata p
-    ) external nonReentrant returns (uint256) {
->>>>>>> 4fa8534c
+    ) external nonReentrant returns (uint256 totalCollateral) {
         PoolStorage.Layout storage l = PoolStorage.layout();
 
         UD60x18 _cost = l.fromPoolTokenDecimals(cost);
@@ -207,7 +191,7 @@
     /// @inheritdoc IPoolCore
     function settlePosition(
         Position.Key calldata p
-    ) external returns (uint256) {
+    ) external nonReentrant returns (uint256) {
         PoolStorage.Layout storage l = PoolStorage.layout();
         _ensureOperator(p.operator);
         return _settlePosition(p.toKeyInternal(l.strike, l.isCallPool), ZERO);
@@ -217,7 +201,7 @@
     function settlePositionFor(
         Position.Key[] calldata p,
         uint256 cost
-    ) external returns (uint256 totalCollateral) {
+    ) external nonReentrant returns (uint256 totalCollateral) {
         PoolStorage.Layout storage l = PoolStorage.layout();
 
         UD60x18 _cost = l.fromPoolTokenDecimals(cost);

// SPDX-License-Identifier: UNLICENSED

pragma solidity >=0.8.19;

import {UD60x18} from "@prb/math/src/UD60x18.sol";

import {PoolStorage} from "./PoolStorage.sol";
import {PoolInternal} from "./PoolInternal.sol";

import {Position} from "../libraries/Position.sol";
import {OptionMath} from "../libraries/OptionMath.sol";

import {IPoolCore} from "./IPoolCore.sol";

contract PoolCore is IPoolCore, PoolInternal {
    using PoolStorage for PoolStorage.Layout;
    using Position for Position.Key;

    constructor(
        address factory,
        address router,
        address exchangeHelper,
        address wrappedNativeToken,
        address feeReceiver
    )
        PoolInternal(
            factory,
            router,
            exchangeHelper,
            wrappedNativeToken,
            feeReceiver
        )
    {}

    /// @inheritdoc IPoolCore
    function marketPrice() external view returns (UD60x18) {
        return PoolStorage.layout().marketPrice;
    }

    /// @inheritdoc IPoolCore
    function takerFee(
        UD60x18 size,
        uint256 premium,
        bool isPremiumNormalized
    ) external view returns (uint256) {
        PoolStorage.Layout storage l = PoolStorage.layout();

        return
<<<<<<< HEAD
            PoolStorage.layout().toPoolTokenDecimals(
                _takerFee(
                    PoolStorage.layout(),
=======
            l.toPoolTokenDecimals(
                _takerFee(
                    l,
>>>>>>> 1d38471f
                    size,
                    l.fromPoolTokenDecimals(premium),
                    isPremiumNormalized
                )
            );
    }

    /// @inheritdoc IPoolCore
    function getPoolSettings()
        external
        view
        returns (
            address base,
            address quote,
            address oracleAdapter,
            UD60x18 strike,
            uint64 maturity,
            bool isCallPool
        )
    {
        PoolStorage.Layout storage l = PoolStorage.layout();
        return (
            l.base,
            l.quote,
            l.oracleAdapter,
            l.strike,
            l.maturity,
            l.isCallPool
        );
    }

    /// @inheritdoc IPoolCore
    function claim(Position.Key memory p) external returns (uint256) {
<<<<<<< HEAD
        return PoolStorage.layout().toPoolTokenDecimals(_claim(p));
=======
        PoolStorage.Layout storage l = PoolStorage.layout();

        return
            l.toPoolTokenDecimals(
                _claim(p.toKeyInternal(l.strike, l.isCallPool))
            );
>>>>>>> 1d38471f
    }

    /// @inheritdoc IPoolCore
    function getClaimableFees(
        Position.Key memory p
    ) external view returns (uint256) {
        PoolStorage.Layout storage l = PoolStorage.layout();
        Position.Data storage pData = l.positions[p.keyHash()];

<<<<<<< HEAD
        (UD60x18 pendingClaimableFees, ) = _pendingClaimableFees(l, p, pData);
=======
        (UD60x18 pendingClaimableFees, ) = _pendingClaimableFees(
            l,
            p.toKeyInternal(l.strike, l.isCallPool),
            pData
        );
>>>>>>> 1d38471f

        return
            l.toPoolTokenDecimals(pData.claimableFees + pendingClaimableFees);
    }

    /// @inheritdoc IPoolCore
    function deposit(
        Position.Key memory p,
        UD60x18 belowLower,
        UD60x18 belowUpper,
        UD60x18 size,
        UD60x18 minMarketPrice,
        UD60x18 maxMarketPrice
    ) external {
        PoolStorage.Layout storage l = PoolStorage.layout();

        _ensureOperator(p.operator);
        _deposit(
            p.toKeyInternal(l.strike, l.isCallPool),
            DepositArgsInternal(
                belowLower,
                belowUpper,
                size,
                minMarketPrice,
                maxMarketPrice,
                0,
                address(0)
            )
        );
    }

    /// @inheritdoc IPoolCore
    function deposit(
        Position.Key memory p,
        UD60x18 belowLower,
        UD60x18 belowUpper,
        UD60x18 size,
        UD60x18 minMarketPrice,
        UD60x18 maxMarketPrice,
        bool isBidIfStrandedMarketPrice
    ) external {
        PoolStorage.Layout storage l = PoolStorage.layout();

        _ensureOperator(p.operator);
        _deposit(
            p.toKeyInternal(l.strike, l.isCallPool),
            DepositArgsInternal(
                belowLower,
                belowUpper,
                size,
                minMarketPrice,
                maxMarketPrice,
                0,
                address(0)
            ),
            isBidIfStrandedMarketPrice
        );
    }

    /// @inheritdoc IPoolCore
    function swapAndDeposit(
        SwapArgs memory s,
        Position.Key memory p,
        UD60x18 belowLower,
        UD60x18 belowUpper,
        UD60x18 size,
        UD60x18 minMarketPrice,
        UD60x18 maxMarketPrice
    ) external payable {
        _ensureOperator(p.operator);
        PoolStorage.Layout storage l = PoolStorage.layout();

        if (l.getPoolToken() != s.tokenOut) revert Pool__InvalidSwapTokenOut();
        (uint256 creditAmount, ) = _swap(s);

        _deposit(
            p.toKeyInternal(l.strike, l.isCallPool),
            DepositArgsInternal(
                belowLower,
                belowUpper,
                size,
                minMarketPrice,
                maxMarketPrice,
                creditAmount,
                s.refundAddress
            )
        );
    }

    /// @inheritdoc IPoolCore
    function withdraw(
        Position.Key memory p,
        UD60x18 size,
        UD60x18 minMarketPrice,
        UD60x18 maxMarketPrice
    ) external {
        PoolStorage.Layout storage l = PoolStorage.layout();

        _ensureOperator(p.operator);
        _withdraw(
            p.toKeyInternal(l.strike, l.isCallPool),
            size,
            minMarketPrice,
            maxMarketPrice
        );
    }

    /// @inheritdoc IPoolCore
    function writeFrom(
        address underwriter,
        address longReceiver,
        UD60x18 size
    ) external {
        return _writeFrom(underwriter, longReceiver, size);
    }

    /// @inheritdoc IPoolCore
    function annihilate(UD60x18 size) external {
        _annihilate(msg.sender, size);
    }

    /// @inheritdoc IPoolCore
    function exercise(address holder) external returns (uint256) {
        return PoolStorage.layout().toPoolTokenDecimals(_exercise(holder));
    }

    /// @inheritdoc IPoolCore
    function settle(address holder) external returns (uint256) {
        return PoolStorage.layout().toPoolTokenDecimals(_settle(holder));
    }

    /// @inheritdoc IPoolCore
    function settlePosition(Position.Key memory p) external returns (uint256) {
<<<<<<< HEAD
        return PoolStorage.layout().toPoolTokenDecimals(_settlePosition(p));
=======
        PoolStorage.Layout storage l = PoolStorage.layout();

        return
            PoolStorage.layout().toPoolTokenDecimals(
                _settlePosition(p.toKeyInternal(l.strike, l.isCallPool))
            );
>>>>>>> 1d38471f
    }

    /// @inheritdoc IPoolCore
    function getNearestTicksBelow(
        UD60x18 lower,
        UD60x18 upper
    )
        external
        view
        returns (UD60x18 nearestBelowLower, UD60x18 nearestBelowUpper)
    {
        return _getNearestTicksBelow(lower, upper);
    }

    function transferPosition(
        Position.Key memory srcP,
        address newOwner,
        address newOperator,
        UD60x18 size
    ) external {
        PoolStorage.Layout storage l = PoolStorage.layout();

        _ensureOperator(srcP.operator);
        _transferPosition(
            srcP.toKeyInternal(l.strike, l.isCallPool),
            newOwner,
            newOperator,
            size
        );
    }
}<|MERGE_RESOLUTION|>--- conflicted
+++ resolved
@@ -46,15 +46,9 @@
         PoolStorage.Layout storage l = PoolStorage.layout();
 
         return
-<<<<<<< HEAD
-            PoolStorage.layout().toPoolTokenDecimals(
-                _takerFee(
-                    PoolStorage.layout(),
-=======
             l.toPoolTokenDecimals(
                 _takerFee(
                     l,
->>>>>>> 1d38471f
                     size,
                     l.fromPoolTokenDecimals(premium),
                     isPremiumNormalized
@@ -88,16 +82,12 @@
 
     /// @inheritdoc IPoolCore
     function claim(Position.Key memory p) external returns (uint256) {
-<<<<<<< HEAD
-        return PoolStorage.layout().toPoolTokenDecimals(_claim(p));
-=======
         PoolStorage.Layout storage l = PoolStorage.layout();
 
         return
             l.toPoolTokenDecimals(
                 _claim(p.toKeyInternal(l.strike, l.isCallPool))
             );
->>>>>>> 1d38471f
     }
 
     /// @inheritdoc IPoolCore
@@ -107,15 +97,11 @@
         PoolStorage.Layout storage l = PoolStorage.layout();
         Position.Data storage pData = l.positions[p.keyHash()];
 
-<<<<<<< HEAD
-        (UD60x18 pendingClaimableFees, ) = _pendingClaimableFees(l, p, pData);
-=======
         (UD60x18 pendingClaimableFees, ) = _pendingClaimableFees(
             l,
             p.toKeyInternal(l.strike, l.isCallPool),
             pData
         );
->>>>>>> 1d38471f
 
         return
             l.toPoolTokenDecimals(pData.claimableFees + pendingClaimableFees);
@@ -249,16 +235,12 @@
 
     /// @inheritdoc IPoolCore
     function settlePosition(Position.Key memory p) external returns (uint256) {
-<<<<<<< HEAD
-        return PoolStorage.layout().toPoolTokenDecimals(_settlePosition(p));
-=======
         PoolStorage.Layout storage l = PoolStorage.layout();
 
         return
             PoolStorage.layout().toPoolTokenDecimals(
                 _settlePosition(p.toKeyInternal(l.strike, l.isCallPool))
             );
->>>>>>> 1d38471f
     }
 
     /// @inheritdoc IPoolCore

--- conflicted
+++ resolved
@@ -2,12 +2,7 @@
 
 pragma solidity >=0.8.19;
 
-<<<<<<< HEAD
 import {AggregatorInterface} from "@chainlink/contracts/src/v0.8/interfaces/AggregatorInterface.sol";
-=======
-import {DoublyLinkedList} from "@solidstate/contracts/data/DoublyLinkedList.sol";
-import {SafeCast} from "@solidstate/contracts/utils/SafeCast.sol";
->>>>>>> 0df0d5cd
 
 import {UD60x18} from "@prb/math/src/UD60x18.sol";
 
@@ -108,25 +103,17 @@
     }
 
     // TODO: Fetch price at maturity
-<<<<<<< HEAD
-    function fetchQuote(Layout storage l) internal returns (UD60x18) {
+    function fetchAndCacheQuote(Layout storage l) internal returns (UD60x18) {
         if (l.spot == ZERO) {
             if (block.timestamp < l.maturity)
                 revert IPoolInternal.Pool__OptionNotExpired();
 
             l.spot = UD60x18.wrap(
-                IOracleAdapter(l.oracleAdapter).quote(l.base, l.quote)
-=======
-    function fetchAndCacheQuote(Layout storage l) internal returns (uint256) {
-        if (l.spot == 0) {
-            if (block.timestamp < l.maturity)
-                revert IPoolInternal.Pool__OptionNotExpired();
-
-            l.spot = IOracleAdapter(l.oracleAdapter).quoteFrom(
-                l.base,
-                l.quote,
-                l.maturity
->>>>>>> 0df0d5cd
+                IOracleAdapter(l.oracleAdapter).quoteFrom(
+                    l.base,
+                    l.quote,
+                    l.maturity
+                )
             );
         }
 

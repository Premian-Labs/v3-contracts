// SPDX-License-Identifier: UNLICENSED
pragma solidity >=0.8.19;

import {UD60x18, ud} from "@prb/math/UD60x18.sol";
import {SD59x18, sd} from "@prb/math/SD59x18.sol";

import {Test} from "forge-std/Test.sol";

import "../Addresses.sol";
import {Assertions} from "../Assertions.sol";
import {IFeedRegistry} from "contracts/adapter/IFeedRegistry.sol";
import {IOracleAdapter} from "contracts/adapter/IOracleAdapter.sol";
import {IChainlinkAdapter} from "contracts/adapter/chainlink/IChainlinkAdapter.sol";
import {ChainlinkAdapter} from "contracts/adapter/chainlink/ChainlinkAdapter.sol";
import {ProxyUpgradeableOwnable} from "contracts/proxy/ProxyUpgradeableOwnable.sol";

import {ERC20Mock} from "contracts/test/ERC20Mock.sol";
import {ChainlinkOraclePriceStub} from "contracts/test/adapter/ChainlinkOraclePriceStub.sol";

contract ChainlinkAdapterTest is Test, Assertions {
    struct Path {
        IChainlinkAdapter.PricingPath path;
        address tokenIn;
        address tokenOut;
    }

    uint256 mainnetFork;

    Path[] paths;
    ChainlinkAdapter adapter;
    uint256 target;

    function setUp() public {
        string memory ETH_RPC_URL = string.concat(
            "https://eth-mainnet.alchemyapi.io/v2/",
            vm.envString("API_KEY_ALCHEMY")
        );
        mainnetFork = vm.createFork(ETH_RPC_URL, 16597500);
        vm.selectFork(mainnetFork);

        target = 1676016000;

        // prettier-ignore
        {
            // ETH_USD
            paths.push(Path(IChainlinkAdapter.PricingPath.ETH_USD, WETH, CHAINLINK_USD));  // IN is ETH, OUT is USD
            paths.push(Path(IChainlinkAdapter.PricingPath.ETH_USD, CHAINLINK_USD, WETH)); // IN is USD, OUT is ETH
            paths.push(Path(IChainlinkAdapter.PricingPath.ETH_USD, CHAINLINK_ETH, CHAINLINK_USD)); // IN is ETH, OUT is USD

            // TOKEN_USD
            paths.push(Path(IChainlinkAdapter.PricingPath.TOKEN_USD, DAI, CHAINLINK_USD)); // IN (tokenA) => OUT (tokenB) is USD
            paths.push(Path(IChainlinkAdapter.PricingPath.TOKEN_USD, AAVE, CHAINLINK_USD)); // IN (tokenA) => OUT (tokenB) is USD
            // Note: Assumes WBTC/USD feed exists
            paths.push(Path(IChainlinkAdapter.PricingPath.TOKEN_USD, CHAINLINK_USD, WBTC)); // IN (tokenB) is USD => OUT (tokenA)
            paths.push(Path(IChainlinkAdapter.PricingPath.TOKEN_USD, WBTC, CHAINLINK_USD)); // IN (tokenA) => OUT (tokenB) is USD

            // TOKEN_ETH
            paths.push(Path(IChainlinkAdapter.PricingPath.TOKEN_ETH, BNT, WETH)); // IN (tokenA) => OUT (tokenB) is ETH
            paths.push(Path(IChainlinkAdapter.PricingPath.TOKEN_ETH, AXS, WETH)); // IN (tokenB) => OUT (tokenA) is ETH
            paths.push(Path(IChainlinkAdapter.PricingPath.TOKEN_ETH, WETH, CRV)); // IN (tokenA) is ETH => OUT (tokenB)

            // TOKEN_USD_TOKEN
            paths.push(Path(IChainlinkAdapter.PricingPath.TOKEN_USD_TOKEN, CRV, AAVE)); // IN (tokenB) => USD => OUT (tokenA)
            paths.push(Path(IChainlinkAdapter.PricingPath.TOKEN_USD_TOKEN, DAI, AAVE)); // IN (tokenA) => USD => OUT (tokenB)
            paths.push(Path(IChainlinkAdapter.PricingPath.TOKEN_USD_TOKEN, AAVE, DAI)); // IN (tokenB) => USD => OUT (tokenA)
            paths.push(Path(IChainlinkAdapter.PricingPath.TOKEN_USD_TOKEN, CRV, USDC)); // IN (tokenB) => USD => OUT (tokenA)
            paths.push(Path(IChainlinkAdapter.PricingPath.TOKEN_USD_TOKEN, USDC, COMP)); // IN (tokenA) => USD => OUT (tokenB)
            // Note: Assumes WBTC/USD feed exists
            paths.push(Path(IChainlinkAdapter.PricingPath.TOKEN_USD_TOKEN, DAI, WBTC)); // IN (tokenB) => USD => OUT (tokenA)
            paths.push(Path(IChainlinkAdapter.PricingPath.TOKEN_USD_TOKEN, WBTC, USDC)); // IN (tokenA) => USD => OUT (tokenB)

            // TOKEN_ETH_TOKEN
            paths.push(Path(IChainlinkAdapter.PricingPath.TOKEN_ETH_TOKEN, BOND, AXS)); // IN (tokenA) => ETH => OUT (tokenB)
            paths.push(Path(IChainlinkAdapter.PricingPath.TOKEN_ETH_TOKEN, ALPHA, BOND)); // IN (tokenB) => ETH => OUT (tokenA)

            // A_USD_ETH_B
            paths.push(Path(IChainlinkAdapter.PricingPath.A_USD_ETH_B, FXS, WETH)); // IN (tokenA) => USD, OUT (tokenB) is ETH
            paths.push(Path(IChainlinkAdapter.PricingPath.A_USD_ETH_B, WETH, MATIC)); // IN (tokenB) is ETH, USD => OUT (tokenA)
            paths.push(Path(IChainlinkAdapter.PricingPath.A_USD_ETH_B, USDC, AXS)); // IN (tokenA) is USD, ETH => OUT (tokenB)
            paths.push(Path(IChainlinkAdapter.PricingPath.A_USD_ETH_B, ALPHA, DAI)); // IN (tokenB) => ETH, OUT is USD (tokenA)
            paths.push(Path(IChainlinkAdapter.PricingPath.A_USD_ETH_B, DAI, ALPHA));
            paths.push(Path(IChainlinkAdapter.PricingPath.A_USD_ETH_B, FXS, AXS)); // IN (tokenA) => USD, ETH => OUT (tokenB)
            paths.push(Path(IChainlinkAdapter.PricingPath.A_USD_ETH_B, ALPHA, MATIC)); // IN (tokenB) => ETH, USD => OUT (tokenA)
            // Note: Assumes WBTC/USD feed exists
            paths.push(Path(IChainlinkAdapter.PricingPath.A_USD_ETH_B, WETH, WBTC)); // IN (tokenB) => ETH, USD => OUT (tokenA)

            // A_ETH_USD_B
            // We can't test the following two cases, because we would need a token that is
            // supported by chainlink and lower than USD (address(840))
            // - IN (tokenA) => ETH, OUT (tokenB) is USD
            // - IN (tokenB) is USD, ETH => OUT (tokenA)
            paths.push(Path(IChainlinkAdapter.PricingPath.A_ETH_USD_B, WETH, IMX)); // IN (tokenA) is ETH, USD => OUT (tokenB)
            paths.push(Path(IChainlinkAdapter.PricingPath.A_ETH_USD_B, IMX, WETH)); // IN (tokenB) => USD, OUT is ETH (tokenA)
            paths.push(Path(IChainlinkAdapter.PricingPath.A_ETH_USD_B, AXS, IMX)); // IN (tokenA) => ETH, USD => OUT (tokenB)
            paths.push(Path(IChainlinkAdapter.PricingPath.A_ETH_USD_B, FXS, BOND)); // IN (tokenB) => ETH, USD => OUT (tokenA)
            paths.push(Path(IChainlinkAdapter.PricingPath.A_ETH_USD_B, BOND, FXS)); // IN (tokenA) => USD, ETH => OUT (tokenB)

            // TOKEN_USD_BTC_WBTC
            // Note: Assumes WBTC/USD feed does not exist
            paths.push(Path(IChainlinkAdapter.PricingPath.TOKEN_USD_BTC_WBTC, WBTC, CHAINLINK_USD)); // IN (tokenA) => BTC, OUT is USD
            paths.push(Path(IChainlinkAdapter.PricingPath.TOKEN_USD_BTC_WBTC, WBTC, CHAINLINK_BTC)); // IN (tokenA) => BTC, OUT is BTC
            paths.push(Path(IChainlinkAdapter.PricingPath.TOKEN_USD_BTC_WBTC, WBTC, WETH)); // IN (tokenA) => BTC, OUT is ETH (tokenB)
            paths.push(Path(IChainlinkAdapter.PricingPath.TOKEN_USD_BTC_WBTC, WETH, WBTC)); // IN (tokenB) is ETH, BTC => OUT (tokenA)
            paths.push(Path(IChainlinkAdapter.PricingPath.TOKEN_USD_BTC_WBTC, DAI, WBTC)); // IN (tokenB) => USD, BTC => OUT (tokenA)
            paths.push(Path(IChainlinkAdapter.PricingPath.TOKEN_USD_BTC_WBTC, WBTC, USDC)); // IN (tokenA) => BTC, USD => OUT (tokenB)
            paths.push(Path(IChainlinkAdapter.PricingPath.TOKEN_USD_BTC_WBTC, WBTC, BNT)); // IN (tokenA) => USD,  BTC => OUT (tokenB)
        }

        address implementation = address(new ChainlinkAdapter(WETH, WBTC));
        address proxy = address(new ProxyUpgradeableOwnable(implementation));
        adapter = ChainlinkAdapter(proxy);

        adapter.batchRegisterFeedMappings(feeds());
    }

    function _deployStub() internal returns (ChainlinkOraclePriceStub stub, address stubCoin) {
        stub = new ChainlinkOraclePriceStub();
        stubCoin = address(100);

        IFeedRegistry.FeedMappingArgs[] memory data = new IFeedRegistry.FeedMappingArgs[](1);

        data[0] = IFeedRegistry.FeedMappingArgs(stubCoin, CHAINLINK_USD, address(stub));

        adapter.batchRegisterFeedMappings(data);
        adapter.upsertPair(stubCoin, CHAINLINK_USD);

        return (stub, stubCoin);
    }

    function _addWBTCUSD(IChainlinkAdapter.PricingPath path) internal {
        if (
            path != IChainlinkAdapter.PricingPath.TOKEN_USD &&
            path != IChainlinkAdapter.PricingPath.TOKEN_USD_TOKEN &&
            path != IChainlinkAdapter.PricingPath.A_USD_ETH_B
        ) return;

        IFeedRegistry.FeedMappingArgs[] memory data = new IFeedRegistry.FeedMappingArgs[](1);

        data[0] = IFeedRegistry.FeedMappingArgs(WBTC, CHAINLINK_USD, 0xF4030086522a5bEEa4988F8cA5B36dbC97BeE88c);

        adapter.batchRegisterFeedMappings(data);
    }

    function test_isPairSupported_ReturnTrue_IfPairCachedAndPathExists() public {
        uint256 snapshot = vm.snapshot();

        for (uint256 i = 0; i < paths.length; i++) {
            Path memory p = paths[i];

            _addWBTCUSD(p.path);

            adapter.upsertPair(p.tokenIn, p.tokenOut);

            (bool isCached, bool hasPath) = adapter.isPairSupported(p.tokenIn, p.tokenOut);
            assertTrue(isCached);
            assertTrue(hasPath);

            vm.revertTo(snapshot);
            snapshot = vm.snapshot();
        }
    }

    function test_isPairSupported_ReturnFalse_IfPairNotSupported() public {
        (bool isCached, ) = adapter.isPairSupported(WETH, DAI);
        assertFalse(isCached);
    }

    function test_isPairSupported_ReturnFalse_IfPathDoesNotExist() public {
        (, bool hasPath) = adapter.isPairSupported(WETH, WBTC);
        assertTrue(hasPath);
    }

    function test_upserPair_ShouldNotRevert_IfCalledMultipleTime_ForSamePair() public {
        adapter.upsertPair(WETH, DAI);
        (bool isCached, ) = adapter.isPairSupported(WETH, DAI);
        assertTrue(isCached);

        adapter.upsertPair(WETH, DAI);
    }

    function test_upsertPair_RevertIf_PairCannotBeSupported() public {
        vm.expectRevert(
            abi.encodeWithSelector(IOracleAdapter.OracleAdapter__PairCannotBeSupported.selector, address(0), WETH)
        );
        adapter.upsertPair(address(0), WETH);

        vm.expectRevert(
            abi.encodeWithSelector(IOracleAdapter.OracleAdapter__PairCannotBeSupported.selector, WBTC, address(0))
        );
        adapter.upsertPair(WBTC, address(0));
    }

    function test_batchRegisterFeedMappings_RevertIf_TokenEqualDenomination() public {
        IFeedRegistry.FeedMappingArgs[] memory data = new IFeedRegistry.FeedMappingArgs[](1);
        data[0] = IFeedRegistry.FeedMappingArgs(EUL, EUL, address(1));

        vm.expectRevert(abi.encodeWithSelector(IFeedRegistry.FeedRegistry__TokensAreSame.selector, EUL, EUL));
        adapter.batchRegisterFeedMappings(data);
    }

    function test_batchRegisterFeedMappings_RevertIf_TokenOrDenominationIsZero() public {
        IFeedRegistry.FeedMappingArgs[] memory data = new IFeedRegistry.FeedMappingArgs[](1);

        data[0] = IFeedRegistry.FeedMappingArgs(address(0), DAI, address(1));
        vm.expectRevert(IFeedRegistry.FeedRegistry__ZeroAddress.selector);
        adapter.batchRegisterFeedMappings(data);

        data[0] = IFeedRegistry.FeedMappingArgs(EUL, address(0), address(1));
        vm.expectRevert(IFeedRegistry.FeedRegistry__ZeroAddress.selector);
        adapter.batchRegisterFeedMappings(data);
    }

    function test_feed_ReturnFeed() public {
        IFeedRegistry.FeedMappingArgs[] memory _feeds = feeds();

        for (uint256 i = 0; i < _feeds.length; i++) {
            assertEq(adapter.feed(_feeds[i].token, _feeds[i].denomination), _feeds[i].feed);
        }
    }

    function test_feed_ReturnZeroAddress_IfFeedDoesNotExist() public {
        assertEq(adapter.feed(EUL, DAI), address(0));
    }

    function test_getPrice_ReturnPriceForPair() public {
        // Expected values exported from Defilama
        UD60x18[39] memory expected = [
            ud(1551253958184865268777), // WETH CHAINLINK_USD
            ud(644639773341889), // CHAINLINK_USD WETH
            ud(1552089999999999918145), // CHAINLINK_ETH CHAINLINK_USD
            ud(999758000000000036), // DAI CHAINLINK_USD
            ud(79200000000000002842), // AAVE CHAINLINK_USD
            ud(45722646426775), // CHAINLINK_USD WBTC
            ud(21871000000000000000000), // WBTC CHAINLINK_USD
            ud(282273493583309), // BNT WETH
            ud(6617057201666803), // AXS WETH
            ud(1570958490531603047202), // WETH CRV
            ud(12467891414141414), // CRV AAVE
            ud(12623207070707071), // DAI AAVE
            ud(79219171039391525824), // AAVE DAI
            ud(987652555205930871), // CRV USDC
            ud(20230716309186565), // USDC COMP
            ud(45711581546340), // DAI WBTC
            ud(21875331315600487869233), // WBTC USDC
            ud(410573778449028981), // BOND AXS
            ud(28582048972903472), // ALPHA BOND
            ud(7725626669884812), // FXS WETH
            ud(1202522448205321779824), // WETH MATIC
            ud(97446588693957115), // USDC AXS
            ud(120430653003309712), // ALPHA DAI
            ud(8303533818524737597), // DAI ALPHA
            ud(1168071047867190515), // FXS AXS
            ud(93334502934327837), // ALPHA MATIC
            ud(70927436248222092), // WETH WBTC
            ud(1701565115821158997278), // WETH IMX
            ud(587694229684187), // IMX WETH
            ud(11254158609047422601), // AXS IMX
            ud(2844972351326624072), // FXS BOND
            ud(351497264827088818), // BOND FXS
            ud(21871000000000000000000), // WBTC CHAINLINK_USD
            ud(999177669148887615), // WBTC CHAINLINK_BTC
            ud(14098916482760458280), // WBTC WETH
            ud(70927436248222092), // WETH WBTC
            ud(45711581546340), // DAI WBTC
            ud(21875331315600487869233), // WBTC USDC
            ud(49947716676413132518064) // WBTC BNT
        ];

        uint256 snapshot = vm.snapshot();

        for (uint256 i = 0; i < paths.length; i++) {
            Path memory p = paths[i];
            _addWBTCUSD(p.path);
            adapter.upsertPair(p.tokenIn, p.tokenOut);

            UD60x18 price = adapter.getPrice(p.tokenIn, p.tokenOut);

            assertApproxEqAbs(
                price.unwrap(),
                expected[i].unwrap(),
                (expected[i].unwrap() * 3) / 100 // 3% tolerance
            );

            vm.revertTo(snapshot);
            snapshot = vm.snapshot();
        }
    }

    function test_getPrice_Return1e18ForPairWithSameFeed() public {
        // tokenIn > tokenOut, tokenIn == 0xEeeeeEeeeEeEeeEeEeEeeEEEeeeeEeeeeeeeEEeE
        address testWETH = address(new ERC20Mock("testWETH", 18));

        IFeedRegistry.FeedMappingArgs[] memory feedMapping = new IFeedRegistry.FeedMappingArgs[](1);

        feedMapping[0] = IFeedRegistry.FeedMappingArgs(
            testWETH,
            CHAINLINK_USD,
            0x5f4eC3Df9cbd43714FE2740f5E3616155c5b8419 // Same feed as WETH/USD
        );

        adapter.batchRegisterFeedMappings(feedMapping);
        assertEq(adapter.getPrice(WETH, testWETH), ud(1e18));
        assertEq(adapter.getPrice(testWETH, WETH), ud(1e18));
    }

    function test_getPrice_ReturnPriceUsingCorrectDenomination() public {
        address tokenIn = WETH;
        address tokenOut = DAI;

        adapter.upsertPair(tokenIn, tokenOut);

        UD60x18 price = adapter.getPrice(tokenIn, tokenOut);
        UD60x18 invertedPrice = adapter.getPrice(tokenOut, tokenIn);

        assertEq(price, ud(1e18) / invertedPrice);

        //

        tokenIn = CRV;
        tokenOut = AAVE;

        adapter.upsertPair(tokenIn, tokenOut);

        price = adapter.getPrice(tokenIn, tokenOut);
        invertedPrice = adapter.getPrice(tokenOut, tokenIn);

        assertEq(price, ud(1e18) / invertedPrice);
    }

    function test_getPrice_ReturnCorrectPrice_IfPathExistsButNotCached() public {
        UD60x18 priceBeforeUpsert = adapter.getPrice(WETH, DAI);

        adapter.upsertPair(WETH, DAI);
        UD60x18 price = adapter.getPrice(WETH, DAI);

        assertEq(price, priceBeforeUpsert);
    }

    function test_getPrice_RevertIf_PairNotSupported() public {
        vm.expectRevert(
            abi.encodeWithSelector(IOracleAdapter.OracleAdapter__PairNotSupported.selector, WETH, address(0))
        );
        adapter.getPrice(WETH, address(0));
    }

    function test_getPrice_CatchRevert() public {
        (ChainlinkOraclePriceStub stub, address stubCoin) = _deployStub();

        int256[] memory prices = new int256[](1);
        uint256[] memory timestamps = new uint256[](1);

        prices[0] = 100000000000;
        timestamps[0] = target - 90000;

        stub.setup(ChainlinkOraclePriceStub.FailureMode.LastRoundDataRevertWithReason, prices, timestamps);

        vm.expectRevert("reverted with reason");
        adapter.getPrice(stubCoin, CHAINLINK_USD);

        //

        stub.setup(ChainlinkOraclePriceStub.FailureMode.LastRoundDataRevert, prices, timestamps);

        vm.expectRevert(
            abi.encodeWithSelector(IChainlinkAdapter.ChainlinkAdapter__LatestRoundDataCallReverted.selector, "")
        );
        adapter.getPrice(stubCoin, CHAINLINK_USD);
    }

    function test_getPriceAt_ReturnPriceForPairFromTarget() public {
        // Expected values exported from Defilama
        UD60x18[39] memory expected = [
            ud(1552329999999999927240), // WETH CHAINLINK_USD
            ud(644192922896549), // CHAINLINK_USD WETH
            ud(1553210000000000036380), // CHAINLINK_ETH CHAINLINK_USD
            ud(1000999999999999890), // DAI CHAINLINK_USD
            ud(79620000000000004547), // AAVE CHAINLINK_USD
            ud(45583006655119), // CHAINLINK_USD WBTC
            ud(21938000000000000000000), // WBTC CHAINLINK_USD
            ud(282841277305728), // BNT WETH
            ud(6609419388918594), // AXS WETH
            ud(1560637272199920062121), // WETH CRV
            ud(12492803315749812), // CRV AAVE
            ud(12572218035669427), // DAI AAVE
            ud(79540459540459551135), // AAVE DAI
            ud(992691616766467111), // CRV USDC
            ud(20242424242424242), // USDC COMP
            ud(45628589661774), // DAI WBTC
            ud(21894211576846308162203), // WBTC USDC
            ud(413255360623781709), // BOND AXS
            ud(28558726415094340), // ALPHA BOND
            ud(7930014880856519), // FXS WETH
            ud(1232007936507936392445), // WETH MATIC
            ud(97660818713450295), // USDC AXS
            ud(120968031968031978), // ALPHA DAI
            ud(8266646846534365878), // DAI ALPHA
            ud(1199805068226120985), // FXS AXS
            ud(96102380952380953), // ALPHA MATIC
            ud(70759868720940824), // WETH WBTC
            ud(1732435753354485541422), // WETH IMX
            ud(577221982439301), // IMX WETH
            ud(11450394458276926812), // AXS IMX
            ud(2903301886792452713), // FXS BOND
            ud(344435418359057666), // BOND FXS
            ud(21938000000000000000000), // WBTC CHAINLINK_USD
            ud(999225688909132326), // WBTC CHAINLINK_BTC
            ud(14132304342504493633), // WBTC WETH
            ud(70759868720940824), // WETH WBTC
            ud(45628589661774), // DAI WBTC
            ud(21894211576846308162203), // WBTC USDC
            ud(49965494701215997338295) // WBTC BNT
        ];

        uint256 snapshot = vm.snapshot();

        for (uint256 i = 0; i < paths.length; i++) {
            Path memory p = paths[i];
            _addWBTCUSD(p.path);
            adapter.upsertPair(p.tokenIn, p.tokenOut);

            UD60x18 price = adapter.getPriceAt(p.tokenIn, p.tokenOut, target);

            assertApproxEqAbs(
                price.unwrap(),
                expected[i].unwrap(),
                (expected[i].unwrap() * 3) / 100 // 3% tolerance
            );

            vm.revertTo(snapshot);
            snapshot = vm.snapshot();
        }
    }

    function test_getPriceAt_Return1e18ForPairWithSameFeed() public {
        // tokenIn > tokenOut, tokenIn == 0xEeeeeEeeeEeEeeEeEeEeeEEEeeeeEeeeeeeeEEeE
        address testWETH = address(new ERC20Mock("testWETH", 18));

        IFeedRegistry.FeedMappingArgs[] memory feedMapping = new IFeedRegistry.FeedMappingArgs[](1);

        feedMapping[0] = IFeedRegistry.FeedMappingArgs(
            testWETH,
            CHAINLINK_USD,
            0x5f4eC3Df9cbd43714FE2740f5E3616155c5b8419 // Same feed as WETH/USD
        );

        adapter.batchRegisterFeedMappings(feedMapping);
        assertEq(adapter.getPriceAt(WETH, testWETH, target), ud(1e18));
        assertEq(adapter.getPriceAt(testWETH, WETH, target), ud(1e18));
    }

    function test_getPriceAt_CatchRevert() public {
        (ChainlinkOraclePriceStub stub, address stubCoin) = _deployStub();
        adapter.upsertPair(stubCoin, CHAINLINK_USD);

        int256[] memory prices = new int256[](3);
        uint256[] memory timestamps = new uint256[](3);

        prices[0] = 100000000000;
        prices[1] = 100000000000;
        prices[2] = 100000000000;

        timestamps[0] = target + 3;
        timestamps[1] = target + 2;
        timestamps[2] = target + 1;

        stub.setup(ChainlinkOraclePriceStub.FailureMode.GetRoundDataRevertWithReason, prices, timestamps);

        vm.expectRevert("reverted with reason");
        adapter.getPriceAt(stubCoin, CHAINLINK_USD, target);

        //

        stub.setup(ChainlinkOraclePriceStub.FailureMode.GetRoundDataRevert, prices, timestamps);

        vm.expectRevert(
            abi.encodeWithSelector(IChainlinkAdapter.ChainlinkAdapter__GetRoundDataCallReverted.selector, "")
        );
        adapter.getPriceAt(stubCoin, CHAINLINK_USD, target);
    }

    function test_getPriceAt_RevertIf_TargetIsZero() public {
        vm.expectRevert(
            abi.encodeWithSelector(IOracleAdapter.OracleAdapter__InvalidTarget.selector, 0, block.timestamp)
        );
        adapter.getPriceAt(WETH, DAI, 0);
    }

    function test_getPriceAt_RevertIf_TargetGtBlockTimestamp() public {
        vm.expectRevert(
            abi.encodeWithSelector(
                IOracleAdapter.OracleAdapter__InvalidTarget.selector,
                block.timestamp + 1,
                block.timestamp
            )
        );
        adapter.getPriceAt(WETH, DAI, block.timestamp + 1);
    }

    function test_getPriceAt_WhenStalePrice_ReturnStalePrice_IfCall12HoursAfterTarget() public {
        (ChainlinkOraclePriceStub stub, address stubCoin) = _deployStub();

        int256[] memory prices = new int256[](1);
        uint256[] memory timestamps = new uint256[](1);

        prices[0] = 100000000000;
        timestamps[0] = target - 90000;

        stub.setup(ChainlinkOraclePriceStub.FailureMode.None, prices, timestamps);

        vm.warp(target + 43200);
        int256 stalePrice = stub.price(0);

        assertEq(adapter.getPriceAt(stubCoin, CHAINLINK_USD, target), ud(uint256(stalePrice) * 1e10));
    }

    function test_getPriceAt_WhenStalePrice_RevertIf_CallWithin12HoursOfTarget() public {
        (ChainlinkOraclePriceStub stub, address stubCoin) = _deployStub();

        int256[] memory prices = new int256[](1);
        uint256[] memory timestamps = new uint256[](1);

        prices[0] = 100000000000;
        timestamps[0] = target - 90000;

        stub.setup(ChainlinkOraclePriceStub.FailureMode.None, prices, timestamps);

        vm.expectRevert(
            abi.encodeWithSelector(
                IChainlinkAdapter.ChainlinkAdapter__PriceAfterTargetIsStale.selector,
                target,
                timestamps[0],
                block.timestamp
            )
        );
        adapter.getPriceAt(stubCoin, CHAINLINK_USD, target);
    }

    function _test_getPriceAt_WhenFreshPrice_ReturnClosestPriceToTarget() public {
        (ChainlinkOraclePriceStub stub, address stubCoin) = _deployStub();

        {
            int256[] memory prices = new int256[](1);
            uint256[] memory timestamps = new uint256[](1);

            prices[0] = 1000000000000;
            timestamps[0] = target + 100;

<<<<<<< HEAD
            stub.setup(ChainlinkOraclePriceStub.FailureMode.None, prices, timestamps);
            int256 freshPrice = stub.price(0);
            assertEq(adapter.quoteFrom(stubCoin, CHAINLINK_USD, target), ud(uint256(freshPrice) * 1e10));
        }
=======
        int256 freshPrice = stub.price(0);
        assertEq(adapter.getPriceAt(stubCoin, CHAINLINK_USD, target), ud(uint256(freshPrice) * 1e10));
>>>>>>> bc1b7231

        //

        {
            int256[] memory prices = new int256[](3);
            uint256[] memory timestamps = new uint256[](3);

            prices[0] = 100000000000;
            prices[1] = 200000000000;
            prices[2] = 300000000000;

            timestamps[0] = target + 100;
            timestamps[1] = target + 200;
            timestamps[2] = target + 300;

<<<<<<< HEAD
            stub.setup(ChainlinkOraclePriceStub.FailureMode.None, prices, timestamps);
            int256 freshPrice = stub.price(0);
            assertEq(adapter.quoteFrom(stubCoin, CHAINLINK_USD, target), ud(uint256(freshPrice) * 1e10));
        }
=======
        stub.setup(ChainlinkOraclePriceStub.FailureMode.None, prices, timestamps);

        freshPrice = stub.price(0);
        assertEq(adapter.getPriceAt(stubCoin, CHAINLINK_USD, target), ud(uint256(freshPrice) * 1e10));
>>>>>>> bc1b7231

        //

        {
            int256[] memory prices = new int256[](4);
            uint256[] memory timestamps = new uint256[](4);

            prices[0] = 50000000000;
            prices[1] = 100000000000;
            prices[2] = 200000000000;
            prices[3] = 300000000000;

            timestamps[0] = target - 50;
            timestamps[1] = target + 100;
            timestamps[2] = target + 200;
            timestamps[3] = target + 300;

            stub.setup(ChainlinkOraclePriceStub.FailureMode.None, prices, timestamps);
            int256 freshPrice = stub.price(0);
            assertEq(adapter.quoteFrom(stubCoin, CHAINLINK_USD, target), ud(uint256(freshPrice) * 1e10));
        }

        //

<<<<<<< HEAD
        {
            int256[] memory prices = new int256[](4);
            uint256[] memory timestamps = new uint256[](4);

            prices[0] = 50000000000;
            prices[1] = 100000000000;
            prices[2] = 200000000000;
            prices[3] = 300000000000;

            timestamps[0] = target - 100;
            timestamps[1] = target + 50;
            timestamps[2] = target + 300;
            timestamps[3] = target + 500;

            stub.setup(ChainlinkOraclePriceStub.FailureMode.None, prices, timestamps);
            int256 freshPrice = stub.price(1);
            assertEq(adapter.quoteFrom(stubCoin, CHAINLINK_USD, target), ud(uint256(freshPrice) * 1e10));
        }
=======
        freshPrice = stub.price(0);
        assertEq(adapter.getPriceAt(stubCoin, CHAINLINK_USD, target), ud(uint256(freshPrice) * 1e10));
>>>>>>> bc1b7231

        //

        {
            int256[] memory prices = new int256[](2);
            uint256[] memory timestamps = new uint256[](2);

            prices[0] = 50000000000;
            prices[1] = 100000000000;

            timestamps[0] = target - 100;
            timestamps[1] = target - 50;

<<<<<<< HEAD
            stub.setup(ChainlinkOraclePriceStub.FailureMode.None, prices, timestamps);
            int256 freshPrice = stub.price(1);
            assertEq(adapter.quoteFrom(stubCoin, CHAINLINK_USD, target), ud(uint256(freshPrice) * 1e10));
        }

        //

        {
            int256[] memory prices = new int256[](5);
            uint256[] memory timestamps = new uint256[](5);

            prices[0] = 50000000000;
            prices[1] = 100000000000;
            prices[2] = 200000000000;
            prices[3] = 300000000000;
            prices[4] = 400000000000;

            timestamps[0] = target - 500;
            timestamps[1] = target - 100;
            timestamps[2] = target - 50; // first improvement
            timestamps[3] = target; // second improvement (closest)
            timestamps[4] = target + 500;

            stub.setup(ChainlinkOraclePriceStub.FailureMode.None, prices, timestamps);
            int256 freshPrice = stub.price(3);
            // checks that the smallest time delta is returned after one time delta improvement
            assertEq(adapter.quoteFrom(stubCoin, CHAINLINK_USD, target), ud(uint256(freshPrice) * 1e10));
        }
=======
        freshPrice = stub.price(1);
        assertEq(adapter.getPriceAt(stubCoin, CHAINLINK_USD, target), ud(uint256(freshPrice) * 1e10));

        //

        prices = new int256[](2);
        timestamps = new uint256[](2);

        prices[0] = 50000000000;
        prices[1] = 100000000000;

        timestamps[0] = target - 100;
        timestamps[1] = target - 50;

        stub.setup(ChainlinkOraclePriceStub.FailureMode.None, prices, timestamps);

        freshPrice = stub.price(1);
        assertEq(adapter.getPriceAt(stubCoin, CHAINLINK_USD, target), ud(uint256(freshPrice) * 1e10));
>>>>>>> bc1b7231
    }

    function test_getPriceAt_WhenFreshPrice_ReturnClosestPriceToTarget_IfCallWithin12HoursOfTarget() public {
        _test_getPriceAt_WhenFreshPrice_ReturnClosestPriceToTarget();
    }

    function test_getPriceAt_WhenFreshPrice_ReturnClosestPriceToTarget_IfCall12HoursAfterTarget() public {
        vm.warp(target + 43200);
        _test_getPriceAt_WhenFreshPrice_ReturnClosestPriceToTarget();
    }

    function test_describePricingPath_Success() public {
        {
            (IOracleAdapter.AdapterType adapterType, address[][] memory path, uint8[] memory decimals) = adapter
                .describePricingPath(address(1));

            assertEq(uint256(adapterType), uint256(IOracleAdapter.AdapterType.Chainlink));
            assertEq(path.length, 0);
            assertEq(decimals.length, 0);
        }

        //

        {
            (IOracleAdapter.AdapterType adapterType, address[][] memory path, uint8[] memory decimals) = adapter
                .describePricingPath(WETH);

            assertEq(uint256(adapterType), uint256(IOracleAdapter.AdapterType.Chainlink));
            assertEq(path.length, 1);
            assertEq(path[0][0], 0xEeeeeEeeeEeEeeEeEeEeeEEEeeeeEeeeeeeeEEeE);
            assertEq(decimals.length, 1);
            assertEq(decimals[0], 18);
        }

        //

        {
            (IOracleAdapter.AdapterType adapterType, address[][] memory path, uint8[] memory decimals) = adapter
                .describePricingPath(DAI);

            assertEq(uint256(adapterType), uint256(IOracleAdapter.AdapterType.Chainlink));
            assertEq(path.length, 1);
            assertEq(path[0][0], 0x158228e08C52F3e2211Ccbc8ec275FA93f6033FC);
            assertEq(decimals.length, 1);
            assertEq(decimals[0], 18);
        }

        //

        {
            (IOracleAdapter.AdapterType adapterType, address[][] memory path, uint8[] memory decimals) = adapter
                .describePricingPath(ENS);

            assertEq(uint256(adapterType), uint256(IOracleAdapter.AdapterType.Chainlink));
            assertEq(path.length, 2);
            assertEq(path[0][0], 0x780f1bD91a5a22Ede36d4B2b2c0EcCB9b1726a28);
            assertEq(path[1][0], 0x37bC7498f4FF12C19678ee8fE19d713b87F6a9e6);
            assertEq(decimals.length, 2);
            assertEq(decimals[0], 8);
            assertEq(decimals[0], 8);
        }
    }

    function test_pricingPath_ReturnPathForPair() public {
        uint256 snapshot = vm.snapshot();

        for (uint256 i = 0; i < paths.length; i++) {
            Path memory p = paths[i];

            _addWBTCUSD(p.path);

            adapter.upsertPair(p.tokenIn, p.tokenOut);

            IChainlinkAdapter.PricingPath path1 = adapter.pricingPath(p.tokenIn, p.tokenOut);
            IChainlinkAdapter.PricingPath path2 = adapter.pricingPath(p.tokenOut, p.tokenIn);

            assertEq(uint256(path1), uint256(p.path));
            assertEq(uint256(path2), uint256(p.path));

            vm.revertTo(snapshot);
            snapshot = vm.snapshot();
        }
    }
}<|MERGE_RESOLUTION|>--- conflicted
+++ resolved
@@ -545,15 +545,10 @@
             prices[0] = 1000000000000;
             timestamps[0] = target + 100;
 
-<<<<<<< HEAD
             stub.setup(ChainlinkOraclePriceStub.FailureMode.None, prices, timestamps);
             int256 freshPrice = stub.price(0);
-            assertEq(adapter.quoteFrom(stubCoin, CHAINLINK_USD, target), ud(uint256(freshPrice) * 1e10));
-        }
-=======
-        int256 freshPrice = stub.price(0);
-        assertEq(adapter.getPriceAt(stubCoin, CHAINLINK_USD, target), ud(uint256(freshPrice) * 1e10));
->>>>>>> bc1b7231
+            assertEq(adapter.getPriceAt(stubCoin, CHAINLINK_USD, target), ud(uint256(freshPrice) * 1e10));
+        }
 
         //
 
@@ -569,17 +564,10 @@
             timestamps[1] = target + 200;
             timestamps[2] = target + 300;
 
-<<<<<<< HEAD
             stub.setup(ChainlinkOraclePriceStub.FailureMode.None, prices, timestamps);
             int256 freshPrice = stub.price(0);
-            assertEq(adapter.quoteFrom(stubCoin, CHAINLINK_USD, target), ud(uint256(freshPrice) * 1e10));
-        }
-=======
-        stub.setup(ChainlinkOraclePriceStub.FailureMode.None, prices, timestamps);
-
-        freshPrice = stub.price(0);
-        assertEq(adapter.getPriceAt(stubCoin, CHAINLINK_USD, target), ud(uint256(freshPrice) * 1e10));
->>>>>>> bc1b7231
+            assertEq(adapter.getPriceAt(stubCoin, CHAINLINK_USD, target), ud(uint256(freshPrice) * 1e10));
+        }
 
         //
 
@@ -599,12 +587,11 @@
 
             stub.setup(ChainlinkOraclePriceStub.FailureMode.None, prices, timestamps);
             int256 freshPrice = stub.price(0);
-            assertEq(adapter.quoteFrom(stubCoin, CHAINLINK_USD, target), ud(uint256(freshPrice) * 1e10));
-        }
-
-        //
-
-<<<<<<< HEAD
+            assertEq(adapter.getPriceAt(stubCoin, CHAINLINK_USD, target), ud(uint256(freshPrice) * 1e10));
+        }
+
+        //
+
         {
             int256[] memory prices = new int256[](4);
             uint256[] memory timestamps = new uint256[](4);
@@ -621,12 +608,8 @@
 
             stub.setup(ChainlinkOraclePriceStub.FailureMode.None, prices, timestamps);
             int256 freshPrice = stub.price(1);
-            assertEq(adapter.quoteFrom(stubCoin, CHAINLINK_USD, target), ud(uint256(freshPrice) * 1e10));
-        }
-=======
-        freshPrice = stub.price(0);
-        assertEq(adapter.getPriceAt(stubCoin, CHAINLINK_USD, target), ud(uint256(freshPrice) * 1e10));
->>>>>>> bc1b7231
+            assertEq(adapter.getPriceAt(stubCoin, CHAINLINK_USD, target), ud(uint256(freshPrice) * 1e10));
+        }
 
         //
 
@@ -640,10 +623,9 @@
             timestamps[0] = target - 100;
             timestamps[1] = target - 50;
 
-<<<<<<< HEAD
             stub.setup(ChainlinkOraclePriceStub.FailureMode.None, prices, timestamps);
             int256 freshPrice = stub.price(1);
-            assertEq(adapter.quoteFrom(stubCoin, CHAINLINK_USD, target), ud(uint256(freshPrice) * 1e10));
+            assertEq(adapter.getPriceAt(stubCoin, CHAINLINK_USD, target), ud(uint256(freshPrice) * 1e10));
         }
 
         //
@@ -667,28 +649,8 @@
             stub.setup(ChainlinkOraclePriceStub.FailureMode.None, prices, timestamps);
             int256 freshPrice = stub.price(3);
             // checks that the smallest time delta is returned after one time delta improvement
-            assertEq(adapter.quoteFrom(stubCoin, CHAINLINK_USD, target), ud(uint256(freshPrice) * 1e10));
-        }
-=======
-        freshPrice = stub.price(1);
-        assertEq(adapter.getPriceAt(stubCoin, CHAINLINK_USD, target), ud(uint256(freshPrice) * 1e10));
-
-        //
-
-        prices = new int256[](2);
-        timestamps = new uint256[](2);
-
-        prices[0] = 50000000000;
-        prices[1] = 100000000000;
-
-        timestamps[0] = target - 100;
-        timestamps[1] = target - 50;
-
-        stub.setup(ChainlinkOraclePriceStub.FailureMode.None, prices, timestamps);
-
-        freshPrice = stub.price(1);
-        assertEq(adapter.getPriceAt(stubCoin, CHAINLINK_USD, target), ud(uint256(freshPrice) * 1e10));
->>>>>>> bc1b7231
+            assertEq(adapter.getPriceAt(stubCoin, CHAINLINK_USD, target), ud(uint256(freshPrice) * 1e10));
+        }
     }
 
     function test_getPriceAt_WhenFreshPrice_ReturnClosestPriceToTarget_IfCallWithin12HoursOfTarget() public {

import { expect } from 'chai';
import { ethers } from 'hardhat';
import { SignerWithAddress } from '@nomiclabs/hardhat-ethers/dist/src/signer-with-address';
import { OptionMathMock, OptionMathMock__factory } from '../../typechain';
<<<<<<< HEAD
import { parseEther } from 'ethers/lib/utils';
import { ONE_WEEK, now, weekOfMonth } from '../../utils/time';

import moment from 'moment-timezone';
moment.tz.setDefault('UTC');
=======
import { formatEther, parseEther } from 'ethers/lib/utils';
import { now } from '../../utils/time';
>>>>>>> 563277a8

describe('OptionMath', () => {
  let deployer: SignerWithAddress;
  let instance: OptionMathMock;

  before(async function () {
    [deployer] = await ethers.getSigners();
    instance = await new OptionMathMock__factory(deployer).deploy();
  });

<<<<<<< HEAD
  describe('#isFriday', () => {
    describe('should return false if maturity is not Friday', () => {
      for (let c of [
        1674460800, 1674547200, 1674633600, 1674720000, 1674777599, 1674864000,
        1674892800, 1674979200,
=======
  describe('#helperNormal', function () {
    it('test of the normal CDF approximation helper. should equal the expected value', async () => {
      for (const t of [
        [parseEther('-3.0'), '0.997937931253017293'],
        [parseEther('-2.'), '0.972787315787072559'],
        [parseEther('-1.'), '0.836009939237039072'],
        [parseEther('0.'), '0.5'],
        [parseEther('1.'), '0.153320858106603138'],
        [parseEther('2.'), '0.018287098844188538'],
        [parseEther('3.'), '0.000638104717830912'],
      ]) {
        expect(formatEther(await instance.helperNormal(t[0]))).to.eq(t[1]);
      }
    });
  });

  describe('#normalCDF', function () {
    it('test of the normal CDF approximation. should equal the expected value', async () => {
      for (const t of [
        [parseEther('-3.0'), '0.001350086732406809'],
        [parseEther('-2.'), '0.022749891528557989'],
        [parseEther('-1.'), '0.158655459434782033'],
        [parseEther('0.'), '0.5'],
        [parseEther('1.'), '0.841344540565217967'],
        [parseEther('2.'), '0.97725010847144201'],
        [parseEther('3.'), '0.99864991326759319'],
      ]) {
        expect(formatEther(await instance.normalCdf(t[0]))).to.eq(t[1]);
      }
    });
  });

  describe('#relu', function () {
    it('test of the relu function. should equal the expected value', async () => {
      for (const t of [
        [parseEther('-3.6'), '0.'],
        [parseEther('-2.2'), '0.'],
        [parseEther('-1.1'), '0.'],
        [parseEther('0.'), '0.'],
        [parseEther('1.1'), '1.1'],
        [parseEther('2.1'), '2.1'],
        [parseEther('3.6'), '3.6'],
      ]) {
        expect(parseFloat(formatEther(await instance.relu(t[0])))).to.eq(
          parseFloat(t[1]),
        );
      }
    });
  });
  describe('#blackScholesPrice', function () {
    it('test of the Black-Scholes formula when variance is zero', async () => {
      const strike59x18 = parseEther('1.');
      const timeToMaturity59x18 = parseEther('1.');
      const varAnnualized59x18 = parseEther('0.');
      const riskFreeRate59x18 = parseEther('0.');

      for (const t of [
        [parseEther('0.5'), true, '0.0'],
        [parseEther('0.8'), true, '0.0'],
        [parseEther('1.0'), true, '0.0'],
        [parseEther('1.2'), true, '0.2'],
        [parseEther('2.2'), true, '1.2'],

        [parseEther('0.5'), false, '0.5'],
        [parseEther('0.8'), false, '0.2'],
        [parseEther('1.0'), false, '0.0'],
        [parseEther('1.2'), false, '0.0'],
        [parseEther('2.2'), false, '0.0'],
      ]) {
        const result = formatEther(
          await instance.blackScholesPrice(
            t[0],
            strike59x18,
            timeToMaturity59x18,
            varAnnualized59x18,
            riskFreeRate59x18,
            t[1],
          ),
        );
        expect(parseFloat(result)).to.eq(parseFloat(t[2]));
      }
    });

    it('test of the Black-Scholes formula', async () => {
      const strike59x18 = parseEther('1.');
      const timeToMaturity59x18 = parseEther('1.');
      const varAnnualized59x18 = parseEther('1.');
      const riskFreeRate59x18 = parseEther('0.1');

      for (const t of [
        [parseEther('0.5'), true, '0.10733500381254471'],
        [parseEther('0.8'), true, '0.27626266618753637'],
        [parseEther('1.0'), true, '0.4139595806172845'],
        [parseEther('1.2'), true, '0.5651268636770026'],
        [parseEther('2.2'), true, '1.4293073801560254'],

        [parseEther('0.5'), false, '0.5121724218485042'],
        [parseEther('0.8'), false, '0.3811000842234958'],
        [parseEther('1.0'), false, '0.3187969986532439'],
        [parseEther('1.2'), false, '0.26996428171296216'],
        [parseEther('2.2'), false, '0.13414479819198477'],
      ]) {
        const result = formatEther(
          await instance.blackScholesPrice(
            t[0],
            strike59x18,
            timeToMaturity59x18,
            varAnnualized59x18,
            riskFreeRate59x18,
            t[1],
          ),
        );
        expect(parseFloat(result) - parseFloat(t[2])).to.be.closeTo(
          0,
          0.000001,
        );
      }
    });
  });
  describe('isFriday', () => {
    describe('should return false', () => {
      it('if maturity is Mon (08:00:00)', async () => {
        // Mon Jan 23 2023 08:00:00 GMT+0000
        expect(await instance.isFriday(1674460800)).is.false;
      });

      it('if maturity is Tue (08:00:00)', async () => {
        // Tue Jan 24 2023 08:00:00 GMT+0000
        expect(await instance.isFriday(1674547200)).is.false;
      });

      it('if maturity is Wed (08:00:00)', async () => {
        // Wed Jan 25 2023 08:00:00 GMT+0000
        expect(await instance.isFriday(1674720000)).is.false;
      });

      it('if maturity is Thu (08:00:00)', async () => {
        // Thu Jan 26 2023 08:00:00 GMT+0000
        expect(await instance.isFriday(1674633600)).is.false;
      });

      it('if maturity is Thu (23:59:59)', async () => {
        // Thu Jan 26 2023 23:59:59 GMT+0000
        expect(await instance.isFriday(1674777599)).is.false;
      });

      it('if maturity is Sat (00:00:00)', async () => {
        // Sat Jan 28 2023 00:00:00 GMT+0000
        expect(await instance.isFriday(1674864000)).is.false;
      });

      it('if maturity is Sat (08:00:00)', async () => {
        // Sat Jan 28 2023 08:00:00 GMT+0000
        expect(await instance.isFriday(1674892800)).is.false;
      });

      it('if maturity is Sun (08:00:00)', async () => {
        // Sun Jan 29 2023 08:00:00 GMT+0000
        expect(await instance.isFriday(1674979200)).is.false;
      });
    });
    describe('should return true', () => {
      it('if maturity is Fri (00:00:00)', async () => {
        // Fri Jan 27 2023 00:00:00 GMT+0000
        expect(await instance.isFriday(1674777600)).is.true;
      });

      it('if maturity is Fri (08:00:00)', async () => {
        // Fri Jan 27 2023 08:00:00 GMT+0000
        expect(await instance.isFriday(1674806400)).is.true;
      });

      it('if maturity is Fri (23:59:59)', async () => {
        // Fri Jan 27 2023 23:59:59 GMT+0000
        expect(await instance.isFriday(1674863999)).is.true;
      });
    });
  });

  describe('isLastFriday', () => {
    describe('should return false', () => {
      it('if first week of month', async () => {
        // Thu Feb 02 2023 08:00:00 GMT+0000
        expect(await instance.isLastFriday(1675324800)).is.false;
        // Fri Feb 03 2023 08:00:00 GMT+0000
        expect(await instance.isLastFriday(1675411200)).is.false;
      });

      it('if second week of month', async () => {
        // Mon Feb 06 2023 08:00:00 GMT+0000
        expect(await instance.isLastFriday(1675670400)).is.false;
        // Fri Feb 10 2023 08:00:00 GMT+0000
        expect(await instance.isLastFriday(1676016000)).is.false;
      });

      it('if third week of month', async () => {
        // Fri Feb 17 2023 08:00:00 GMT+0000
        expect(await instance.isLastFriday(1676620800)).is.false;
        // Sat Feb 18 2023 08:00:00 GMT+0000
        expect(await instance.isLastFriday(1676707200)).is.false;
      });

      it('if last week of month and day is not Friday (28-day month)', async () => {
        // Thu Feb 23 2023 08:00:00 GMT+0000
        expect(await instance.isLastFriday(1677139200)).is.false;
        // Sat Feb 25 2023 08:00:00 GMT+0000
        expect(await instance.isLastFriday(1677312000)).is.false;
        // Tue Feb 28 2023 08:00:00 GMT+0000
        expect(await instance.isLastFriday(1677571200)).is.false;
      });

      it('if last week of month and day is not Friday (30-day month)', async () => {
        // Mon Sep 25 2023 07:00:00 GMT+0000
        expect(await instance.isLastFriday(1695625200)).is.false;
        // Wed Sep 27 2023 07:00:00 GMT+0000
        expect(await instance.isLastFriday(1695798000)).is.false;
        // Sat Sep 30 2023 07:00:00 GMT+0000
        expect(await instance.isLastFriday(1696057200)).is.false;
      });

      it('if last week of month and day is not Friday (31-day month)', async () => {
        // Mon Dec 23 2023 08:00:00 GMT+0000
        expect(await instance.isLastFriday(1703491200)).is.false;
        // Thu Dec 28 2023 08:00:00 GMT+0000
        expect(await instance.isLastFriday(1703750400)).is.false;
        // Sun Dec 31 2023 08:00:00 GMT+0000
        expect(await instance.isLastFriday(1704009600)).is.false;
      });
    });

    describe('should return true', () => {
      it('if last week of month and day is Friday (28-day month)', async () => {
        // Fri Feb 24 2023 08:00:00 GMT+0000
        expect(await instance.isLastFriday(1677225600)).is.true;
      });

      it('if last week of month and day is Friday (30-day month)', async () => {
        // Fri Sep 29 2023 07:00:00 GMT+0000
        expect(await instance.isLastFriday(1695970800)).is.true;
      });

      it('if last week of month and day is Friday (31-day month)', async () => {
        // Fri Dec 29 2023 08:00:00 GMT+0000
        expect(await instance.isLastFriday(1703836800)).is.true;
      });
    });
  });

  describe('calculateTimeToMaturity', () => {
    it('should return the time until maturity', async () => {
      const _now = await now();
      expect(await instance.calculateTimeToMaturity(_now + 86400)).to.eq(86400);
    });
  });

  describe('calculateStrikeInterval', () => {
    it('should return 0.1 between 1 and 4', async () => {
      for (let x of [
        [1, 0.1],
        [2, 0.1],
        [3, 0.1],
        [4, 0.1],
>>>>>>> 563277a8
      ]) {
        let formattedDayTime = moment.unix(c).format('ddd, h:mm a');

        it(`${formattedDayTime}`, async () => {
          expect(await instance.isFriday(c)).is.false;
        });
      }
    });

    describe('should return true if maturity is Friday', () => {
      for (let c of [1674777600, 1674806400, 1674863999]) {
        let formattedDayTime = moment.unix(c).format('ddd, h:mm a');

        it(`${formattedDayTime}`, async () => {
          expect(await instance.isFriday(c)).is.true;
        });
      }
    });
  });

  describe('#isLastFriday', () => {
    describe('should return false if it is not last week of month', () => {
      for (let c of [
        1675324800, 1675411200, 1675670400, 1676016000, 1676620800, 1676707200,
      ]) {
        let m = moment.unix(c);
        let day = m.format('ddd,');

        let week = weekOfMonth(c);
        week = week === 5 ? 4 : week;

        let monthLength = m.daysInMonth();

        it(`${day} week ${week} ${monthLength}-day month`, async () => {
          expect(await instance.isLastFriday(c)).is.false;
        });
      }
    });

    describe('should return false if last week of month and day is not Friday', () => {
      for (let c of [
        1677139200, 1677312000, 1677571200, 1695625200, 1695798000, 1696057200,
        1703491200, 1703750400, 1704009600,
      ]) {
        let m = moment.unix(c);
        let day = m.format('ddd,');
        let monthLength = m.daysInMonth();

        it(`${day} ${monthLength}-day month`, async () => {
          expect(await instance.isLastFriday(c)).is.false;
        });
      }
    });

    describe('should return true if last week of month and day is Friday', () => {
      for (let c of [1677225600, 1695970800, 1703836800]) {
        let m = moment.unix(c);
        let monthLength = m.daysInMonth();

        it(`${monthLength}-day month`, async () => {
          expect(await instance.isLastFriday(c)).is.true;
        });
      }
    });
  });

  describe('#calculateTimeToMaturity', async () => {
    it('should return the time until maturity', async () => {
      let maturity = (await now()) + ONE_WEEK;
      expect(await instance.calculateTimeToMaturity(maturity)).to.eq(ONE_WEEK);
    });
  });

  describe('#calculateStrikeInterval', () => {
    for (let c of getStrikeIntervals()) {
      it(`should return ${c[1]} when spot price is ${c[0]}`, async () => {
        let strike = parseEther(c[0].toString());
        let interval = await instance.calculateStrikeInterval(strike);

        expect(interval).to.eq(parseEther(c[1].toString()));
      });
    }
  });
});

function getStrikeIntervals() {
  return [
    [1, 0.1],
    [2, 0.1],
    [3, 0.1],
    [4, 0.1],
    [5, 0.5],
    [6, 0.5],
    [7, 0.5],
    [9, 0.5],
    [10, 1],
    [11, 1],
    [33, 1],
    [49, 1],
    [50, 5],
    [51, 5],
    [74, 5],
    [99, 5],
    [100, 10],
    [101, 10],
    [434, 10],
    [499, 10],
    [500, 50],
    [501, 50],
    [871, 50],
    [999, 50],
    [1000, 100],
    [1001, 100],
    [4356, 100],
    [4999, 100],
    [5000, 500],
    [5001, 500],
    [5643, 500],
    [9999, 500],
    [10000, 1000],
    [10001, 1000],
    [35321, 1000],
    [49999, 1000],
    [50000, 5000],
    [50001, 5000],
    [64312, 5000],
    [99999, 5000],
    [100000, 10000],
    [100001, 10000],
    [256110, 10000],
    [499999, 10000],
    [500000, 50000],
    [500001, 50000],
    [862841, 50000],
    [999999, 50000],
    [1000000, 100000],
    [1000001, 100000],
    [4321854, 100000],
    [4999999, 100000],
    [5000000, 500000],
    [5000001, 500000],
    [9418355, 500000],
    [9999999, 500000],
  ];
}<|MERGE_RESOLUTION|>--- conflicted
+++ resolved
@@ -2,16 +2,11 @@
 import { ethers } from 'hardhat';
 import { SignerWithAddress } from '@nomiclabs/hardhat-ethers/dist/src/signer-with-address';
 import { OptionMathMock, OptionMathMock__factory } from '../../typechain';
-<<<<<<< HEAD
-import { parseEther } from 'ethers/lib/utils';
+import { formatEther, parseEther } from 'ethers/lib/utils';
 import { ONE_WEEK, now, weekOfMonth } from '../../utils/time';
 
 import moment from 'moment-timezone';
 moment.tz.setDefault('UTC');
-=======
-import { formatEther, parseEther } from 'ethers/lib/utils';
-import { now } from '../../utils/time';
->>>>>>> 563277a8
 
 describe('OptionMath', () => {
   let deployer: SignerWithAddress;
@@ -22,13 +17,6 @@
     instance = await new OptionMathMock__factory(deployer).deploy();
   });
 
-<<<<<<< HEAD
-  describe('#isFriday', () => {
-    describe('should return false if maturity is not Friday', () => {
-      for (let c of [
-        1674460800, 1674547200, 1674633600, 1674720000, 1674777599, 1674864000,
-        1674892800, 1674979200,
-=======
   describe('#helperNormal', function () {
     it('test of the normal CDF approximation helper. should equal the expected value', async () => {
       for (const t of [
@@ -148,150 +136,12 @@
       }
     });
   });
-  describe('isFriday', () => {
-    describe('should return false', () => {
-      it('if maturity is Mon (08:00:00)', async () => {
-        // Mon Jan 23 2023 08:00:00 GMT+0000
-        expect(await instance.isFriday(1674460800)).is.false;
-      });
-
-      it('if maturity is Tue (08:00:00)', async () => {
-        // Tue Jan 24 2023 08:00:00 GMT+0000
-        expect(await instance.isFriday(1674547200)).is.false;
-      });
-
-      it('if maturity is Wed (08:00:00)', async () => {
-        // Wed Jan 25 2023 08:00:00 GMT+0000
-        expect(await instance.isFriday(1674720000)).is.false;
-      });
-
-      it('if maturity is Thu (08:00:00)', async () => {
-        // Thu Jan 26 2023 08:00:00 GMT+0000
-        expect(await instance.isFriday(1674633600)).is.false;
-      });
-
-      it('if maturity is Thu (23:59:59)', async () => {
-        // Thu Jan 26 2023 23:59:59 GMT+0000
-        expect(await instance.isFriday(1674777599)).is.false;
-      });
-
-      it('if maturity is Sat (00:00:00)', async () => {
-        // Sat Jan 28 2023 00:00:00 GMT+0000
-        expect(await instance.isFriday(1674864000)).is.false;
-      });
-
-      it('if maturity is Sat (08:00:00)', async () => {
-        // Sat Jan 28 2023 08:00:00 GMT+0000
-        expect(await instance.isFriday(1674892800)).is.false;
-      });
-
-      it('if maturity is Sun (08:00:00)', async () => {
-        // Sun Jan 29 2023 08:00:00 GMT+0000
-        expect(await instance.isFriday(1674979200)).is.false;
-      });
-    });
-    describe('should return true', () => {
-      it('if maturity is Fri (00:00:00)', async () => {
-        // Fri Jan 27 2023 00:00:00 GMT+0000
-        expect(await instance.isFriday(1674777600)).is.true;
-      });
-
-      it('if maturity is Fri (08:00:00)', async () => {
-        // Fri Jan 27 2023 08:00:00 GMT+0000
-        expect(await instance.isFriday(1674806400)).is.true;
-      });
-
-      it('if maturity is Fri (23:59:59)', async () => {
-        // Fri Jan 27 2023 23:59:59 GMT+0000
-        expect(await instance.isFriday(1674863999)).is.true;
-      });
-    });
-  });
-
-  describe('isLastFriday', () => {
-    describe('should return false', () => {
-      it('if first week of month', async () => {
-        // Thu Feb 02 2023 08:00:00 GMT+0000
-        expect(await instance.isLastFriday(1675324800)).is.false;
-        // Fri Feb 03 2023 08:00:00 GMT+0000
-        expect(await instance.isLastFriday(1675411200)).is.false;
-      });
-
-      it('if second week of month', async () => {
-        // Mon Feb 06 2023 08:00:00 GMT+0000
-        expect(await instance.isLastFriday(1675670400)).is.false;
-        // Fri Feb 10 2023 08:00:00 GMT+0000
-        expect(await instance.isLastFriday(1676016000)).is.false;
-      });
-
-      it('if third week of month', async () => {
-        // Fri Feb 17 2023 08:00:00 GMT+0000
-        expect(await instance.isLastFriday(1676620800)).is.false;
-        // Sat Feb 18 2023 08:00:00 GMT+0000
-        expect(await instance.isLastFriday(1676707200)).is.false;
-      });
-
-      it('if last week of month and day is not Friday (28-day month)', async () => {
-        // Thu Feb 23 2023 08:00:00 GMT+0000
-        expect(await instance.isLastFriday(1677139200)).is.false;
-        // Sat Feb 25 2023 08:00:00 GMT+0000
-        expect(await instance.isLastFriday(1677312000)).is.false;
-        // Tue Feb 28 2023 08:00:00 GMT+0000
-        expect(await instance.isLastFriday(1677571200)).is.false;
-      });
-
-      it('if last week of month and day is not Friday (30-day month)', async () => {
-        // Mon Sep 25 2023 07:00:00 GMT+0000
-        expect(await instance.isLastFriday(1695625200)).is.false;
-        // Wed Sep 27 2023 07:00:00 GMT+0000
-        expect(await instance.isLastFriday(1695798000)).is.false;
-        // Sat Sep 30 2023 07:00:00 GMT+0000
-        expect(await instance.isLastFriday(1696057200)).is.false;
-      });
-
-      it('if last week of month and day is not Friday (31-day month)', async () => {
-        // Mon Dec 23 2023 08:00:00 GMT+0000
-        expect(await instance.isLastFriday(1703491200)).is.false;
-        // Thu Dec 28 2023 08:00:00 GMT+0000
-        expect(await instance.isLastFriday(1703750400)).is.false;
-        // Sun Dec 31 2023 08:00:00 GMT+0000
-        expect(await instance.isLastFriday(1704009600)).is.false;
-      });
-    });
-
-    describe('should return true', () => {
-      it('if last week of month and day is Friday (28-day month)', async () => {
-        // Fri Feb 24 2023 08:00:00 GMT+0000
-        expect(await instance.isLastFriday(1677225600)).is.true;
-      });
-
-      it('if last week of month and day is Friday (30-day month)', async () => {
-        // Fri Sep 29 2023 07:00:00 GMT+0000
-        expect(await instance.isLastFriday(1695970800)).is.true;
-      });
-
-      it('if last week of month and day is Friday (31-day month)', async () => {
-        // Fri Dec 29 2023 08:00:00 GMT+0000
-        expect(await instance.isLastFriday(1703836800)).is.true;
-      });
-    });
-  });
-
-  describe('calculateTimeToMaturity', () => {
-    it('should return the time until maturity', async () => {
-      const _now = await now();
-      expect(await instance.calculateTimeToMaturity(_now + 86400)).to.eq(86400);
-    });
-  });
-
-  describe('calculateStrikeInterval', () => {
-    it('should return 0.1 between 1 and 4', async () => {
-      for (let x of [
-        [1, 0.1],
-        [2, 0.1],
-        [3, 0.1],
-        [4, 0.1],
->>>>>>> 563277a8
+
+  describe('#isFriday', () => {
+    describe('should return false if maturity is not Friday', () => {
+      for (let c of [
+        1674460800, 1674547200, 1674633600, 1674720000, 1674777599, 1674864000,
+        1674892800, 1674979200,
       ]) {
         let formattedDayTime = moment.unix(c).format('ddd, h:mm a');
 

import { OptionMathMock__factory } from '../../typechain';
import { latest, ONE_WEEK, weekOfMonth } from '../../utils/time';
<<<<<<< HEAD

import moment from 'moment-timezone';
import { BigNumber } from 'ethers';
=======
>>>>>>> 04ac2fca
import { loadFixture } from '@nomicfoundation/hardhat-network-helpers';
import { expect } from 'chai';
import { formatEther, parseEther } from 'ethers/lib/utils';
import { ethers } from 'hardhat';
import moment from 'moment-timezone';

moment.tz.setDefault('UTC');

describe('OptionMath', () => {
  async function deploy() {
    const [deployer] = await ethers.getSigners();
    const instance = await new OptionMathMock__factory(deployer).deploy();

    return { deployer, instance };
  }

  describe('#helperNormal', function () {
    it('test of the normal CDF approximation helper. should equal the expected value', async () => {
      const { instance } = await loadFixture(deploy);

      for (const t of [
        ['-12.0', '1.0000000000000000000'],
        ['-11.0', '1.0000000000000000000'],
        ['-10.0', '1.0000000000000000000'],
        ['-9.0', '1.0000000000000000000'],
        ['-8.0', '1.0000000000000000000'],
        ['-7.0', '0.9999999999998924194'],
        ['-6.0', '0.9999999993614843152'],
        ['-5.0', '0.9999995540985257003'],
        ['-4.0', '0.9999419975714723963'],
        ['-3.0', '0.9979379312530173296'],
        ['-2.0', '0.9727873157870725596'],
        ['-1.0', '0.8360099392370390348'],
        ['0.0', '0.5000000000000000000'],
        ['1.0', '0.1533208581066031195'],
        ['2.0', '0.0182870988441885367'],
        ['3.0', '0.0006381047178309129'],
        ['4.0', '0.0000041315846469876'],
        ['5.0', '0.0000000021829044820'],
        ['6.0', '0.0000000000000231217'],
        ['7.0', '0.0000000000000000000'],
        ['8.0', '0.0000000000000000000'],
        ['9.0', '0.0000000000000000000'],
      ]) {
        expect(
          parseFloat(
            formatEther(await instance.helperNormal(parseEther(t[0]))),
          ),
        ).to.be.closeTo(parseFloat(t[1]), 0.0000000000000001);
      }
    });
  });

  describe('#normalCDF', function () {
    it('test of the normal CDF approximation. should equal the expected value', async () => {
      const { instance } = await loadFixture(deploy);

      for (const t of [
        ['-12.0', '0.0000000000000000000'],
        ['-11.0', '0.0000000000000000000'],
        ['-10.0', '0.0000000000000000000'],
        ['-9.0', '0.0000000000000000000'],
        ['-8.0', '0.0000000000000000000'],
        ['-7.0', '0.0000000000000537700'],
        ['-6.0', '0.0000000003192694170'],
        ['-5.0', '0.0000002240421894160'],
        ['-4.0', '0.0000310670065872710'],
        ['-3.0', '0.0013500867324068089'],
        ['-2.0', '0.0227498915285579868'],
        ['-1.0', '0.1586554594347820146'],
        ['0.0', '0.5000000000000000000'],
        ['1.0', '0.8413445405652180131'],
        ['2.0', '0.9772501084714420028'],
        ['3.0', '0.9986499132675932255'],
        ['4.0', '0.9999689329934127180'],
        ['5.0', '0.9999997759578105327'],
        ['6.0', '0.9999999996807306113'],
        ['7.0', '0.9999999999999462652'],
        ['8.0', '1.0000000000000000000'],
        ['9.0', '1.0000000000000000000'],
        ['10.0', '1.0000000000000000000'],
        ['11.0', '1.0000000000000000000'],
        ['12.0', '1.0000000000000000000'],
      ]) {
        expect(
          parseFloat(formatEther(await instance.normalCdf(parseEther(t[0])))),
        ).to.be.closeTo(parseFloat(t[1]), 0.0000000000000001);
      }
    });
  });

  describe('#relu', function () {
    it('test of the relu function. should equal the expected value', async () => {
      const { instance } = await loadFixture(deploy);

      for (const t of [
        ['-3.6', '0.'],
        ['-2.2', '0.'],
        ['-1.1', '0.'],
        ['0.', '0.'],
        ['1.1', '1.1'],
        ['2.1', '2.1'],
        ['3.6', '3.6'],
      ]) {
        expect(
          parseFloat(formatEther(await instance.relu(parseEther(t[0])))),
        ).to.eq(parseFloat(t[1]));
      }
    });
  });

  describe('#blackScholesPrice', function () {
    const spot = parseEther('1.3');
    const strike = parseEther('0.8');
    const timeToMaturity = parseEther('0.53');
    const volAnnualized = parseEther('0.732');
    const riskFreeRate = parseEther('0.13');
    let cases: [string, string, boolean][];
    it('test of the Black-Scholes formula for varying spot prices', async () => {
      const { instance } = await loadFixture(deploy);

      cases = [
        // call
        ['0.001', '0.0', true],
        ['0.5', '0.041651656896334266', true],
        ['0.8', '0.19044728282561157', true],
        ['1.0', '0.3361595989775169', true],
        ['1.2', '0.5037431520530627', true],
        ['2.2', '1.45850009070196', true],
        ['11.000', '10.253264047161903', true],
        // put
        ['0.001', '0.745736013930399', false],
        ['0.5', '0.28838767082673333', false],
        ['0.8', '0.1371832967560106', false],
        ['1.0', '0.08289561290791586', false],
        ['1.2', '0.05047916598346175', false],
        ['2.2', '0.005236104632358806', false],
        ['11.000', '6.109230231221387e-08', false],
      ];
      for (const t of cases) {
        const result = formatEther(
          await instance.blackScholesPrice(
            parseEther(t[0]),
            strike,
            timeToMaturity,
            volAnnualized,
            riskFreeRate,
            t[2],
          ),
        );
        expect(parseFloat(result)).to.be.closeTo(parseFloat(t[1]), 0.00001);
      }
    });
    it('test of the Black-Scholes formula for varying vols', async () => {
      const { instance } = await loadFixture(deploy);

      cases = [
        // call
        ['0.001', '0.553263986069601', true],
        ['0.5', '0.5631148171877948', true],
        ['0.8', '0.6042473564031341', true],
        ['1.0', '0.6420186597956653', true],
        ['1.2', '0.6834990708190316', true],
        ['2.2', '0.8941443650200548', true],
        ['11.0', '1.2999387852636883', true],
        // put
        ['0.001', '0.0', false],
        ['0.5', '0.009850831118193633', false],
        ['0.8', '0.05098337033353306', false],
        ['1.0', '0.08875467372606433', false],
        ['1.2', '0.13023508474943063', false],
        ['2.2', '0.34088037895045364', false],
        ['11.0', '0.7466747991940875', false],
      ];
      for (const t of cases) {
        const result = formatEther(
          await instance.blackScholesPrice(
            spot,
            strike,
            timeToMaturity,
            parseEther(t[0]),
            riskFreeRate,
            t[2],
          ),
        );
        expect(parseFloat(result)).to.be.closeTo(parseFloat(t[1]), 0.00001);
      }
    });
  });

  describe('#d1d2', function () {
    const strike = parseEther('0.8');
    const timeToMaturity = parseEther('0.95');
    const volAnnualized = parseEther('1.61');
    const riskFreeRate = parseEther('0.021');
    it('test of the d1d2 function for varying spot prices', async () => {
      const { instance } = await loadFixture(deploy);

      let cases: [string, string, string][];
      cases = [
        ['0.5', '0.49781863364936835', '-1.0714152558648748'],
        ['0.8', '0.7973301547720898', '-0.7719037347421535'],
        ['1.0', '0.9395291939371717', '-0.6297046955770715'],
        ['1.2', '1.0557142687129861', '-0.5135196208012571'],
        ['2.2', '1.441976512742106', '-0.12725737677213722'],
      ];
      for (const t of cases) {
        let [d1, d2] = await instance.d1d2(
          parseEther(t[0]),
          strike,
          timeToMaturity,
          volAnnualized,
          riskFreeRate,
        );
        expect(parseFloat(formatEther(d1)) - parseFloat(t[1])).to.be.closeTo(
          0,
          0.00000000000001,
        );
        expect(parseFloat(formatEther(d2)) - parseFloat(t[2])).to.be.closeTo(
          0,
          0.00000000000001,
        );
      }
    });
  });

  describe('#delta', function () {
    it('option delta test', async () => {
      const { instance } = await loadFixture(deploy);

      const strike59x18 = parseEther('1.0'); // in ETH
      const timeToMaturity59x18 = parseEther('0.246575'); // 90 days
      const varAnnualized59x18 = parseEther('1.0'); // 100
      const riskFreeRate59x18 = parseEther('0.0');

      for (const t of [
        // calls
        [parseEther('0.3'), true, 0.01476537073867126],
        [parseEther('0.5'), true, 0.12556553467572473],
        [parseEther('0.7'), true, 0.31917577351746684],
        [parseEther('0.9'), true, 0.5143996619519293],
        [parseEther('1.0'), true, 0.5980417972127483],
        [parseEther('1.5'), true, 0.85652221419085],
        [parseEther('2.0'), true, 0.9499294514418426],
        // puts
        [parseEther('0.3'), false, 0.01476537073867126 - 1],
        [parseEther('0.5'), false, 0.12556553467572473 - 1],
        [parseEther('0.7'), false, 0.31917577351746684 - 1],
        [parseEther('0.9'), false, 0.5143996619519293 - 1],
        [parseEther('1.0'), false, 0.5980417972127483 - 1],
        [parseEther('1.5'), false, 0.85652221419085 - 1],
        [parseEther('2.0'), false, 0.9499294514418426 - 1],
      ] as Array<[BigNumber, boolean, number]>) {
        const result = formatEther(
          await instance.optionDelta(
            t[0],
            strike59x18,
            timeToMaturity59x18,
            varAnnualized59x18,
            riskFreeRate59x18,
            t[1],
          ),
        );
        expect(parseFloat(result) - t[2]).to.be.closeTo(0, 0.000001);
      }
    });
  });

  describe('#isFriday', () => {
    describe('should return false if maturity is not Friday', () => {
      for (let c of [
        1674460800, 1674547200, 1674633600, 1674720000, 1674777599, 1674864000,
        1674892800, 1674979200,
      ]) {
        let formattedDayTime = moment.unix(c).format('ddd, h:mm a');

        it(`${formattedDayTime}`, async () => {
          const { instance } = await loadFixture(deploy);

          expect(await instance.isFriday(c)).is.false;
        });
      }
    });

    describe('should return true if maturity is Friday', () => {
      for (let c of [1674777600, 1674806400, 1674863999]) {
        let formattedDayTime = moment.unix(c).format('ddd, h:mm a');

        it(`${formattedDayTime}`, async () => {
          const { instance } = await loadFixture(deploy);

          expect(await instance.isFriday(c)).is.true;
        });
      }
    });
  });

  describe('#isLastFriday', () => {
    describe('should return false if it is not last week of month', () => {
      for (let c of [
        1675324800, 1675411200, 1675670400, 1676016000, 1676620800, 1676707200,
      ]) {
        let m = moment.unix(c);
        let day = m.format('ddd,');

        let week = weekOfMonth(c);
        week = week === 5 ? 4 : week;

        let monthLength = m.daysInMonth();

        it(`${day} week ${week} ${monthLength}-day month`, async () => {
          const { instance } = await loadFixture(deploy);

          expect(await instance.isLastFriday(c)).is.false;
        });
      }
    });

    describe('should return false if last week of month and day is not Friday', () => {
      for (let c of [
        1677139200, 1677312000, 1677571200, 1695625200, 1695798000, 1696057200,
        1703491200, 1703750400, 1704009600,
      ]) {
        let m = moment.unix(c);
        let day = m.format('ddd,');
        let monthLength = m.daysInMonth();

        it(`${day} ${monthLength}-day month`, async () => {
          const { instance } = await loadFixture(deploy);

          expect(await instance.isLastFriday(c)).is.false;
        });
      }
    });

    describe('should return true if last week of month and day is Friday', () => {
      for (let c of [1677225600, 1695970800, 1703836800]) {
        let m = moment.unix(c);
        let monthLength = m.daysInMonth();

        it(`${monthLength}-day month`, async () => {
          const { instance } = await loadFixture(deploy);

          expect(await instance.isLastFriday(c)).is.true;
        });
      }
    });
  });

  describe('#calculateTimeToMaturity', async () => {
    it('should return the time until maturity', async () => {
      const { instance } = await loadFixture(deploy);

      let maturity = (await latest()) + ONE_WEEK;
      expect(await instance.calculateTimeToMaturity(maturity)).to.eq(ONE_WEEK);
    });
  });

  describe('#calculateStrikeInterval', () => {
    for (let c of getStrikeIntervals()) {
      it(`should return ${c[1]} when spot price is ${c[0]}`, async () => {
        const { instance } = await loadFixture(deploy);

        let spot = parseEther(c[0].toString());
        let interval = await instance.calculateStrikeInterval(spot);

        expect(interval).to.eq(parseEther(c[1].toString()));
      });
    }
  });
});

function getStrikeIntervals() {
  return [
    [1, 0.1],
    [2, 0.1],
    [3, 0.1],
    [4, 0.1],
    [5, 0.5],
    [6, 0.5],
    [7, 0.5],
    [9, 0.5],
    [10, 1],
    [11, 1],
    [33, 1],
    [49, 1],
    [50, 5],
    [51, 5],
    [74, 5],
    [99, 5],
    [100, 10],
    [101, 10],
    [434, 10],
    [499, 10],
    [500, 50],
    [501, 50],
    [871, 50],
    [999, 50],
    [1000, 100],
    [1001, 100],
    [4356, 100],
    [4999, 100],
    [5000, 500],
    [5001, 500],
    [5643, 500],
    [9999, 500],
    [10000, 1000],
    [10001, 1000],
    [35321, 1000],
    [49999, 1000],
    [50000, 5000],
    [50001, 5000],
    [64312, 5000],
    [99999, 5000],
    [100000, 10000],
    [100001, 10000],
    [256110, 10000],
    [499999, 10000],
    [500000, 50000],
    [500001, 50000],
    [862841, 50000],
    [999999, 50000],
    [1000000, 100000],
    [1000001, 100000],
    [4321854, 100000],
    [4999999, 100000],
    [5000000, 500000],
    [5000001, 500000],
    [9418355, 500000],
    [9999999, 500000],
  ];
}<|MERGE_RESOLUTION|>--- conflicted
+++ resolved
@@ -1,11 +1,5 @@
 import { OptionMathMock__factory } from '../../typechain';
 import { latest, ONE_WEEK, weekOfMonth } from '../../utils/time';
-<<<<<<< HEAD
-
-import moment from 'moment-timezone';
-import { BigNumber } from 'ethers';
-=======
->>>>>>> 04ac2fca
 import { loadFixture } from '@nomicfoundation/hardhat-network-helpers';
 import { expect } from 'chai';
 import { formatEther, parseEther } from 'ethers/lib/utils';

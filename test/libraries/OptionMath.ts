import { expect } from 'chai';
import { ethers } from 'hardhat';
import { OptionMathMock__factory } from '../../typechain';
import { formatEther, parseEther } from 'ethers/lib/utils';
import { latest, ONE_WEEK, weekOfMonth } from '../../utils/time';

import moment from 'moment-timezone';
<<<<<<< HEAD
import { BigNumber } from 'ethers';
=======
import { loadFixture } from '@nomicfoundation/hardhat-network-helpers';

>>>>>>> ab1b686b
moment.tz.setDefault('UTC');

describe('OptionMath', () => {
  async function deploy() {
    const [deployer] = await ethers.getSigners();
    const instance = await new OptionMathMock__factory(deployer).deploy();

    return { deployer, instance };
  }

  describe('#helperNormal', function () {
    it('test of the normal CDF approximation helper. should equal the expected value', async () => {
      const { instance } = await loadFixture(deploy);

      for (const t of [
        ['-12.0', '1.0000000000000000000'],
        ['-11.0', '1.0000000000000000000'],
        ['-10.0', '1.0000000000000000000'],
        ['-9.0', '1.0000000000000000000'],
        ['-8.0', '1.0000000000000000000'],
        ['-7.0', '0.9999999999998924194'],
        ['-6.0', '0.9999999993614843152'],
        ['-5.0', '0.9999995540985257003'],
        ['-4.0', '0.9999419975714723963'],
        ['-3.0', '0.9979379312530173296'],
        ['-2.0', '0.9727873157870725596'],
        ['-1.0', '0.8360099392370390348'],
        ['0.0', '0.5000000000000000000'],
        ['1.0', '0.1533208581066031195'],
        ['2.0', '0.0182870988441885367'],
        ['3.0', '0.0006381047178309129'],
        ['4.0', '0.0000041315846469876'],
        ['5.0', '0.0000000021829044820'],
        ['6.0', '0.0000000000000231217'],
        ['7.0', '0.0000000000000000000'],
        ['8.0', '0.0000000000000000000'],
        ['9.0', '0.0000000000000000000'],
      ]) {
        expect(
          parseFloat(
            formatEther(await instance.helperNormal(parseEther(t[0]))),
          ),
        ).to.be.closeTo(parseFloat(t[1]), 0.0000000000000001);
      }
    });
  });

  describe('#normalCDF', function () {
    it('test of the normal CDF approximation. should equal the expected value', async () => {
      const { instance } = await loadFixture(deploy);

      for (const t of [
        ['-12.0', '0.0000000000000000000'],
        ['-11.0', '0.0000000000000000000'],
        ['-10.0', '0.0000000000000000000'],
        ['-9.0', '0.0000000000000000000'],
        ['-8.0', '0.0000000000000000000'],
        ['-7.0', '0.0000000000000537700'],
        ['-6.0', '0.0000000003192694170'],
        ['-5.0', '0.0000002240421894160'],
        ['-4.0', '0.0000310670065872710'],
        ['-3.0', '0.0013500867324068089'],
        ['-2.0', '0.0227498915285579868'],
        ['-1.0', '0.1586554594347820146'],
        ['0.0', '0.5000000000000000000'],
        ['1.0', '0.8413445405652180131'],
        ['2.0', '0.9772501084714420028'],
        ['3.0', '0.9986499132675932255'],
        ['4.0', '0.9999689329934127180'],
        ['5.0', '0.9999997759578105327'],
        ['6.0', '0.9999999996807306113'],
        ['7.0', '0.9999999999999462652'],
        ['8.0', '1.0000000000000000000'],
        ['9.0', '1.0000000000000000000'],
        ['10.0', '1.0000000000000000000'],
        ['11.0', '1.0000000000000000000'],
        ['12.0', '1.0000000000000000000'],
      ]) {
        expect(
          parseFloat(formatEther(await instance.normalCdf(parseEther(t[0])))),
        ).to.be.closeTo(parseFloat(t[1]), 0.0000000000000001);
      }
    });
  });

  describe('#relu', function () {
    it('test of the relu function. should equal the expected value', async () => {
      const { instance } = await loadFixture(deploy);

      for (const t of [
        ['-3.6', '0.'],
        ['-2.2', '0.'],
        ['-1.1', '0.'],
        ['0.', '0.'],
        ['1.1', '1.1'],
        ['2.1', '2.1'],
        ['3.6', '3.6'],
      ]) {
        expect(
          parseFloat(formatEther(await instance.relu(parseEther(t[0])))),
        ).to.eq(parseFloat(t[1]));
      }
    });
  });

  describe('#blackScholesPrice', function () {
    const spot = parseEther('1.3');
    const strike = parseEther('0.8');
    const timeToMaturity = parseEther('0.53');
    const volAnnualized = parseEther('0.732');
    const riskFreeRate = parseEther('0.13');
    let cases: [string, string, boolean][];
    it('test of the Black-Scholes formula for varying spot prices', async () => {
      const { instance } = await loadFixture(deploy);

      cases = [
        // call
        ['0.001', '0.0', true],
        ['0.5', '0.041651656896334266', true],
        ['0.8', '0.19044728282561157', true],
        ['1.0', '0.3361595989775169', true],
        ['1.2', '0.5037431520530627', true],
        ['2.2', '1.45850009070196', true],
        ['11.000', '10.253264047161903', true],
        // put
        ['0.001', '0.745736013930399', false],
        ['0.5', '0.28838767082673333', false],
        ['0.8', '0.1371832967560106', false],
        ['1.0', '0.08289561290791586', false],
        ['1.2', '0.05047916598346175', false],
        ['2.2', '0.005236104632358806', false],
        ['11.000', '6.109230231221387e-08', false],
      ];
      for (const t of cases) {
        const result = formatEther(
          await instance.blackScholesPrice(
            parseEther(t[0]),
            strike,
            timeToMaturity,
            volAnnualized,
            riskFreeRate,
            t[2],
          ),
        );
        expect(parseFloat(result)).to.be.closeTo(parseFloat(t[1]), 0.00001);
      }
    });
    it('test of the Black-Scholes formula for varying vols', async () => {
      const { instance } = await loadFixture(deploy);

      cases = [
        // call
        ['0.001', '0.553263986069601', true],
        ['0.5', '0.5631148171877948', true],
        ['0.8', '0.6042473564031341', true],
        ['1.0', '0.6420186597956653', true],
        ['1.2', '0.6834990708190316', true],
        ['2.2', '0.8941443650200548', true],
        ['11.0', '1.2999387852636883', true],
        // put
        ['0.001', '0.0', false],
        ['0.5', '0.009850831118193633', false],
        ['0.8', '0.05098337033353306', false],
        ['1.0', '0.08875467372606433', false],
        ['1.2', '0.13023508474943063', false],
        ['2.2', '0.34088037895045364', false],
        ['11.0', '0.7466747991940875', false],
      ];
      for (const t of cases) {
        const result = formatEther(
          await instance.blackScholesPrice(
            spot,
            strike,
            timeToMaturity,
            parseEther(t[0]),
            riskFreeRate,
            t[2],
          ),
        );
        expect(parseFloat(result)).to.be.closeTo(parseFloat(t[1]), 0.00001);
      }
    });
  });

  describe('#d1d2', function () {
    const strike = parseEther('0.8');
    const timeToMaturity = parseEther('0.95');
    const volAnnualized = parseEther('1.61');
    const riskFreeRate = parseEther('0.021');
    it('test of the d1d2 function for varying spot prices', async () => {
      const { instance } = await loadFixture(deploy);

      let cases: [string, string, string][];
      cases = [
        ['0.5', '0.49781863364936835', '-1.0714152558648748'],
        ['0.8', '0.7973301547720898', '-0.7719037347421535'],
        ['1.0', '0.9395291939371717', '-0.6297046955770715'],
        ['1.2', '1.0557142687129861', '-0.5135196208012571'],
        ['2.2', '1.441976512742106', '-0.12725737677213722'],
      ];
      for (const t of cases) {
        let [d1, d2] = await instance.d1d2(
          parseEther(t[0]),
          strike,
          timeToMaturity,
          volAnnualized,
          riskFreeRate,
        );
        expect(parseFloat(formatEther(d1)) - parseFloat(t[1])).to.be.closeTo(
          0,
          0.00000000000001,
        );
        expect(parseFloat(formatEther(d2)) - parseFloat(t[2])).to.be.closeTo(
          0,
          0.00000000000001,
        );
      }
    });
  });

  describe('#delta', function () {
    it('option delta test', async () => {
      const strike59x18 = parseEther('1.0'); // in ETH
      const timeToMaturity59x18 = parseEther('0.246575'); // 90 days
      const varAnnualized59x18 = parseEther('1.0'); // 100
      const riskFreeRate59x18 = parseEther('0.0');

      for (const t of [
        // calls
        [parseEther('0.3'), true, 0.01476537073867126],
        [parseEther('0.5'), true, 0.12556553467572473],
        [parseEther('0.7'), true, 0.31917577351746684],
        [parseEther('0.9'), true, 0.5143996619519293],
        [parseEther('1.0'), true, 0.5980417972127483],
        [parseEther('1.5'), true, 0.85652221419085],
        [parseEther('2.0'), true, 0.9499294514418426],
        // puts
        [parseEther('0.3'), false, 0.01476537073867126 - 1],
        [parseEther('0.5'), false, 0.12556553467572473 - 1],
        [parseEther('0.7'), false, 0.31917577351746684 - 1],
        [parseEther('0.9'), false, 0.5143996619519293 - 1],
        [parseEther('1.0'), false, 0.5980417972127483 - 1],
        [parseEther('1.5'), false, 0.85652221419085 - 1],
        [parseEther('2.0'), false, 0.9499294514418426 - 1],
      ] as Array<[BigNumber, boolean, number]>) {
        const result = formatEther(
          await instance.optionDelta(
            t[0],
            strike59x18,
            timeToMaturity59x18,
            varAnnualized59x18,
            riskFreeRate59x18,
            t[1],
          ),
        );
        expect(parseFloat(result) - t[2]).to.be.closeTo(0, 0.000001);
      }
    });
  });

  describe('#isFriday', () => {
    describe('should return false if maturity is not Friday', () => {
      for (let c of [
        1674460800, 1674547200, 1674633600, 1674720000, 1674777599, 1674864000,
        1674892800, 1674979200,
      ]) {
        let formattedDayTime = moment.unix(c).format('ddd, h:mm a');

        it(`${formattedDayTime}`, async () => {
          const { instance } = await loadFixture(deploy);

          expect(await instance.isFriday(c)).is.false;
        });
      }
    });

    describe('should return true if maturity is Friday', () => {
      for (let c of [1674777600, 1674806400, 1674863999]) {
        let formattedDayTime = moment.unix(c).format('ddd, h:mm a');

        it(`${formattedDayTime}`, async () => {
          const { instance } = await loadFixture(deploy);

          expect(await instance.isFriday(c)).is.true;
        });
      }
    });
  });

  describe('#isLastFriday', () => {
    describe('should return false if it is not last week of month', () => {
      for (let c of [
        1675324800, 1675411200, 1675670400, 1676016000, 1676620800, 1676707200,
      ]) {
        let m = moment.unix(c);
        let day = m.format('ddd,');

        let week = weekOfMonth(c);
        week = week === 5 ? 4 : week;

        let monthLength = m.daysInMonth();

        it(`${day} week ${week} ${monthLength}-day month`, async () => {
          const { instance } = await loadFixture(deploy);

          expect(await instance.isLastFriday(c)).is.false;
        });
      }
    });

    describe('should return false if last week of month and day is not Friday', () => {
      for (let c of [
        1677139200, 1677312000, 1677571200, 1695625200, 1695798000, 1696057200,
        1703491200, 1703750400, 1704009600,
      ]) {
        let m = moment.unix(c);
        let day = m.format('ddd,');
        let monthLength = m.daysInMonth();

        it(`${day} ${monthLength}-day month`, async () => {
          const { instance } = await loadFixture(deploy);

          expect(await instance.isLastFriday(c)).is.false;
        });
      }
    });

    describe('should return true if last week of month and day is Friday', () => {
      for (let c of [1677225600, 1695970800, 1703836800]) {
        let m = moment.unix(c);
        let monthLength = m.daysInMonth();

        it(`${monthLength}-day month`, async () => {
          const { instance } = await loadFixture(deploy);

          expect(await instance.isLastFriday(c)).is.true;
        });
      }
    });
  });

  describe('#calculateTimeToMaturity', async () => {
    it('should return the time until maturity', async () => {
      const { instance } = await loadFixture(deploy);

      let maturity = (await latest()) + ONE_WEEK;
      expect(await instance.calculateTimeToMaturity(maturity)).to.eq(ONE_WEEK);
    });
  });

  describe('#calculateStrikeInterval', () => {
    for (let c of getStrikeIntervals()) {
      it(`should return ${c[1]} when spot price is ${c[0]}`, async () => {
        const { instance } = await loadFixture(deploy);

        let spot = parseEther(c[0].toString());
        let interval = await instance.calculateStrikeInterval(spot);

        expect(interval).to.eq(parseEther(c[1].toString()));
      });
    }
  });
});

function getStrikeIntervals() {
  return [
    [1, 0.1],
    [2, 0.1],
    [3, 0.1],
    [4, 0.1],
    [5, 0.5],
    [6, 0.5],
    [7, 0.5],
    [9, 0.5],
    [10, 1],
    [11, 1],
    [33, 1],
    [49, 1],
    [50, 5],
    [51, 5],
    [74, 5],
    [99, 5],
    [100, 10],
    [101, 10],
    [434, 10],
    [499, 10],
    [500, 50],
    [501, 50],
    [871, 50],
    [999, 50],
    [1000, 100],
    [1001, 100],
    [4356, 100],
    [4999, 100],
    [5000, 500],
    [5001, 500],
    [5643, 500],
    [9999, 500],
    [10000, 1000],
    [10001, 1000],
    [35321, 1000],
    [49999, 1000],
    [50000, 5000],
    [50001, 5000],
    [64312, 5000],
    [99999, 5000],
    [100000, 10000],
    [100001, 10000],
    [256110, 10000],
    [499999, 10000],
    [500000, 50000],
    [500001, 50000],
    [862841, 50000],
    [999999, 50000],
    [1000000, 100000],
    [1000001, 100000],
    [4321854, 100000],
    [4999999, 100000],
    [5000000, 500000],
    [5000001, 500000],
    [9418355, 500000],
    [9999999, 500000],
  ];
}<|MERGE_RESOLUTION|>--- conflicted
+++ resolved
@@ -5,12 +5,9 @@
 import { latest, ONE_WEEK, weekOfMonth } from '../../utils/time';
 
 import moment from 'moment-timezone';
-<<<<<<< HEAD
 import { BigNumber } from 'ethers';
-=======
 import { loadFixture } from '@nomicfoundation/hardhat-network-helpers';
 
->>>>>>> ab1b686b
 moment.tz.setDefault('UTC');
 
 describe('OptionMath', () => {
@@ -233,6 +230,8 @@
 
   describe('#delta', function () {
     it('option delta test', async () => {
+      const { instance } = await loadFixture(deploy);
+
       const strike59x18 = parseEther('1.0'); // in ETH
       const timeToMaturity59x18 = parseEther('0.246575'); // 90 days
       const varAnnualized59x18 = parseEther('1.0'); // 100

// SPDX-License-Identifier: UNLICENSED

pragma solidity >=0.8.19;

import "forge-std/console2.sol";

import {UD60x18, ud} from "@prb/math/UD60x18.sol";
import {IERC20} from "@solidstate/contracts/interfaces/IERC20.sol";

import {ZERO, ONE, TWO} from "contracts/libraries/Constants.sol";
import {PoolStorage} from "contracts/pool/PoolStorage.sol";

import {IPoolInternal} from "contracts/pool/IPoolInternal.sol";
import {Position} from "contracts/libraries/Position.sol";

import {IUserSettings} from "contracts/settings/IUserSettings.sol";

import {DeployTest} from "../Deploy.t.sol";

struct TradeInternal {
    address poolToken;
    uint256 initialCollateral;
    uint256 traderCollateral;
    uint256 totalPremium;
    uint256 feeReceiverBalance;
    UD60x18 size;
}

abstract contract PoolSettleTest is DeployTest {
    function _test_settle_trade_Sell100Options() internal returns (TradeInternal memory trade) {
        UD60x18 depositSize = ud(1000 ether);
        deposit(depositSize);

        trade.initialCollateral = scaleDecimals(contractsToCollateral(depositSize) * posKey.lower.avg(posKey.upper));
        trade.size = ud(100 ether);
        trade.traderCollateral = scaleDecimals(contractsToCollateral(trade.size));
        (trade.totalPremium, ) = pool.getQuoteAMM(users.trader, trade.size, false);

        trade.poolToken = getPoolToken();
        trade.feeReceiverBalance = IERC20(trade.poolToken).balanceOf(feeReceiver);

        vm.startPrank(users.trader);
        deal(trade.poolToken, users.trader, trade.traderCollateral);
        IERC20(trade.poolToken).approve(address(router), trade.traderCollateral);
        pool.trade(trade.size, false, trade.totalPremium - trade.totalPremium / 10, address(0));
        vm.stopPrank();
    }

    function _test_settle_Sell100Options(bool isITM) internal {
        TradeInternal memory trade = _test_settle_trade_Sell100Options();
        uint256 protocolFees = pool.protocolFees();
        UD60x18 settlementPrice = getSettlementPrice(isITM);
        oracleAdapter.setQuoteFrom(settlementPrice);

        vm.warp(poolKey.maturity);
        vm.prank(users.trader);
        pool.settle();

        uint256 exerciseValue = scaleDecimals(getExerciseValue(isITM, trade.size, settlementPrice));

        assertEq(
            IERC20(trade.poolToken).balanceOf(users.trader),
            trade.traderCollateral + trade.totalPremium - exerciseValue
        );

        assertEq(
            IERC20(trade.poolToken).balanceOf(address(pool)),
            trade.initialCollateral + exerciseValue - trade.totalPremium - protocolFees
        );

        assertEq(IERC20(trade.poolToken).balanceOf(feeReceiver) - trade.feeReceiverBalance, protocolFees);

        assertEq(pool.protocolFees(), 0);

        assertEq(pool.balanceOf(users.trader, PoolStorage.SHORT), 0);
        assertEq(pool.balanceOf(address(pool), PoolStorage.LONG), trade.size);
    }

    function test_settle_Sell100Options_ITM() public {
        _test_settle_Sell100Options(true);
    }

    function test_settle_Sell100Options_OTM() public {
        _test_settle_Sell100Options(false);
    }

    function test_settle_RevertIf_OptionNotExpired() public {
        vm.expectRevert(IPoolInternal.Pool__OptionNotExpired.selector);
        vm.prank(users.trader);
        pool.settle();
    }

    function _test_settleFor_Sell100Options(bool isITM) internal {
        UD60x18 settlementPrice = getSettlementPrice(isITM);
        UD60x18 quote = isCallTest ? ONE : settlementPrice.inv();
        oracleAdapter.setQuote(quote);
        oracleAdapter.setQuoteFrom(settlementPrice);

        UD60x18 authorizedCost = ud(0.1e18);
        enableExerciseSettleAuthorization(users.trader, authorizedCost);
        enableExerciseSettleAuthorization(users.otherTrader, authorizedCost);

        TradeInternal memory trade = _test_settle_trade_Sell100Options();

        vm.startPrank(users.trader);
        pool.setApprovalForAll(users.otherTrader, true);
        pool.safeTransferFrom(users.trader, users.otherTrader, PoolStorage.SHORT, (trade.size / TWO).unwrap(), "");
        vm.stopPrank();

        uint256 protocolFees = pool.protocolFees();
        vm.warp(poolKey.maturity);

        address[] memory holders = new address[](2);
        holders[0] = users.trader;
        holders[1] = users.otherTrader;

        uint256 cost = scaleDecimals(authorizedCost);
        uint256 exerciseValue = scaleDecimals(getExerciseValue(isITM, trade.size / TWO, settlementPrice));

        vm.prank(users.operator);
        pool.settleFor(holders, cost);

        assertEq(
            IERC20(trade.poolToken).balanceOf(users.trader),
            (trade.traderCollateral / 2) + trade.totalPremium - exerciseValue - cost
        );

        assertEq(
            IERC20(trade.poolToken).balanceOf(users.otherTrader),
            (trade.traderCollateral / 2) - exerciseValue - cost
        );

        assertEq(IERC20(trade.poolToken).balanceOf(users.operator), (cost * 2));

        assertEq(
            IERC20(trade.poolToken).balanceOf(address(pool)),
            trade.initialCollateral + (exerciseValue * 2) - trade.totalPremium - protocolFees
        );

        assertEq(IERC20(trade.poolToken).balanceOf(feeReceiver) - trade.feeReceiverBalance, protocolFees);

        assertEq(pool.protocolFees(), 0);

        assertEq(pool.balanceOf(users.trader, PoolStorage.SHORT), 0);
        assertEq(pool.balanceOf(users.otherTrader, PoolStorage.SHORT), 0);
        assertEq(pool.balanceOf(address(pool), PoolStorage.LONG), trade.size);
    }

    function test_settleFor_Sell100Options_ITM() public {
        _test_settleFor_Sell100Options(true);
    }

    function test_settleFor_Sell100Options_OTM() public {
        _test_settleFor_Sell100Options(false);
    }

    function test_settleFor_RevertIf_TotalCostExceedsCollateralValue() public {
        UD60x18 settlementPrice = getSettlementPrice(false);
        UD60x18 quote = isCallTest ? ONE : settlementPrice.inv();
        oracleAdapter.setQuote(quote);
        oracleAdapter.setQuoteFrom(settlementPrice);

        TradeInternal memory trade = _test_settle_trade_Sell100Options();

        UD60x18 exerciseValue = getExerciseValue(false, trade.size, settlementPrice);
        UD60x18 collateral = getCollateralValue(trade.size, exerciseValue);
<<<<<<< HEAD
        UD60x18 cost = collateral + ONE;
        UD60x18 authorizedCost = isCallTest ? cost : cost * quote;
=======
        uint256 cost = collateral.unwrap() + 1 wei;

        setActionAuthorization(users.trader, IUserSettings.Action.Settle, true);

        {
            // if !isCall, convert collateral to WETH
            uint256 _cost = isCallTest ? cost : (ud(scaleDecimalsTo(cost)) * quote).unwrap();
            vm.prank(users.trader);
            userSettings.setAuthorizedCost(_cost);
        }
>>>>>>> 22599e4c

        enableExerciseSettleAuthorization(users.trader, authorizedCost);
        vm.warp(poolKey.maturity);

        address[] memory holders = new address[](1);
        holders[0] = users.trader;

        uint256 _cost = scaleDecimals(cost);
        vm.expectRevert(abi.encodeWithSelector(IPoolInternal.Pool__CostExceedsPayout.selector, cost, collateral));
        vm.prank(users.operator);
        pool.settleFor(holders, _cost);
    }

    function test_settleFor_RevertIf_ActionNotAuthorized() public {
        address[] memory holders = new address[](1);
        holders[0] = users.trader;

        vm.expectRevert(
            abi.encodeWithSelector(
                IPoolInternal.Pool__ActionNotAuthorized.selector,
                users.trader,
                users.operator,
                IUserSettings.Action.Settle
            )
        );

        vm.prank(users.operator);
        pool.settleFor(holders, 0);
    }

    function test_settleFor_RevertIf_CostNotAuthorized() public {
        UD60x18 settlementPrice = getSettlementPrice(false);
        UD60x18 quote = isCallTest ? ONE : settlementPrice.inv();
        oracleAdapter.setQuote(quote);

<<<<<<< HEAD
        setActionAuthorization(users.trader, IUserSettings.Action.SETTLE, true);
        UD60x18 cost = ud(0.1e18);
=======
        setActionAuthorization(users.trader, IUserSettings.Action.Settle, true);

        UD60x18 _cost = ud(0.1 ether);
        uint256 cost = scaleDecimals(_cost);

        vm.expectRevert(
            abi.encodeWithSelector(IPoolInternal.Pool__CostNotAuthorized.selector, (_cost * quote).unwrap(), 0)
        );

        vm.prank(users.operator);
>>>>>>> 22599e4c

        address[] memory holders = new address[](1);
        holders[0] = users.trader;

        uint256 _cost = scaleDecimals(cost);
        vm.expectRevert(abi.encodeWithSelector(IPoolInternal.Pool__CostNotAuthorized.selector, cost * quote, ZERO));
        vm.prank(users.operator);
        pool.settleFor(holders, _cost);
    }

    function test_getSettlementPrice_ReturnExpectedValue() public {
        assertEq(pool.getSettlementPrice(), 0);
        bool isITM = true;
        UD60x18 _settlementPrice = getSettlementPrice(isITM);
        _test_settle_Sell100Options(isITM);
        assertEq(pool.getSettlementPrice(), _settlementPrice);
    }
}<|MERGE_RESOLUTION|>--- conflicted
+++ resolved
@@ -164,21 +164,8 @@
 
         UD60x18 exerciseValue = getExerciseValue(false, trade.size, settlementPrice);
         UD60x18 collateral = getCollateralValue(trade.size, exerciseValue);
-<<<<<<< HEAD
         UD60x18 cost = collateral + ONE;
         UD60x18 authorizedCost = isCallTest ? cost : cost * quote;
-=======
-        uint256 cost = collateral.unwrap() + 1 wei;
-
-        setActionAuthorization(users.trader, IUserSettings.Action.Settle, true);
-
-        {
-            // if !isCall, convert collateral to WETH
-            uint256 _cost = isCallTest ? cost : (ud(scaleDecimalsTo(cost)) * quote).unwrap();
-            vm.prank(users.trader);
-            userSettings.setAuthorizedCost(_cost);
-        }
->>>>>>> 22599e4c
 
         enableExerciseSettleAuthorization(users.trader, authorizedCost);
         vm.warp(poolKey.maturity);
@@ -214,21 +201,8 @@
         UD60x18 quote = isCallTest ? ONE : settlementPrice.inv();
         oracleAdapter.setQuote(quote);
 
-<<<<<<< HEAD
-        setActionAuthorization(users.trader, IUserSettings.Action.SETTLE, true);
+        setActionAuthorization(users.trader, IUserSettings.Action.Settle, true);
         UD60x18 cost = ud(0.1e18);
-=======
-        setActionAuthorization(users.trader, IUserSettings.Action.Settle, true);
-
-        UD60x18 _cost = ud(0.1 ether);
-        uint256 cost = scaleDecimals(_cost);
-
-        vm.expectRevert(
-            abi.encodeWithSelector(IPoolInternal.Pool__CostNotAuthorized.selector, (_cost * quote).unwrap(), 0)
-        );
-
-        vm.prank(users.operator);
->>>>>>> 22599e4c
 
         address[] memory holders = new address[](1);
         holders[0] = users.trader;

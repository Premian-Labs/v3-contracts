--- conflicted
+++ resolved
@@ -189,26 +189,8 @@
             trade.initialCollateral + trade.totalPremium - scaleDecimals(trade.size * payoff) - pool.protocolFees()
         );
 
-<<<<<<< HEAD
         UD60x18 cost = collateral + ONE;
         enableExerciseSettleAuthorization(posKey.operator, isCallTest ? cost : cost * quote);
-=======
-        uint256 collateral = trade.initialCollateral +
-            trade.totalPremium -
-            scaleDecimals(trade.size * payoff) -
-            pool.protocolFees();
-
-        uint256 cost = collateral + 1 wei;
-
-        setActionAuthorization(posKey.operator, IUserSettings.Action.SettlePosition, true);
-
-        {
-            // if !isCall, convert collateral to WETH
-            uint256 _cost = isCallTest ? cost : (ud(scaleDecimalsTo(cost)) * quote).unwrap();
-            vm.prank(posKey.operator);
-            userSettings.setAuthorizedCost(_cost);
-        }
->>>>>>> 22599e4c
 
         vm.warp(poolKey.maturity);
 
@@ -243,21 +225,8 @@
         UD60x18 quote = isCallTest ? ONE : settlementPrice.inv();
         oracleAdapter.setQuote(quote);
 
-<<<<<<< HEAD
-        setActionAuthorization(posKey.operator, IUserSettings.Action.SETTLE_POSITION, true);
+        setActionAuthorization(posKey.operator, IUserSettings.Action.SettlePosition, true);
         UD60x18 cost = ud(0.1e18);
-=======
-        setActionAuthorization(posKey.operator, IUserSettings.Action.SettlePosition, true);
-
-        UD60x18 _cost = ud(0.1 ether);
-        uint256 cost = scaleDecimals(_cost);
-
-        vm.expectRevert(
-            abi.encodeWithSelector(IPoolInternal.Pool__CostNotAuthorized.selector, (_cost * quote).unwrap(), 0)
-        );
-
-        vm.prank(users.operator);
->>>>>>> 22599e4c
 
         Position.Key[] memory p = new Position.Key[](1);
         p[0] = posKey;

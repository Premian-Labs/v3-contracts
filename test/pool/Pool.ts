--- conflicted
+++ resolved
@@ -16,23 +16,15 @@
 } from '@ethereum-waffle/mock-contract';
 import {
   getValidMaturity,
-<<<<<<< HEAD
-=======
   increaseTo,
->>>>>>> 11c89c28
   now,
   ONE_HOUR,
   revertToSnapshotAfterEach,
 } from '../../utils/time';
-<<<<<<< HEAD
-import { signQuote, TradeQuote } from '../../utils/quote';
-import { bnToNumber } from '../../utils/math';
-=======
 import { signQuote, TradeQuote } from '../../utils/sdk/quote';
 import { average, bnToNumber } from '../../utils/sdk/math';
 import { OrderType, PositionKey, TokenType } from '../../utils/sdk/types';
 import { ONE_ETHER, THREE_ETHER } from '../../utils/constants';
->>>>>>> 11c89c28
 
 describe('Pool', () => {
   let deployer: SignerWithAddress;

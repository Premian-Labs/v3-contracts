--- conflicted
+++ resolved
@@ -207,449 +207,6 @@
     });
   });
 
-<<<<<<< HEAD
-=======
-  describe('#deposit', () => {
-    const fnSig = depositFnSig;
-
-    describe(`#${fnSig}`, () => {
-      describe('OrderType LC', () => {
-        runCallAndPutTests((isCallPool: boolean) => {
-          it('should mint 1000 LP tokens and deposit 200 collateral using approval (lower: 0.1 | upper 0.3 | size: 1000)', async () => {
-            const {
-              pool,
-              lp,
-              pKey,
-              poolToken,
-              scaleDecimals,
-              tokenId,
-              depositSize,
-              initialCollateral,
-              contractsToCollateral,
-            } = await loadFixture(
-              isCallPool
-                ? deployAndDeposit_1000_LC_CALL
-                : deployAndDeposit_1000_LC_PUT,
-            );
-
-            const averagePrice = average(pKey.lower, pKey.upper);
-            const collateral = contractsToCollateral(depositSize);
-
-            const collateralValue = scaleDecimals(
-              collateral.mul(averagePrice).div(ONE_ETHER),
-            );
-
-            expect(await pool.balanceOf(lp.address, tokenId)).to.eq(
-              depositSize,
-            );
-            expect(await pool.totalSupply(tokenId)).to.eq(depositSize);
-            expect(await poolToken.balanceOf(pool.address)).to.eq(
-              collateralValue,
-            );
-            expect(await poolToken.balanceOf(lp.address)).to.eq(
-              initialCollateral.sub(collateralValue),
-            );
-            expect(await pool.marketPrice()).to.eq(pKey.upper);
-          });
-        });
-      });
-
-      runCallAndPutTests((isCallPool: boolean) => {
-        it('should revert if msg.sender != p.operator', async () => {
-          const { pool, deployer, pKey } = await loadFixture(
-            isCallPool ? deploy_CALL : deploy_PUT,
-          );
-
-          await expect(
-            pool
-              .connect(deployer)
-              [fnSig](pKey, 0, 0, THREE_ETHER, 0, parseEther('1')),
-          ).to.be.revertedWithCustomError(pool, 'Pool__OperatorNotAuthorized');
-        });
-
-        it('should revert if marketPrice is below minMarketPrice or above maxMarketPrice', async () => {
-          const { pool, lp, pKey } = await loadFixture(
-            isCallPool
-              ? deployAndDeposit_1000_LC_CALL
-              : deployAndDeposit_1000_LC_PUT,
-          );
-
-          expect(await pool.marketPrice()).to.eq(pKey.upper);
-
-          await expect(
-            pool
-              .connect(lp)
-              [fnSig](pKey, 0, 0, 0, pKey.upper.add(1), pKey.upper),
-          ).to.be.revertedWithCustomError(pool, 'Pool__AboveMaxSlippage');
-
-          await expect(
-            pool
-              .connect(lp)
-              [fnSig](pKey, 0, 0, 0, pKey.upper.sub(10), pKey.upper.sub(1)),
-          ).to.be.revertedWithCustomError(pool, 'Pool__AboveMaxSlippage');
-        });
-
-        it('should revert if zero size', async () => {
-          const { pool, lp, pKey } = await loadFixture(
-            isCallPool ? deploy_CALL : deploy_PUT,
-          );
-
-          await expect(
-            pool.connect(lp)[fnSig](pKey, 0, 0, 0, 0, parseEther('1')),
-          ).to.be.revertedWithCustomError(pool, 'Pool__ZeroSize');
-        });
-
-        it('should revert if option is expired', async () => {
-          const { pool, lp, pKey, maturity } = await loadFixture(
-            isCallPool ? deploy_CALL : deploy_PUT,
-          );
-
-          await increaseTo(maturity);
-          await expect(
-            pool
-              .connect(lp)
-              [fnSig](pKey, 0, 0, THREE_ETHER, 0, parseEther('1')),
-          ).to.be.revertedWithCustomError(pool, 'Pool__OptionExpired');
-        });
-
-        it('should revert if range is not valid', async () => {
-          const { pool, lp, pKey } = await loadFixture(
-            isCallPool ? deploy_CALL : deploy_PUT,
-          );
-
-          await expect(
-            pool
-              .connect(lp)
-              [fnSig](
-                { ...pKey, lower: 0 },
-                0,
-                0,
-                THREE_ETHER,
-                0,
-                parseEther('1'),
-              ),
-          ).to.be.revertedWithCustomError(pool, 'Pool__InvalidRange');
-
-          await expect(
-            pool
-              .connect(lp)
-              [fnSig](
-                { ...pKey, upper: 0 },
-                0,
-                0,
-                THREE_ETHER,
-                0,
-                parseEther('1'),
-              ),
-          ).to.be.revertedWithCustomError(pool, 'Pool__InvalidRange');
-
-          await expect(
-            pool.connect(lp)[fnSig](
-              {
-                ...pKey,
-                lower: parseEther('0.5'),
-                upper: parseEther('0.25'),
-              },
-              0,
-              0,
-              THREE_ETHER,
-              0,
-              parseEther('1'),
-            ),
-          ).to.be.revertedWithCustomError(pool, 'Pool__InvalidRange');
-
-          await expect(
-            pool
-              .connect(lp)
-              [fnSig](
-                { ...pKey, lower: parseEther('0.0001') },
-                0,
-                0,
-                THREE_ETHER,
-                0,
-                parseEther('1'),
-              ),
-          ).to.be.revertedWithCustomError(pool, 'Pool__InvalidRange');
-
-          await expect(
-            pool
-              .connect(lp)
-              [fnSig](
-                { ...pKey, upper: parseEther('1.01') },
-                0,
-                0,
-                THREE_ETHER,
-                0,
-                parseEther('1'),
-              ),
-          ).to.be.revertedWithCustomError(pool, 'Pool__InvalidRange');
-        });
-
-        it('should revert if tick width is invalid', async () => {
-          const { pool, lp, pKey } = await loadFixture(
-            isCallPool ? deploy_CALL : deploy_PUT,
-          );
-
-          await expect(
-            pool
-              .connect(lp)
-              [fnSig](
-                { ...pKey, lower: parseEther('0.2501') },
-                0,
-                0,
-                THREE_ETHER,
-                0,
-                parseEther('1'),
-              ),
-          ).to.be.revertedWithCustomError(pool, 'Pool__TickWidthInvalid');
-
-          await expect(
-            pool
-              .connect(lp)
-              [fnSig](
-                { ...pKey, upper: parseEther('0.7501') },
-                0,
-                0,
-                THREE_ETHER,
-                0,
-                parseEther('1'),
-              ),
-          ).to.be.revertedWithCustomError(pool, 'Pool__TickWidthInvalid');
-        });
-      });
-    });
-  });
-
-  describe('#withdraw', () => {
-    describe('OrderType LC', () => {
-      runCallAndPutTests((isCallPool: boolean) => {
-        it('should burn 750 LP tokens and withdraw 150 collateral (lower: 0.1 | upper 0.3 | size: 750)', async () => {
-          const {
-            pool,
-            lp,
-            pKey,
-            poolToken,
-            scaleDecimals,
-            tokenId,
-            depositSize,
-            initialCollateral,
-            contractsToCollateral,
-          } = await loadFixture(
-            isCallPool
-              ? deployAndDeposit_1000_LC_CALL
-              : deployAndDeposit_1000_LC_PUT,
-          );
-
-          await increase(60);
-
-          const depositCollateralValue = scaleDecimals(
-            contractsToCollateral(parseEther('200')),
-          );
-
-          expect(await poolToken.balanceOf(lp.address)).to.eq(
-            initialCollateral.sub(depositCollateralValue),
-          );
-          expect(await poolToken.balanceOf(pool.address)).to.eq(
-            depositCollateralValue,
-          );
-
-          const withdrawSize = parseEther('750');
-
-          const averagePrice = average(pKey.lower, pKey.upper);
-          const withdrawCollateralValue = scaleDecimals(
-            contractsToCollateral(
-              withdrawSize.mul(averagePrice).div(ONE_ETHER),
-            ),
-          );
-
-          await pool
-            .connect(lp)
-            .withdraw(pKey, withdrawSize, 0, parseEther('1'));
-          expect(await pool.balanceOf(lp.address, tokenId)).to.eq(
-            depositSize.sub(withdrawSize),
-          );
-          expect(await pool.totalSupply(tokenId)).to.eq(
-            depositSize.sub(withdrawSize),
-          );
-          expect(await poolToken.balanceOf(pool.address)).to.eq(
-            depositCollateralValue.sub(withdrawCollateralValue),
-          );
-          expect(await poolToken.balanceOf(lp.address)).to.eq(
-            initialCollateral
-              .sub(depositCollateralValue)
-              .add(withdrawCollateralValue),
-          );
-        });
-      });
-    });
-
-    runCallAndPutTests((isCallPool: boolean) => {
-      it('should revert if trying to withdraw before end of withdrawal delay', async () => {
-        const { pool, lp, pKey } = await loadFixture(
-          isCallPool
-            ? deployAndDeposit_1000_LC_CALL
-            : deployAndDeposit_1000_LC_PUT,
-        );
-
-        await increase(55);
-
-        const withdrawSize = parseEther('750');
-
-        await expect(
-          pool.connect(lp).withdraw(pKey, withdrawSize, 0, parseEther('1')),
-        ).to.be.revertedWithCustomError(
-          pool,
-          'Pool__WithdrawalDelayNotElapsed',
-        );
-      });
-
-      it('should revert if msg.sender != p.operator', async () => {
-        const { pool, deployer, pKey } = await loadFixture(
-          isCallPool ? deploy_CALL : deploy_PUT,
-        );
-
-        await expect(
-          pool
-            .connect(deployer)
-            .withdraw(pKey, THREE_ETHER, 0, parseEther('1')),
-        ).to.be.revertedWithCustomError(pool, 'Pool__OperatorNotAuthorized');
-      });
-
-      it('should revert if marketPrice is below minMarketPrice or above maxMarketPrice', async () => {
-        const { pool, lp, pKey } = await loadFixture(
-          isCallPool
-            ? deployAndDeposit_1000_LC_CALL
-            : deployAndDeposit_1000_LC_PUT,
-        );
-
-        expect(await pool.marketPrice()).to.eq(pKey.upper);
-
-        await expect(
-          pool
-            .connect(lp)
-            .withdraw(pKey, THREE_ETHER, pKey.upper.add(1), pKey.upper),
-        ).to.be.revertedWithCustomError(pool, 'Pool__AboveMaxSlippage');
-
-        await expect(
-          pool
-            .connect(lp)
-            .withdraw(pKey, THREE_ETHER, pKey.upper.sub(10), pKey.upper.sub(1)),
-        ).to.be.revertedWithCustomError(pool, 'Pool__AboveMaxSlippage');
-      });
-
-      it('should revert if zero size', async () => {
-        const { pool, lp, pKey } = await loadFixture(
-          isCallPool ? deploy_CALL : deploy_PUT,
-        );
-
-        await expect(
-          pool.connect(lp).withdraw(pKey, 0, 0, parseEther('1')),
-        ).to.be.revertedWithCustomError(pool, 'Pool__ZeroSize');
-      });
-
-      it('should revert if option is expired', async () => {
-        const { pool, lp, pKey, maturity } = await loadFixture(
-          isCallPool ? deploy_CALL : deploy_PUT,
-        );
-
-        await increaseTo(maturity);
-        await expect(
-          pool.connect(lp).withdraw(pKey, THREE_ETHER, 0, parseEther('1')),
-        ).to.be.revertedWithCustomError(pool, 'Pool__OptionExpired');
-      });
-
-      it('should revert if position does not exists', async () => {
-        const { pool, lp, pKey } = await loadFixture(
-          isCallPool ? deploy_CALL : deploy_PUT,
-        );
-
-        await expect(
-          pool.connect(lp).withdraw(pKey, THREE_ETHER, 0, parseEther('1')),
-        ).to.be.revertedWithCustomError(pool, 'Pool__PositionDoesNotExist');
-      });
-
-      it('should revert if range is not valid', async () => {
-        const { pool, lp, pKey } = await loadFixture(
-          isCallPool ? deploy_CALL : deploy_PUT,
-        );
-
-        await expect(
-          pool
-            .connect(lp)
-            .withdraw({ ...pKey, lower: 0 }, THREE_ETHER, 0, parseEther('1')),
-        ).to.be.revertedWithCustomError(pool, 'Pool__InvalidRange');
-
-        await expect(
-          pool
-            .connect(lp)
-            .withdraw({ ...pKey, upper: 0 }, THREE_ETHER, 0, parseEther('1')),
-        ).to.be.revertedWithCustomError(pool, 'Pool__InvalidRange');
-
-        await expect(
-          pool
-            .connect(lp)
-            .withdraw(
-              { ...pKey, lower: parseEther('0.5'), upper: parseEther('0.25') },
-              THREE_ETHER,
-              0,
-              parseEther('1'),
-            ),
-        ).to.be.revertedWithCustomError(pool, 'Pool__InvalidRange');
-
-        await expect(
-          pool
-            .connect(lp)
-            .withdraw(
-              { ...pKey, lower: parseEther('0.0001') },
-              THREE_ETHER,
-              0,
-              parseEther('1'),
-            ),
-        ).to.be.revertedWithCustomError(pool, 'Pool__InvalidRange');
-
-        await expect(
-          pool
-            .connect(lp)
-            .withdraw(
-              { ...pKey, upper: parseEther('1.01') },
-              THREE_ETHER,
-              0,
-              parseEther('1'),
-            ),
-        ).to.be.revertedWithCustomError(pool, 'Pool__InvalidRange');
-      });
-
-      it('should revert if tick width is invalid', async () => {
-        const { pool, lp, pKey } = await loadFixture(
-          isCallPool ? deploy_CALL : deploy_PUT,
-        );
-
-        await expect(
-          pool
-            .connect(lp)
-            .withdraw(
-              { ...pKey, lower: parseEther('0.2501') },
-              THREE_ETHER,
-              0,
-              parseEther('1'),
-            ),
-        ).to.be.revertedWithCustomError(pool, 'Pool__TickWidthInvalid');
-
-        await expect(
-          pool
-            .connect(lp)
-            .withdraw(
-              { ...pKey, upper: parseEther('0.7501') },
-              THREE_ETHER,
-              0,
-              parseEther('1'),
-            ),
-        ).to.be.revertedWithCustomError(pool, 'Pool__TickWidthInvalid');
-      });
-    });
-  });
-
->>>>>>> fa7e09ae
   describe('#writeFrom', () => {
     runCallAndPutTests((isCallPool) => {
       it('should successfully write 500 options using approval', async () => {
@@ -682,8 +239,6 @@
         expect(await pool.balanceOf(trader.address, TokenType.SHORT)).to.eq(0);
         expect(await pool.balanceOf(lp.address, TokenType.LONG)).to.eq(0);
         expect(await pool.balanceOf(lp.address, TokenType.SHORT)).to.eq(size);
-<<<<<<< HEAD
-=======
       });
 
       it('should successfully write 500 options on behalf of another address', async () => {
@@ -753,393 +308,6 @@
         await expect(
           pool.connect(lp).writeFrom(lp.address, trader.address, 1),
         ).to.be.revertedWithCustomError(pool, 'Pool__OptionExpired');
-      });
-    });
-  });
-
-  describe('#trade', () => {
-    runCallAndPutTests((isCallPool) => {
-      it('should successfully buy 500 options with approval', async () => {
-        const { pool, trader, poolToken, router } = await loadFixture(
-          isCallPool
-            ? deployAndDeposit_1000_CS_CALL
-            : deployAndDeposit_1000_CS_PUT,
-        );
-
-        const tradeSize = parseEther('500');
-
-        const totalPremium = (
-          await pool.getQuoteAMM(trader.address, tradeSize, true)
-        ).premiumNet;
-
-        await poolToken.mint(trader.address, totalPremium);
-        await poolToken.connect(trader).approve(router.address, totalPremium);
-
-        await pool
-          .connect(trader)
-          .trade(
-            tradeSize,
-            true,
-            totalPremium.add(totalPremium.div(10)),
-            constants.AddressZero,
-          );
-
-        expect(await pool.balanceOf(trader.address, TokenType.LONG)).to.eq(
-          tradeSize,
-        );
-        expect(await pool.balanceOf(pool.address, TokenType.SHORT)).to.eq(
-          tradeSize,
-        );
-        expect(await poolToken.balanceOf(trader.address)).to.eq(0);
-      });
-
-      it('should successfully sell 500 options with approval', async () => {
-        const {
-          pool,
-          trader,
-          poolToken,
-          scaleDecimals,
-          router,
-          contractsToCollateral,
-        } = await loadFixture(
-          isCallPool
-            ? deployAndDeposit_1000_LC_CALL
-            : deployAndDeposit_1000_LC_PUT,
-        );
-
-        const tradeSize = parseEther('500');
-        const collateralScaled = scaleDecimals(
-          contractsToCollateral(tradeSize),
-        );
-
-        const totalPremium = (
-          await pool.getQuoteAMM(trader.address, tradeSize, false)
-        ).premiumNet;
-
-        await poolToken.mint(trader.address, collateralScaled);
-        await poolToken
-          .connect(trader)
-          .approve(router.address, collateralScaled);
-
-        await pool
-          .connect(trader)
-          .trade(
-            tradeSize,
-            false,
-            totalPremium.sub(totalPremium.div(10)),
-            constants.AddressZero,
-          );
-
-        expect(await pool.balanceOf(trader.address, TokenType.SHORT)).to.eq(
-          tradeSize,
-        );
-        expect(await pool.balanceOf(pool.address, TokenType.LONG)).to.eq(
-          tradeSize,
-        );
-        expect(await poolToken.balanceOf(trader.address)).to.eq(totalPremium);
-      });
-
-      it('should revert if trying to buy options and totalPremium is above premiumLimit', async () => {
-        const { pool, trader, poolToken, router } = await loadFixture(
-          isCallPool
-            ? deployAndDeposit_1000_CS_CALL
-            : deployAndDeposit_1000_CS_PUT,
-        );
-
-        const tradeSize = parseEther('500');
-
-        const totalPremium = (
-          await pool.getQuoteAMM(trader.address, tradeSize, true)
-        ).premiumNet;
-
-        await poolToken.mint(trader.address, totalPremium);
-        await poolToken.connect(trader).approve(router.address, totalPremium);
-
-        await expect(
-          pool
-            .connect(trader)
-            .trade(tradeSize, true, totalPremium.sub(1), constants.AddressZero),
-        ).to.be.revertedWithCustomError(pool, 'Pool__AboveMaxSlippage');
-      });
-
-      it('should revert if trying to sell options and totalPremium is below premiumLimit', async () => {
-        const { pool, trader, poolToken, router } = await loadFixture(
-          isCallPool
-            ? deployAndDeposit_1000_LC_CALL
-            : deployAndDeposit_1000_LC_PUT,
-        );
-
-        const tradeSize = parseEther('500');
-
-        const totalPremium = (
-          await pool.getQuoteAMM(trader.address, tradeSize, false)
-        ).premiumNet;
-
-        await poolToken.mint(trader.address, tradeSize);
-        await poolToken.connect(trader).approve(router.address, tradeSize);
-
-        await expect(
-          pool
-            .connect(trader)
-            .trade(
-              tradeSize,
-              false,
-              totalPremium.add(1),
-              constants.AddressZero,
-            ),
-        ).to.be.revertedWithCustomError(pool, 'Pool__AboveMaxSlippage');
-      });
-
-      it('should revert if trying to buy options and ask liquidity is insufficient', async () => {
-        const { pool, trader, depositSize } = await loadFixture(
-          isCallPool
-            ? deployAndDeposit_1000_CS_CALL
-            : deployAndDeposit_1000_CS_PUT,
-        );
-
-        await expect(
-          pool
-            .connect(trader)
-            .trade(depositSize.add(1), true, 0, constants.AddressZero),
-        ).to.be.revertedWithCustomError(pool, 'Pool__InsufficientAskLiquidity');
-      });
-
-      it('should revert if trying to sell options and bid liquidity is insufficient', async () => {
-        const { pool, trader, depositSize } = await loadFixture(
-          isCallPool
-            ? deployAndDeposit_1000_LC_CALL
-            : deployAndDeposit_1000_LC_PUT,
-        );
-
-        await expect(
-          pool
-            .connect(trader)
-            .trade(depositSize.add(1), false, 0, constants.AddressZero),
-        ).to.be.revertedWithCustomError(pool, 'Pool__InsufficientBidLiquidity');
-      });
-
-      it('should revert if trade size is 0', async () => {
-        const { pool, trader } = await loadFixture(
-          isCallPool ? deploy_CALL : deploy_PUT,
-        );
-
-        await expect(
-          pool.connect(trader).trade(0, true, 0, constants.AddressZero),
-        ).to.be.revertedWithCustomError(pool, 'Pool__ZeroSize');
-      });
-
-      it('should revert if expired', async () => {
-        const { pool, trader, maturity } = await loadFixture(
-          isCallPool ? deploy_CALL : deploy_PUT,
-        );
-        await increaseTo(maturity);
-
-        await expect(
-          pool.connect(trader).trade(1, true, 0, constants.AddressZero),
-        ).to.be.revertedWithCustomError(pool, 'Pool__OptionExpired');
-      });
-    });
-  });
-
-  describe('#fillQuoteRFQ', () => {
-    runCallAndPutTests((isCallPool) => {
-      it('should successfully fill a valid RFQ quote with approval', async () => {
-        const {
-          poolToken,
-          scaleDecimals,
-          pool,
-          lp,
-          trader,
-          getQuoteRFQ,
-          initialCollateral,
-          contractsToCollateral,
-        } = await loadFixture(
-          isCallPool
-            ? deployAndMintForTraderAndLP_CALL
-            : deployAndMintForTraderAndLP_PUT,
-        );
-
-        const quoteRFQ = await getQuoteRFQ();
-
-        const sig = await signQuoteRFQ(lp.provider!, pool.address, quoteRFQ);
-
-        await pool
-          .connect(trader)
-          .fillQuoteRFQ(quoteRFQ, quoteRFQ.size, sig, constants.AddressZero);
-
-        let premium = scaleDecimals(
-          contractsToCollateral(
-            quoteRFQ.price.mul(quoteRFQ.size).div(ONE_ETHER),
-          ),
-        );
-
-        const collateral = scaleDecimals(contractsToCollateral(quoteRFQ.size));
-
-        const protocolFee = await pool.takerFee(
-          trader.address,
-          quoteRFQ.size,
-          premium,
-          false,
-        );
-
-        expect(await poolToken.balanceOf(lp.address)).to.eq(
-          initialCollateral.sub(collateral).add(premium).sub(protocolFee),
-        );
-        expect(await poolToken.balanceOf(trader.address)).to.eq(
-          initialCollateral.sub(premium),
-        );
-
-        expect(await pool.balanceOf(trader.address, TokenType.SHORT)).to.eq(0);
-        expect(await pool.balanceOf(trader.address, TokenType.LONG)).to.eq(
-          quoteRFQ.size,
-        );
-
-        expect(await pool.balanceOf(lp.address, TokenType.SHORT)).to.eq(
-          quoteRFQ.size,
-        );
-        expect(await pool.balanceOf(lp.address, TokenType.LONG)).to.eq(0);
-      });
-
-      it('should revert if RFQ quote is expired', async () => {
-        const { pool, lp, trader, getQuoteRFQ } = await loadFixture(
-          isCallPool ? deploy_CALL : deploy_PUT,
-        );
-
-        const quoteRFQ = await getQuoteRFQ();
-        quoteRFQ.deadline = BigNumber.from((await latest()) - 1);
-
-        const sig = await signQuoteRFQ(lp.provider!, pool.address, quoteRFQ);
-
-        await expect(
-          pool
-            .connect(trader)
-            .fillQuoteRFQ(quoteRFQ, quoteRFQ.size, sig, constants.AddressZero),
-        ).to.be.revertedWithCustomError(pool, 'Pool__QuoteRFQExpired');
->>>>>>> fa7e09ae
-      });
-
-      it('should successfully write 500 options on behalf of another address', async () => {
-        const {
-          pool,
-          lp,
-          trader,
-          deployer,
-          poolToken,
-          scaleDecimals,
-          initialCollateral,
-          contractsToCollateral,
-        } = await loadFixture(
-          isCallPool ? deployAndMintForLP_CALL : deployAndMintForLP_PUT,
-        );
-
-        const size = parseEther('500');
-        const fee = await pool.takerFee(trader.address, size, 0, true);
-
-        await pool.connect(lp).setApprovalForAll(deployer.address, true);
-
-<<<<<<< HEAD
-        const collateral = scaleDecimals(contractsToCollateral(size)).add(fee);
-=======
-        await expect(
-          pool
-            .connect(trader)
-            .fillQuoteRFQ(quoteRFQ, quoteRFQ.size, sig, constants.AddressZero),
-        ).to.be.revertedWithCustomError(pool, 'Pool__OutOfBoundsPrice');
->>>>>>> fa7e09ae
-
-        await pool
-          .connect(deployer)
-          .writeFrom(lp.address, trader.address, parseEther('500'));
-
-<<<<<<< HEAD
-        expect(await poolToken.balanceOf(pool.address)).to.eq(collateral);
-        expect(await poolToken.balanceOf(lp.address)).to.eq(
-          initialCollateral.sub(collateral),
-        );
-        expect(await pool.balanceOf(trader.address, TokenType.LONG)).to.eq(
-          size,
-        );
-        expect(await pool.balanceOf(trader.address, TokenType.SHORT)).to.eq(0);
-        expect(await pool.balanceOf(lp.address, TokenType.LONG)).to.eq(0);
-        expect(await pool.balanceOf(lp.address, TokenType.SHORT)).to.eq(size);
-=======
-        await expect(
-          pool
-            .connect(trader)
-            .fillQuoteRFQ(quoteRFQ, quoteRFQ.size, sig, constants.AddressZero),
-        ).to.be.revertedWithCustomError(pool, 'Pool__OutOfBoundsPrice');
->>>>>>> fa7e09ae
-      });
-
-      it('should revert if trying to write options of behalf of another address without approval', async () => {
-        const { pool, lp, deployer, trader } = await loadFixture(
-          isCallPool ? deploy_CALL : deploy_PUT,
-        );
-        await expect(
-          pool
-            .connect(deployer)
-<<<<<<< HEAD
-            .writeFrom(lp.address, trader.address, parseEther('500')),
-        ).to.be.revertedWithCustomError(pool, 'Pool__NotAuthorized');
-=======
-            .fillQuoteRFQ(quoteRFQ, quoteRFQ.size, sig, constants.AddressZero),
-        ).to.be.revertedWithCustomError(pool, 'Pool__InvalidQuoteRFQTaker');
->>>>>>> fa7e09ae
-      });
-
-      it('should revert if size is zero', async () => {
-        const { pool, lp, trader } = await loadFixture(
-          isCallPool ? deploy_CALL : deploy_PUT,
-        );
-
-<<<<<<< HEAD
-        await expect(
-          pool.connect(lp).writeFrom(lp.address, trader.address, 0),
-        ).to.be.revertedWithCustomError(pool, 'Pool__ZeroSize');
-=======
-        const quoteRFQ = await getQuoteRFQ();
-
-        const sig = await signQuoteRFQ(lp.provider!, pool.address, quoteRFQ);
-
-        await pool
-          .connect(trader)
-          .fillQuoteRFQ(
-            quoteRFQ,
-            BigNumber.from(quoteRFQ.size).div(2),
-            sig,
-            constants.AddressZero,
-          );
-
-        await expect(
-          pool
-            .connect(deployer)
-            .fillQuoteRFQ(quoteRFQ, quoteRFQ.size, sig, constants.AddressZero),
-        ).to.be.revertedWithCustomError(pool, 'Pool__QuoteRFQOverfilled');
->>>>>>> fa7e09ae
-      });
-
-      it('should revert if option is expired', async () => {
-        const { pool, lp, trader, maturity } = await loadFixture(
-          isCallPool ? deploy_CALL : deploy_PUT,
-        );
-        await increaseTo(maturity);
-
-        await expect(
-<<<<<<< HEAD
-          pool.connect(lp).writeFrom(lp.address, trader.address, 1),
-        ).to.be.revertedWithCustomError(pool, 'Pool__OptionExpired');
-=======
-          pool.connect(trader).fillQuoteRFQ(
-            {
-              ...quoteRFQ,
-              size: BigNumber.from(quoteRFQ.size).mul(2).toString(),
-            },
-            quoteRFQ.size,
-            sig,
-            constants.AddressZero,
-          ),
-        ).to.be.revertedWithCustomError(pool, 'Pool__InvalidQuoteRFQSignature');
->>>>>>> fa7e09ae
       });
     });
   });
@@ -1331,390 +499,4 @@
       });
     });
   });
-<<<<<<< HEAD
-=======
-
-  describe('#transferPosition', () => {
-    runCallAndPutTests((isCallPool) => {
-      it('should update claimable fees when partially transferring position to new owner with same operator', async () => {
-        const { pool, lp, pKey, tokenId, trader, protocolFees } =
-          await loadFixture(isCallPool ? deployAndBuy_CALL : deployAndBuy_PUT);
-
-        const transferAmount = (
-          await pool.balanceOf(pKey.operator, tokenId)
-        ).div(2);
-
-        await pool
-          .connect(lp)
-          .transferPosition(pKey, lp.address, trader.address, transferAmount);
-
-        const pKey2 = {
-          owner: lp.address,
-          operator: trader.address,
-          lower: pKey.lower,
-          upper: pKey.upper,
-          orderType: pKey.orderType,
-        };
-
-        expect(await pool.getClaimableFees(pKey)).to.eq(protocolFees.div(2));
-        expect(await pool.getClaimableFees(pKey2)).to.eq(protocolFees.div(2));
-      });
-
-      it('should update claimable fees when partially transferring position to new owner with new operator', async () => {
-        const { pool, lp, pKey, tokenId, trader, protocolFees } =
-          await loadFixture(isCallPool ? deployAndBuy_CALL : deployAndBuy_PUT);
-
-        const transferAmount = (
-          await pool.balanceOf(pKey.operator, tokenId)
-        ).div(2);
-
-        await pool
-          .connect(lp)
-          .transferPosition(
-            pKey,
-            trader.address,
-            trader.address,
-            transferAmount,
-          );
-
-        const pKey2 = {
-          owner: trader.address,
-          operator: trader.address,
-          lower: pKey.lower,
-          upper: pKey.upper,
-          orderType: pKey.orderType,
-        };
-
-        expect(await pool.getClaimableFees(pKey)).to.eq(protocolFees.div(2));
-        expect(await pool.getClaimableFees(pKey2)).to.eq(protocolFees.div(2));
-      });
-
-      it('should update claimable fees when fully transferring position to new owner with same operator', async () => {
-        const { pool, lp, pKey, tokenId, trader, protocolFees } =
-          await loadFixture(isCallPool ? deployAndBuy_CALL : deployAndBuy_PUT);
-
-        const transferAmount = await pool.balanceOf(pKey.operator, tokenId);
-
-        await pool
-          .connect(lp)
-          .transferPosition(pKey, lp.address, trader.address, transferAmount);
-
-        const pKey2 = {
-          owner: lp.address,
-          operator: trader.address,
-          lower: pKey.lower,
-          upper: pKey.upper,
-          orderType: pKey.orderType,
-        };
-
-        expect(await pool.getClaimableFees(pKey)).to.eq(0);
-        expect(await pool.getClaimableFees(pKey2)).to.eq(protocolFees);
-      });
-
-      it('should update claimable fees when fully transferring position to new owner with new operator', async () => {
-        const { pool, lp, pKey, tokenId, trader, protocolFees } =
-          await loadFixture(isCallPool ? deployAndBuy_CALL : deployAndBuy_PUT);
-
-        const transferAmount = await pool.balanceOf(pKey.operator, tokenId);
-
-        console.log(protocolFees);
-
-        await pool
-          .connect(lp)
-          .transferPosition(
-            pKey,
-            trader.address,
-            trader.address,
-            transferAmount,
-          );
-
-        const pKey2 = {
-          owner: trader.address,
-          operator: trader.address,
-          lower: pKey.lower,
-          upper: pKey.upper,
-          orderType: pKey.orderType,
-        };
-
-        expect(await pool.getClaimableFees(pKey)).to.eq(0);
-        expect(await pool.getClaimableFees(pKey2)).to.eq(protocolFees);
-      });
-
-      it('should successfully partially transfer position to new owner with same operator', async () => {
-        const { pool, depositSize, lp, pKey, tokenId, trader } =
-          await loadFixture(
-            isCallPool
-              ? deployAndDeposit_1000_CS_CALL
-              : deployAndDeposit_1000_CS_PUT,
-          );
-
-        const transferAmount = parseEther('200');
-
-        await pool
-          .connect(lp)
-          .transferPosition(
-            pKey,
-            trader.address,
-            pKey.operator,
-            transferAmount,
-          );
-
-        expect(await pool.balanceOf(lp.address, tokenId)).to.eq(
-          depositSize.sub(transferAmount),
-        );
-        expect(await pool.balanceOf(trader.address, tokenId)).to.eq(
-          transferAmount,
-        );
-      });
-
-      it('should successfully partially transfer position to new owner with new operator', async () => {
-        const { pool, depositSize, lp, pKey, tokenId, trader } =
-          await loadFixture(
-            isCallPool
-              ? deployAndDeposit_1000_CS_CALL
-              : deployAndDeposit_1000_CS_PUT,
-          );
-
-        const transferAmount = parseEther('200');
-
-        await pool
-          .connect(lp)
-          .transferPosition(
-            pKey,
-            trader.address,
-            trader.address,
-            transferAmount,
-          );
-
-        expect(await pool.balanceOf(lp.address, tokenId)).to.eq(
-          depositSize.sub(transferAmount),
-        );
-
-        expect(await pool.balanceOf(trader.address, tokenId)).to.eq(0);
-
-        const newTokenId = formatTokenId({
-          version: 1,
-          orderType: pKey.orderType,
-          operator: trader.address,
-          upper: pKey.upper,
-          lower: pKey.lower,
-        });
-
-        expect(await pool.balanceOf(trader.address, newTokenId)).to.eq(
-          transferAmount,
-        );
-      });
-
-      it('should successfully fully transfer position to new owner with same operator', async () => {
-        const { pool, depositSize, lp, pKey, tokenId, trader } =
-          await loadFixture(
-            isCallPool
-              ? deployAndDeposit_1000_CS_CALL
-              : deployAndDeposit_1000_CS_PUT,
-          );
-
-        await pool
-          .connect(lp)
-          .transferPosition(pKey, trader.address, pKey.operator, depositSize);
-
-        expect(await pool.balanceOf(lp.address, tokenId)).to.eq(0);
-        expect(await pool.balanceOf(trader.address, tokenId)).to.eq(
-          depositSize,
-        );
-      });
-
-      it('should successfully fully transfer position to new owner with new operator', async () => {
-        const { pool, depositSize, lp, pKey, tokenId, trader } =
-          await loadFixture(
-            isCallPool
-              ? deployAndDeposit_1000_CS_CALL
-              : deployAndDeposit_1000_CS_PUT,
-          );
-
-        await pool
-          .connect(lp)
-          .transferPosition(pKey, trader.address, trader.address, depositSize);
-
-        expect(await pool.balanceOf(lp.address, tokenId)).to.eq(0);
-
-        expect(await pool.balanceOf(trader.address, tokenId)).to.eq(0);
-
-        const newTokenId = formatTokenId({
-          version: 1,
-          orderType: pKey.orderType,
-          operator: trader.address,
-          upper: pKey.upper,
-          lower: pKey.lower,
-        });
-
-        expect(await pool.balanceOf(trader.address, newTokenId)).to.eq(
-          depositSize,
-        );
-      });
-
-      it('should revert if not operator', async () => {
-        const { pool, lp, pKey, trader } = await loadFixture(
-          isCallPool
-            ? deployAndDeposit_1000_CS_CALL
-            : deployAndDeposit_1000_CS_PUT,
-        );
-
-        const transferAmount = parseEther('200');
-
-        await pool
-          .connect(lp)
-          .transferPosition(
-            pKey,
-            trader.address,
-            pKey.operator,
-            transferAmount,
-          );
-
-        await expect(
-          pool
-            .connect(trader)
-            .transferPosition(pKey, lp.address, pKey.operator, transferAmount),
-        ).to.be.revertedWithCustomError(pool, 'Pool__OperatorNotAuthorized');
-      });
-
-      it('should revert if transferring to same owner and operator', async () => {
-        const { pool, depositSize, lp, pKey } = await loadFixture(
-          isCallPool
-            ? deployAndDeposit_1000_CS_CALL
-            : deployAndDeposit_1000_CS_PUT,
-        );
-
-        await expect(
-          pool
-            .connect(lp)
-            .transferPosition(pKey, lp.address, lp.address, depositSize),
-        ).to.be.revertedWithCustomError(pool, 'Pool__InvalidTransfer');
-      });
-
-      it('should revert if size is 0', async () => {
-        const { pool, lp, trader, pKey } = await loadFixture(
-          isCallPool
-            ? deployAndDeposit_1000_CS_CALL
-            : deployAndDeposit_1000_CS_PUT,
-        );
-
-        await expect(
-          pool
-            .connect(lp)
-            .transferPosition(pKey, trader.address, lp.address, 0),
-        ).to.be.revertedWithCustomError(pool, 'Pool__ZeroSize');
-      });
-
-      it('should revert if not enough tokens to transfer', async () => {
-        const { pool, lp, trader, pKey, depositSize } = await loadFixture(
-          isCallPool
-            ? deployAndDeposit_1000_CS_CALL
-            : deployAndDeposit_1000_CS_PUT,
-        );
-
-        await expect(
-          pool
-            .connect(lp)
-            .transferPosition(
-              pKey,
-              trader.address,
-              lp.address,
-              depositSize.add(1),
-            ),
-        ).to.be.revertedWithCustomError(pool, 'Pool__NotEnoughTokens');
-      });
-    });
-  });
-
-  describe('#safeTransferFrom', () => {
-    runCallAndPutTests((isCallPool: boolean) => {
-      it('should successfully transfer a long token', async () => {
-        const f = await loadFixture(
-          isCallPool ? deployAndBuy_CALL : deployAndBuy_PUT,
-        );
-
-        expect(await f.pool.balanceOf(f.trader.address, TokenType.LONG)).to.eq(
-          ONE_ETHER,
-        );
-        expect(
-          await f.pool.balanceOf(f.deployer.address, TokenType.LONG),
-        ).to.eq(0);
-
-        const transferAmount = parseEther('0.3');
-
-        await f.pool
-          .connect(f.trader)
-          .safeTransferFrom(
-            f.trader.address,
-            f.deployer.address,
-            TokenType.LONG,
-            transferAmount,
-            '0x',
-          );
-
-        expect(await f.pool.balanceOf(f.trader.address, TokenType.LONG)).to.eq(
-          ONE_ETHER.sub(transferAmount),
-        );
-        expect(
-          await f.pool.balanceOf(f.deployer.address, TokenType.LONG),
-        ).to.eq(transferAmount);
-      });
-
-      it('should successfully transfer a short token', async () => {
-        const f = await loadFixture(
-          isCallPool ? deployAndSell_CALL : deployAndSell_PUT,
-        );
-
-        expect(await f.pool.balanceOf(f.trader.address, TokenType.SHORT)).to.eq(
-          ONE_ETHER,
-        );
-        expect(
-          await f.pool.balanceOf(f.deployer.address, TokenType.SHORT),
-        ).to.eq(0);
-
-        const transferAmount = parseEther('0.3');
-
-        await f.pool
-          .connect(f.trader)
-          .safeTransferFrom(
-            f.trader.address,
-            f.deployer.address,
-            TokenType.SHORT,
-            transferAmount,
-            '0x',
-          );
-
-        expect(await f.pool.balanceOf(f.trader.address, TokenType.SHORT)).to.eq(
-          ONE_ETHER.sub(transferAmount),
-        );
-        expect(
-          await f.pool.balanceOf(f.deployer.address, TokenType.SHORT),
-        ).to.eq(transferAmount);
-      });
-
-      it('should revert if trying to transfer LP position', async () => {
-        const { pool, lp, tokenId, trader } = await loadFixture(
-          isCallPool
-            ? deployAndDeposit_1000_CS_CALL
-            : deployAndDeposit_1000_CS_PUT,
-        );
-
-        await expect(
-          pool
-            .connect(lp)
-            .safeTransferFrom(
-              lp.address,
-              trader.address,
-              tokenId,
-              parseEther('200'),
-              '0x',
-            ),
-        ).to.be.revertedWithCustomError(
-          pool,
-          'Pool__UseTransferPositionToTransferLPTokens',
-        );
-      });
-    });
-  });
->>>>>>> fa7e09ae
 });
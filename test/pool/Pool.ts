import { expect } from 'chai';
import { BigNumber } from 'ethers';
import { parseEther } from 'ethers/lib/utils';
import { increaseTo, latest } from '../../utils/time';
import { calculateQuoteHash, signQuote } from '../../utils/sdk/quote';
import { average } from '../../utils/sdk/math';
import { OrderType, TokenType } from '../../utils/sdk/types';
import { ONE_ETHER, THREE_ETHER } from '../../utils/constants';
import { loadFixture } from '@nomicfoundation/hardhat-network-helpers';
import { formatTokenId, parseTokenId } from '../../utils/sdk/token';
import {
  deploy_CALL,
  deploy_PUT,
  deployAndBuy_CALL,
  deployAndBuy_PUT,
  deployAndDeposit_1000_CS_CALL,
  deployAndDeposit_1000_CS_PUT,
  deployAndDeposit_1000_LC_CALL,
  deployAndDeposit_1000_LC_PUT,
  deployAndMintForLP_CALL,
  deployAndMintForLP_PUT,
  deployAndMintForTraderAndLP_CALL,
  deployAndMintForTraderAndLP_PUT,
  deployAndSell_CALL,
  deployAndSell_PUT,
  depositFnSig,
  getSettlementPrice,
  protocolFeePercentage,
  runCallAndPutTests,
  strike,
} from './Pool.fixture';

describe('Pool', () => {
<<<<<<< HEAD
=======
  const strike = parseEther('1000');
  const protocolFeePercentage = 0.5;
  const isCall = true;

  async function deploy() {
    const [deployer, lp, trader, feeReceiver] = await ethers.getSigners();

    const base = await new ERC20Mock__factory(deployer).deploy('WETH', 18);
    const quote = await new ERC20Mock__factory(deployer).deploy('USDC', 6);

    const oracleAdapter = await deployMockContract(deployer as any, [
      'function quote(address,address) external view returns (uint256)',
      'function quoteFrom(address,address,uint256) external view returns (uint256)',
      'function upsertPair(address,address) external',
    ]);

    await oracleAdapter.mock.quote.returns(parseUnits('1000', 18));
    await oracleAdapter.mock.quoteFrom.returns(parseUnits('1000', 18));
    await oracleAdapter.mock.upsertPair.returns();

    const p = await PoolUtil.deploy(
      deployer,
      tokens.WETH.address,
      oracleAdapter.address,
      feeReceiver.address,
      parseEther('0.1'), // 10%
      true,
      true,
    );

    const maturity = await getValidMaturity(10, 'months');

    const deployPool = async (isCallPool: boolean) => {
      const tx = await p.poolFactory.deployPool(
        {
          base: base.address,
          quote: quote.address,
          oracleAdapter: oracleAdapter.address,
          strike,
          maturity,
          isCallPool,
        },
        {
          value: parseEther('1'),
        },
      );

      const r = await tx.wait(1);
      const poolAddress = (r as any).events[0].args.poolAddress;

      return IPoolMock__factory.connect(poolAddress, deployer);
    };

    const callPool = await deployPool(true);
    const putPool = await deployPool(false);

    const getTradeQuote = async () => {
      const timestamp = BigNumber.from(await latest());
      return {
        provider: lp.address,
        taker: ethers.constants.AddressZero,
        price: parseEther('0.1'),
        size: parseEther('10'),
        isBuy: false,
        deadline: timestamp.add(ONE_HOUR),
        salt: timestamp,
      };
    };

    const pKey = {
      owner: lp.address,
      operator: lp.address,
      lower: parseEther('0.1'),
      upper: parseEther('0.3'),
      orderType: OrderType.LC,
      isCall: isCall,
      strike: strike,
    } as const;
    Object.freeze(pKey);

    return {
      deployer,
      lp,
      trader,
      feeReceiver,
      callPool,
      putPool,
      ...p,
      base,
      quote,
      oracleAdapter,
      maturity,
      pKey,
      getTradeQuote,
    };
  }

  async function deployAndMintForLP() {
    const f = await deploy();

    const initialCollateral = parseEther('1000');

    await f.base.mint(f.lp.address, initialCollateral);
    await f.base.connect(f.lp).approve(f.router.address, initialCollateral);

    return { ...f, initialCollateral };
  }

  async function deployAndMintForTraderAndLP() {
    const f = await deploy();

    const initialCollateral = parseEther('10');

    for (const user of [f.lp, f.trader]) {
      await f.base.mint(user.address, initialCollateral);
      await f.base.connect(user).approve(f.router.address, initialCollateral);
    }

    return { ...f, initialCollateral };
  }

  async function deposit(
    f: Awaited<ReturnType<typeof deployAndMintForLP>>,
    orderType: OrderType,
    depositSize: BigNumber,
  ) {
    const pKey = { ...f.pKey, orderType } as const;
    Object.freeze(pKey);

    const tokenId = await f.callPool.formatTokenId(
      pKey.operator,
      pKey.lower,
      pKey.upper,
      pKey.orderType,
    );

    const nearestBelow = await f.callPool.getNearestTicksBelow(
      pKey.lower,
      pKey.upper,
    );

    await f.callPool
      .connect(f.lp)
      [depositFnSig](
        pKey,
        nearestBelow.nearestBelowLower,
        nearestBelow.nearestBelowUpper,
        depositSize,
        0,
        parseEther('1'),
      );

    return { ...f, tokenId, pKey, depositSize };
  }

  async function deployAndDeposit_1000_CS() {
    return deposit(
      await deployAndMintForLP(),
      OrderType.CS,
      parseEther('1000'),
    );
  }

  async function deployAndDeposit_1_CS() {
    return deposit(await deployAndMintForLP(), OrderType.CS, ONE_ETHER);
  }

  async function deployAndDeposit_1000_LC() {
    return deposit(
      await deployAndMintForLP(),
      OrderType.LC,
      parseEther('1000'),
    );
  }

  async function deployAndDeposit_1_LC() {
    return deposit(await deployAndMintForLP(), OrderType.LC, ONE_ETHER);
  }

  async function deployAndBuy() {
    const f = await deployAndDeposit_1_CS();

    const tradeSize = ONE_ETHER;
    const price = f.pKey.lower;
    const nextPrice = f.pKey.upper;
    const avgPrice = average(price, nextPrice);
    const takerFee = await f.callPool.takerFee(
      tradeSize,
      tradeSize.mul(avgPrice).div(ONE_ETHER),
      true,
    );
    const totalPremium = await f.callPool.getTradeQuote(tradeSize, true);

    await f.base.mint(f.trader.address, totalPremium);
    await f.base.connect(f.trader).approve(f.router.address, totalPremium);

    await f.callPool.connect(f.trader).trade(tradeSize, true, totalPremium);

    const protocolFees = await f.callPool.protocolFees();

    return {
      ...f,
      tradeSize,
      price,
      nextPrice,
      avgPrice,
      takerFee,
      totalPremium,
      protocolFees,
    };
  }

  async function deployAndSell() {
    const f = await deployAndDeposit_1_LC();

    const tradeSize = ONE_ETHER;
    const price = f.pKey.upper;
    const nextPrice = f.pKey.lower;
    const avgPrice = average(price, nextPrice);
    const takerFee = await f.callPool.takerFee(
      tradeSize,
      tradeSize.mul(avgPrice).div(ONE_ETHER),
      true,
    );

    const totalPremium = await f.callPool.getTradeQuote(tradeSize, false);

    await f.base.mint(f.trader.address, ONE_ETHER);
    await f.base.connect(f.trader).approve(f.router.address, ONE_ETHER);

    await f.callPool.connect(f.trader).trade(tradeSize, false, totalPremium);

    const protocolFees = await f.callPool.protocolFees();

    return {
      ...f,
      tradeSize,
      price,
      nextPrice,
      avgPrice,
      takerFee,
      totalPremium,
      protocolFees,
    };
  }

>>>>>>> 0df0d5cd
  describe('__internal', function () {
    describe('#_getPricing', () => {
      runCallAndPutTests((isCallPool: boolean) => {
        it('should return pool state', async () => {
          const { pool, lp, poolToken, router } = await loadFixture(
            isCallPool ? deploy_CALL : deploy_PUT,
          );

          let isBuy = true;
          let args = await pool._getPricing(isBuy);

          expect(args.liquidityRate).to.eq(0);
          expect(args.marketPrice).to.eq(parseEther('0.001'));
          expect(args.lower).to.eq(parseEther('0.001'));
          expect(args.upper).to.eq(parseEther('1'));
          expect(args.isBuy).to.eq(isBuy);

          args = await pool._getPricing(!isBuy);

          expect(args.liquidityRate).to.eq(0);
          expect(args.marketPrice).to.eq(parseEther('0.001'));
          expect(args.lower).to.eq(parseEther('0.001'));
          expect(args.upper).to.eq(parseEther('1'));
          expect(args.isBuy).to.eq(!isBuy);

          let lower = parseEther('0.25');
          let upper = parseEther('0.75');

          let position = {
            lower: lower,
            upper: upper,
            operator: lp.address,
            owner: lp.address,
            orderType: OrderType.LC,
            isCall: isCallPool,
            strike: strike,
          };

          await poolToken
            .connect(lp)
            .approve(router.address, parseEther('2000'));
          await poolToken.mint(lp.address, parseEther('2000'));

          const nearestBelow = await pool.getNearestTicksBelow(lower, upper);

          await pool
            .connect(lp)
            [depositFnSig](
              position,
              nearestBelow.nearestBelowLower,
              nearestBelow.nearestBelowUpper,
              parseEther('2000'),
              0,
              parseEther('1'),
            );

          args = await pool._getPricing(isBuy);

          expect(args.liquidityRate).to.eq(parseEther('4'));
          expect(args.marketPrice).to.eq(upper);
          expect(args.lower).to.eq(lower);
          expect(args.upper).to.eq(upper);
          expect(args.isBuy).to.eq(isBuy);

          args = await pool._getPricing(!isBuy);

          expect(args.liquidityRate).to.eq(parseEther('4'));
          expect(args.marketPrice).to.eq(upper);
          expect(args.lower).to.eq(lower);
          expect(args.upper).to.eq(upper);
          expect(args.isBuy).to.eq(!isBuy);
        });
      });
    });

    describe('#_tradeQuoteHash', () => {
      runCallAndPutTests((isCallPool: boolean) => {
        it('should successfully calculate a trade quote hash', async () => {
          const { getTradeQuote, pool, lp } = await loadFixture(
            isCallPool ? deploy_CALL : deploy_PUT,
          );

          const quote = await getTradeQuote();
          expect(await pool.tradeQuoteHash(quote)).to.eq(
            await calculateQuoteHash(lp.provider!, quote, pool.address),
          );
        });
      });
    });
  });

  describe('#getTradeQuote', () => {
    runCallAndPutTests((isCallPool: boolean) => {
      it('should successfully return a buy trade quote', async () => {
        const { pool, pKey, contractsToCollateral } = await loadFixture(
          isCallPool
            ? deployAndDeposit_1000_CS_CALL
            : deployAndDeposit_1000_CS_PUT,
        );

        const tradeSize = parseEther('500');
        const price = pKey.lower;
        const nextPrice = parseEther('0.2');
        const avgPrice = average(price, nextPrice);
        const takerFee = await pool.takerFee(
          tradeSize,
          tradeSize.mul(avgPrice).div(ONE_ETHER),
          true,
        );

        const quote = contractsToCollateral(tradeSize)
          .mul(avgPrice)
          .div(ONE_ETHER)
          .add(takerFee);

        expect(await pool.getTradeQuote(tradeSize, true)).to.eq(quote);
      });

      it('should successfully return a sell trade quote', async () => {
        const { pool, pKey, contractsToCollateral } = await loadFixture(
          isCallPool
            ? deployAndDeposit_1000_LC_CALL
            : deployAndDeposit_1000_LC_PUT,
        );

        const tradeSize = parseEther('500');
        const price = pKey.upper;
        const nextPrice = parseEther('0.2');
        const avgPrice = average(price, nextPrice);
        const takerFee = await pool.takerFee(
          tradeSize,
          tradeSize.mul(avgPrice).div(ONE_ETHER),
          true,
        );

        const quote = contractsToCollateral(tradeSize)
          .mul(avgPrice)
          .div(ONE_ETHER)
          .sub(takerFee);

        expect(await pool.getTradeQuote(tradeSize, false)).to.eq(quote);
      });

      it('should revert if not enough liquidity to buy', async () => {
        const { pool, depositSize } = await loadFixture(
          isCallPool
            ? deployAndDeposit_1000_CS_CALL
            : deployAndDeposit_1000_CS_PUT,
        );

        await expect(
          pool.getTradeQuote(depositSize.add(1), true),
        ).to.be.revertedWithCustomError(pool, 'Pool__InsufficientLiquidity');
      });

      it('should revert if not enough liquidity to sell', async () => {
        const { pool, depositSize } = await loadFixture(
          isCallPool
            ? deployAndDeposit_1000_LC_CALL
            : deployAndDeposit_1000_LC_PUT,
        );

        await expect(
          pool.getTradeQuote(depositSize.add(1), false),
        ).to.be.revertedWithCustomError(pool, 'Pool__InsufficientLiquidity');
      });
    });
  });

  describe('#deposit', () => {
    const fnSig = depositFnSig;

    describe(`#${fnSig}`, () => {
      describe('OrderType LC', () => {
        runCallAndPutTests((isCallPool: boolean) => {
          it('should mint 1000 LP tokens and deposit 200 collateral (lower: 0.1 | upper 0.3 | size: 1000)', async () => {
            const {
              pool,
              lp,
              pKey,
              poolToken,
              scaleDecimals,
              tokenId,
              depositSize,
              initialCollateral,
              contractsToCollateral,
            } = await loadFixture(
              isCallPool
                ? deployAndDeposit_1000_LC_CALL
                : deployAndDeposit_1000_LC_PUT,
            );

            const averagePrice = average(pKey.lower, pKey.upper);
            const collateral = contractsToCollateral(depositSize);

            const collateralValue = collateral.mul(averagePrice).div(ONE_ETHER);

            expect(await pool.balanceOf(lp.address, tokenId)).to.eq(
              depositSize,
            );
            expect(await pool.totalSupply(tokenId)).to.eq(depositSize);
            expect(await poolToken.balanceOf(pool.address)).to.eq(
              scaleDecimals(collateralValue),
            );
            expect(await poolToken.balanceOf(lp.address)).to.eq(
              scaleDecimals(initialCollateral.sub(collateralValue)),
            );
            expect(await pool.marketPrice()).to.eq(pKey.upper);
          });
        });
      });

      runCallAndPutTests((isCallPool: boolean) => {
        it('should revert if msg.sender != p.operator', async () => {
          const { pool, deployer, pKey } = await loadFixture(
            isCallPool ? deploy_CALL : deploy_PUT,
          );

          await expect(
            pool
              .connect(deployer)
              [fnSig](pKey, 0, 0, THREE_ETHER, 0, parseEther('1')),
          ).to.be.revertedWithCustomError(pool, 'Pool__NotAuthorized');
        });

        it('should revert if marketPrice is below minMarketPrice or above maxMarketPrice', async () => {
          const { pool, lp, pKey } = await loadFixture(
            isCallPool
              ? deployAndDeposit_1000_LC_CALL
              : deployAndDeposit_1000_LC_PUT,
          );

          expect(await pool.marketPrice()).to.eq(pKey.upper);

          await expect(
            pool
              .connect(lp)
              [fnSig](pKey, 0, 0, 0, pKey.upper.add(1), pKey.upper),
          ).to.be.revertedWithCustomError(pool, 'Pool__AboveMaxSlippage');

          await expect(
            pool
              .connect(lp)
              [fnSig](pKey, 0, 0, 0, pKey.upper.sub(10), pKey.upper.sub(1)),
          ).to.be.revertedWithCustomError(pool, 'Pool__AboveMaxSlippage');
        });

        it('should revert if zero size', async () => {
          const { pool, lp, pKey } = await loadFixture(
            isCallPool ? deploy_CALL : deploy_PUT,
          );

          await expect(
            pool.connect(lp)[fnSig](pKey, 0, 0, 0, 0, parseEther('1')),
          ).to.be.revertedWithCustomError(pool, 'Pool__ZeroSize');
        });

        it('should revert if option is expired', async () => {
          const { pool, lp, pKey, maturity } = await loadFixture(
            isCallPool ? deploy_CALL : deploy_PUT,
          );

          await increaseTo(maturity);
          await expect(
            pool
              .connect(lp)
              [fnSig](pKey, 0, 0, THREE_ETHER, 0, parseEther('1')),
          ).to.be.revertedWithCustomError(pool, 'Pool__OptionExpired');
        });

        it('should revert if range is not valid', async () => {
          const { pool, lp, pKey } = await loadFixture(
            isCallPool ? deploy_CALL : deploy_PUT,
          );

          await expect(
            pool
              .connect(lp)
              [fnSig](
                { ...pKey, lower: 0 },
                0,
                0,
                THREE_ETHER,
                0,
                parseEther('1'),
              ),
          ).to.be.revertedWithCustomError(pool, 'Pool__InvalidRange');

          await expect(
            pool
              .connect(lp)
              [fnSig](
                { ...pKey, upper: 0 },
                0,
                0,
                THREE_ETHER,
                0,
                parseEther('1'),
              ),
          ).to.be.revertedWithCustomError(pool, 'Pool__InvalidRange');

          await expect(
            pool.connect(lp)[fnSig](
              {
                ...pKey,
                lower: parseEther('0.5'),
                upper: parseEther('0.25'),
              },
              0,
              0,
              THREE_ETHER,
              0,
              parseEther('1'),
            ),
          ).to.be.revertedWithCustomError(pool, 'Pool__InvalidRange');

          await expect(
            pool
              .connect(lp)
              [fnSig](
                { ...pKey, lower: parseEther('0.0001') },
                0,
                0,
                THREE_ETHER,
                0,
                parseEther('1'),
              ),
          ).to.be.revertedWithCustomError(pool, 'Pool__InvalidRange');

          await expect(
            pool
              .connect(lp)
              [fnSig](
                { ...pKey, upper: parseEther('1.01') },
                0,
                0,
                THREE_ETHER,
                0,
                parseEther('1'),
              ),
          ).to.be.revertedWithCustomError(pool, 'Pool__InvalidRange');
        });

        it('should revert if tick width is invalid', async () => {
          const { pool, lp, pKey } = await loadFixture(
            isCallPool ? deploy_CALL : deploy_PUT,
          );

          await expect(
            pool
              .connect(lp)
              [fnSig](
                { ...pKey, lower: parseEther('0.2501') },
                0,
                0,
                THREE_ETHER,
                0,
                parseEther('1'),
              ),
          ).to.be.revertedWithCustomError(pool, 'Pool__TickWidthInvalid');

          await expect(
            pool
              .connect(lp)
              [fnSig](
                { ...pKey, upper: parseEther('0.7501') },
                0,
                0,
                THREE_ETHER,
                0,
                parseEther('1'),
              ),
          ).to.be.revertedWithCustomError(pool, 'Pool__TickWidthInvalid');
        });
      });
    });
  });

  describe('#withdraw', () => {
    describe('OrderType LC', () => {
      runCallAndPutTests((isCallPool: boolean) => {
        it('should burn 750 LP tokens and withdraw 150 collateral (lower: 0.1 | upper 0.3 | size: 750)', async () => {
          const {
            pool,
            lp,
            pKey,
            poolToken,
            scaleDecimals,
            tokenId,
            depositSize,
            initialCollateral,
            contractsToCollateral,
          } = await loadFixture(
            isCallPool
              ? deployAndDeposit_1000_LC_CALL
              : deployAndDeposit_1000_LC_PUT,
          );

          const depositCollateralValue = contractsToCollateral(
            parseEther('200'),
          );

          expect(await poolToken.balanceOf(lp.address)).to.eq(
            scaleDecimals(initialCollateral.sub(depositCollateralValue)),
          );
          expect(await poolToken.balanceOf(pool.address)).to.eq(
            scaleDecimals(depositCollateralValue),
          );

          const withdrawSize = parseEther('750');

          const averagePrice = average(pKey.lower, pKey.upper);
          const withdrawCollateralValue = contractsToCollateral(
            withdrawSize.mul(averagePrice).div(ONE_ETHER),
          );

          await pool
            .connect(lp)
            .withdraw(pKey, withdrawSize, 0, parseEther('1'));
          expect(await pool.balanceOf(lp.address, tokenId)).to.eq(
            depositSize.sub(withdrawSize),
          );
          expect(await pool.totalSupply(tokenId)).to.eq(
            depositSize.sub(withdrawSize),
          );
          expect(await poolToken.balanceOf(pool.address)).to.eq(
            scaleDecimals(depositCollateralValue.sub(withdrawCollateralValue)),
          );
          expect(await poolToken.balanceOf(lp.address)).to.eq(
            scaleDecimals(
              initialCollateral
                .sub(depositCollateralValue)
                .add(withdrawCollateralValue),
            ),
          );
        });
      });
    });

    runCallAndPutTests((isCallPool: boolean) => {
      it('should revert if msg.sender != p.operator', async () => {
        const { pool, deployer, pKey } = await loadFixture(
          isCallPool ? deploy_CALL : deploy_PUT,
        );

        await expect(
          pool
            .connect(deployer)
            .withdraw(pKey, THREE_ETHER, 0, parseEther('1')),
        ).to.be.revertedWithCustomError(pool, 'Pool__NotAuthorized');
      });

      it('should revert if marketPrice is below minMarketPrice or above maxMarketPrice', async () => {
        const { pool, lp, pKey } = await loadFixture(
          isCallPool
            ? deployAndDeposit_1000_LC_CALL
            : deployAndDeposit_1000_LC_PUT,
        );

        expect(await pool.marketPrice()).to.eq(pKey.upper);

        await expect(
          pool
            .connect(lp)
            .withdraw(pKey, THREE_ETHER, pKey.upper.add(1), pKey.upper),
        ).to.be.revertedWithCustomError(pool, 'Pool__AboveMaxSlippage');

        await expect(
          pool
            .connect(lp)
            .withdraw(pKey, THREE_ETHER, pKey.upper.sub(10), pKey.upper.sub(1)),
        ).to.be.revertedWithCustomError(pool, 'Pool__AboveMaxSlippage');
      });

      it('should revert if zero size', async () => {
        const { pool, lp, pKey } = await loadFixture(
          isCallPool ? deploy_CALL : deploy_PUT,
        );

        await expect(
          pool.connect(lp).withdraw(pKey, 0, 0, parseEther('1')),
        ).to.be.revertedWithCustomError(pool, 'Pool__ZeroSize');
      });

      it('should revert if option is expired', async () => {
        const { pool, lp, pKey, maturity } = await loadFixture(
          isCallPool ? deploy_CALL : deploy_PUT,
        );

        await increaseTo(maturity);
        await expect(
          pool.connect(lp).withdraw(pKey, THREE_ETHER, 0, parseEther('1')),
        ).to.be.revertedWithCustomError(pool, 'Pool__OptionExpired');
      });

      it('should revert if position does not exists', async () => {
        const { pool, lp, pKey } = await loadFixture(
          isCallPool ? deploy_CALL : deploy_PUT,
        );

        await expect(
          pool.connect(lp).withdraw(pKey, THREE_ETHER, 0, parseEther('1')),
        ).to.be.revertedWithCustomError(pool, 'Pool__PositionDoesNotExist');
      });

      it('should revert if range is not valid', async () => {
        const { pool, lp, pKey } = await loadFixture(
          isCallPool ? deploy_CALL : deploy_PUT,
        );

        await expect(
          pool
            .connect(lp)
            .withdraw({ ...pKey, lower: 0 }, THREE_ETHER, 0, parseEther('1')),
        ).to.be.revertedWithCustomError(pool, 'Pool__InvalidRange');

        await expect(
          pool
            .connect(lp)
            .withdraw({ ...pKey, upper: 0 }, THREE_ETHER, 0, parseEther('1')),
        ).to.be.revertedWithCustomError(pool, 'Pool__InvalidRange');

        await expect(
          pool
            .connect(lp)
            .withdraw(
              { ...pKey, lower: parseEther('0.5'), upper: parseEther('0.25') },
              THREE_ETHER,
              0,
              parseEther('1'),
            ),
        ).to.be.revertedWithCustomError(pool, 'Pool__InvalidRange');

        await expect(
          pool
            .connect(lp)
            .withdraw(
              { ...pKey, lower: parseEther('0.0001') },
              THREE_ETHER,
              0,
              parseEther('1'),
            ),
        ).to.be.revertedWithCustomError(pool, 'Pool__InvalidRange');

        await expect(
          pool
            .connect(lp)
            .withdraw(
              { ...pKey, upper: parseEther('1.01') },
              THREE_ETHER,
              0,
              parseEther('1'),
            ),
        ).to.be.revertedWithCustomError(pool, 'Pool__InvalidRange');
      });

      it('should revert if tick width is invalid', async () => {
        const { pool, lp, pKey } = await loadFixture(
          isCallPool ? deploy_CALL : deploy_PUT,
        );

        await expect(
          pool
            .connect(lp)
            .withdraw(
              { ...pKey, lower: parseEther('0.2501') },
              THREE_ETHER,
              0,
              parseEther('1'),
            ),
        ).to.be.revertedWithCustomError(pool, 'Pool__TickWidthInvalid');

        await expect(
          pool
            .connect(lp)
            .withdraw(
              { ...pKey, upper: parseEther('0.7501') },
              THREE_ETHER,
              0,
              parseEther('1'),
            ),
        ).to.be.revertedWithCustomError(pool, 'Pool__TickWidthInvalid');
      });
    });
  });

  describe('#writeFrom', () => {
    runCallAndPutTests((isCallPool) => {
      it('should successfully write 500 options', async () => {
        const {
          pool,
          lp,
          trader,
          poolToken,
          scaleDecimals,
          initialCollateral,
          contractsToCollateral,
        } = await loadFixture(
          isCallPool ? deployAndMintForLP_CALL : deployAndMintForLP_PUT,
        );

        const size = parseEther('500');
        const fee = await pool.takerFee(size, 0, true);

        await pool.connect(lp).writeFrom(lp.address, trader.address, size);

        const collateral = contractsToCollateral(size).add(fee);

        expect(await poolToken.balanceOf(pool.address)).to.eq(
          scaleDecimals(collateral),
        );
        expect(await poolToken.balanceOf(lp.address)).to.eq(
          scaleDecimals(initialCollateral.sub(collateral)),
        );
        expect(await pool.balanceOf(trader.address, TokenType.LONG)).to.eq(
          size,
        );
        expect(await pool.balanceOf(trader.address, TokenType.SHORT)).to.eq(0);
        expect(await pool.balanceOf(lp.address, TokenType.LONG)).to.eq(0);
        expect(await pool.balanceOf(lp.address, TokenType.SHORT)).to.eq(size);
      });

      it('should successfully write 500 options on behalf of another address', async () => {
        const {
          pool,
          lp,
          trader,
          deployer,
          poolToken,
          scaleDecimals,
          initialCollateral,
          contractsToCollateral,
        } = await loadFixture(
          isCallPool ? deployAndMintForLP_CALL : deployAndMintForLP_PUT,
        );

        const size = parseEther('500');
        const fee = await pool.takerFee(size, 0, true);

        await pool.connect(lp).setApprovalForAll(deployer.address, true);

        const collateral = contractsToCollateral(size).add(fee);

        await pool
          .connect(deployer)
          .writeFrom(lp.address, trader.address, parseEther('500'));

        expect(await poolToken.balanceOf(pool.address)).to.eq(
          scaleDecimals(collateral),
        );
        expect(await poolToken.balanceOf(lp.address)).to.eq(
          scaleDecimals(initialCollateral.sub(collateral)),
        );
        expect(await pool.balanceOf(trader.address, TokenType.LONG)).to.eq(
          size,
        );
        expect(await pool.balanceOf(trader.address, TokenType.SHORT)).to.eq(0);
        expect(await pool.balanceOf(lp.address, TokenType.LONG)).to.eq(0);
        expect(await pool.balanceOf(lp.address, TokenType.SHORT)).to.eq(size);
      });

      it('should revert if trying to write options of behalf of another address without approval', async () => {
        const { pool, lp, deployer, trader } = await loadFixture(
          isCallPool ? deploy_CALL : deploy_PUT,
        );
        await expect(
          pool
            .connect(deployer)
            .writeFrom(lp.address, trader.address, parseEther('500')),
        ).to.be.revertedWithCustomError(pool, 'Pool__NotAuthorized');
      });

      it('should revert if size is zero', async () => {
        const { pool, lp, trader } = await loadFixture(
          isCallPool ? deploy_CALL : deploy_PUT,
        );

        await expect(
          pool.connect(lp).writeFrom(lp.address, trader.address, 0),
        ).to.be.revertedWithCustomError(pool, 'Pool__ZeroSize');
      });

      it('should revert if option is expired', async () => {
        const { pool, lp, trader, maturity } = await loadFixture(
          isCallPool ? deploy_CALL : deploy_PUT,
        );
        await increaseTo(maturity);

        await expect(
          pool.connect(lp).writeFrom(lp.address, trader.address, 1),
        ).to.be.revertedWithCustomError(pool, 'Pool__OptionExpired');
      });
    });
  });

  describe('#trade', () => {
    runCallAndPutTests((isCallPool) => {
      it('should successfully buy 500 options', async () => {
        const { pool, trader, poolToken, scaleDecimals, router } =
          await loadFixture(
            isCallPool
              ? deployAndDeposit_1000_CS_CALL
              : deployAndDeposit_1000_CS_PUT,
          );

        const tradeSize = parseEther('500');
        const totalPremium = await pool.getTradeQuote(tradeSize, true);
        const totalPremiumScaled = scaleDecimals(totalPremium);

        await poolToken.mint(trader.address, totalPremiumScaled);
        await poolToken
          .connect(trader)
          .approve(router.address, totalPremiumScaled);

        await pool
          .connect(trader)
          .trade(tradeSize, true, totalPremium.add(totalPremium.div(10)));

        expect(await pool.balanceOf(trader.address, TokenType.LONG)).to.eq(
          tradeSize,
        );
        expect(await pool.balanceOf(pool.address, TokenType.SHORT)).to.eq(
          tradeSize,
        );
        expect(await poolToken.balanceOf(trader.address)).to.eq(0);
      });

      it('should successfully sell 500 options', async () => {
        const {
          pool,
          trader,
          poolToken,
          scaleDecimals,
          router,
          contractsToCollateral,
        } = await loadFixture(
          isCallPool
            ? deployAndDeposit_1000_LC_CALL
            : deployAndDeposit_1000_LC_PUT,
        );

        const tradeSize = parseEther('500');
        const collateralScaled = scaleDecimals(
          contractsToCollateral(tradeSize),
        );

        const totalPremium = await pool.getTradeQuote(tradeSize, false);
        const totalPremiumScaled = scaleDecimals(totalPremium);

        await poolToken.mint(trader.address, collateralScaled);
        await poolToken
          .connect(trader)
          .approve(router.address, collateralScaled);

        await pool
          .connect(trader)
          .trade(tradeSize, false, totalPremium.sub(totalPremium.div(10)));

        expect(await pool.balanceOf(trader.address, TokenType.SHORT)).to.eq(
          tradeSize,
        );
        expect(await pool.balanceOf(pool.address, TokenType.LONG)).to.eq(
          tradeSize,
        );
        expect(await poolToken.balanceOf(trader.address)).to.eq(
          totalPremiumScaled,
        );
      });

      it('should revert if trying to buy options and totalPremium is above premiumLimit', async () => {
        const { pool, trader, poolToken, router } = await loadFixture(
          isCallPool
            ? deployAndDeposit_1000_CS_CALL
            : deployAndDeposit_1000_CS_PUT,
        );

        const tradeSize = parseEther('500');
        const totalPremium = await pool.getTradeQuote(tradeSize, true);

        await poolToken.mint(trader.address, totalPremium);
        await poolToken.connect(trader).approve(router.address, totalPremium);

        await expect(
          pool.connect(trader).trade(tradeSize, true, totalPremium.sub(1)),
        ).to.be.revertedWithCustomError(pool, 'Pool__AboveMaxSlippage');
      });

      it('should revert if trying to sell options and totalPremium is below premiumLimit', async () => {
        const { pool, trader, poolToken, router } = await loadFixture(
          isCallPool
            ? deployAndDeposit_1000_LC_CALL
            : deployAndDeposit_1000_LC_PUT,
        );

        const tradeSize = parseEther('500');
        const totalPremium = await pool.getTradeQuote(tradeSize, false);

        await poolToken.mint(trader.address, tradeSize);
        await poolToken.connect(trader).approve(router.address, tradeSize);

        await expect(
          pool.connect(trader).trade(tradeSize, false, totalPremium.add(1)),
        ).to.be.revertedWithCustomError(pool, 'Pool__AboveMaxSlippage');
      });

      it('should revert if trying to buy options and ask liquidity is insufficient', async () => {
        const { pool, trader, depositSize } = await loadFixture(
          isCallPool
            ? deployAndDeposit_1000_CS_CALL
            : deployAndDeposit_1000_CS_PUT,
        );

        await expect(
          pool.connect(trader).trade(depositSize.add(1), true, 0),
        ).to.be.revertedWithCustomError(pool, 'Pool__InsufficientAskLiquidity');
      });

      it('should revert if trying to sell options and bid liquidity is insufficient', async () => {
        const { pool, trader, depositSize } = await loadFixture(
          isCallPool
            ? deployAndDeposit_1000_LC_CALL
            : deployAndDeposit_1000_LC_PUT,
        );

        await expect(
          pool.connect(trader).trade(depositSize.add(1), false, 0),
        ).to.be.revertedWithCustomError(pool, 'Pool__InsufficientBidLiquidity');
      });

      it('should revert if trade size is 0', async () => {
        const { pool, trader } = await loadFixture(
          isCallPool ? deploy_CALL : deploy_PUT,
        );

        await expect(
          pool.connect(trader).trade(0, true, 0),
        ).to.be.revertedWithCustomError(pool, 'Pool__ZeroSize');
      });

      it('should revert if expired', async () => {
        const { pool, trader, maturity } = await loadFixture(
          isCallPool ? deploy_CALL : deploy_PUT,
        );
        await increaseTo(maturity);

        await expect(
          pool.connect(trader).trade(1, true, 0),
        ).to.be.revertedWithCustomError(pool, 'Pool__OptionExpired');
      });
    });
  });

  describe('#exercise', () => {
    runCallAndPutTests((isCallPool) => {
      it('should successfully exercise an ITM option', async () => {
        const {
          pool,
          trader,
          poolToken,
          scaleDecimals,
          oracleAdapter,
          maturity,
          feeReceiver,
          totalPremium,
          protocolFees,
          collateral,
        } = await loadFixture(
          isCallPool ? deployAndBuy_CALL : deployAndBuy_PUT,
        );

        const settlementPrice = getSettlementPrice(isCallPool, true);
        await oracleAdapter.mock.quote.returns(settlementPrice);

        await increaseTo(maturity);
        await pool.exercise(trader.address);

        let exerciseValue;

        if (isCallPool) {
          exerciseValue = settlementPrice
            .sub(strike)
            .mul(ONE_ETHER)
            .div(settlementPrice);
        } else {
          exerciseValue = strike.sub(settlementPrice);
        }

        expect(await poolToken.balanceOf(trader.address)).to.eq(
          scaleDecimals(exerciseValue),
        );
        expect(await poolToken.balanceOf(pool.address)).to.eq(
          scaleDecimals(
            collateral.add(totalPremium).sub(exerciseValue).sub(protocolFees),
          ),
        );
        expect(await poolToken.balanceOf(feeReceiver.address)).to.eq(
          scaleDecimals(protocolFees),
        );
        expect(await pool.balanceOf(trader.address, TokenType.LONG)).to.eq(0);
        expect(await pool.balanceOf(pool.address, TokenType.SHORT)).to.eq(
          ONE_ETHER,
        );
      });

      it('should not pay any token when exercising an OTM option', async () => {
        const {
          pool,
          trader,
          poolToken,
          scaleDecimals,
          oracleAdapter,
          maturity,
          feeReceiver,
          totalPremium,
          protocolFees,
          collateral,
        } = await loadFixture(
          isCallPool ? deployAndBuy_CALL : deployAndBuy_PUT,
        );

        const settlementPrice = getSettlementPrice(isCallPool, false);
        await oracleAdapter.mock.quote.returns(settlementPrice);

        await increaseTo(maturity);
        await pool.exercise(trader.address);

        const exerciseValue = BigNumber.from(0);

<<<<<<< HEAD
        expect(await poolToken.balanceOf(trader.address)).to.eq(
          scaleDecimals(exerciseValue),
        );
        expect(await poolToken.balanceOf(pool.address)).to.eq(
          scaleDecimals(
            collateral.add(totalPremium).sub(exerciseValue).sub(protocolFees),
          ),
        );
        expect(await poolToken.balanceOf(feeReceiver.address)).to.eq(
          scaleDecimals(protocolFees),
        );
        expect(await pool.balanceOf(trader.address, TokenType.LONG)).to.eq(0);
        expect(await pool.balanceOf(pool.address, TokenType.SHORT)).to.eq(
          ONE_ETHER,
        );
      });
=======
  describe('#exercise', () => {
    it('should successfully exercise an ITM option', async () => {
      const {
        callPool,
        trader,
        base,
        oracleAdapter,
        maturity,
        feeReceiver,
        totalPremium,
        protocolFees,
      } = await loadFixture(deployAndBuy);

      await oracleAdapter.mock.quoteFrom.returns(parseUnits('1250', 18));

      await increaseTo(maturity);
      await callPool.exercise(trader.address);

      const exerciseValue = parseEther(((1250 - 1000) / 1250).toString());
      expect(await base.balanceOf(trader.address)).to.eq(exerciseValue);
      expect(await base.balanceOf(callPool.address)).to.eq(
        ONE_ETHER.add(totalPremium).sub(exerciseValue).sub(protocolFees),
      );
      expect(await base.balanceOf(feeReceiver.address)).to.eq(protocolFees);
      expect(await callPool.balanceOf(trader.address, TokenType.LONG)).to.eq(0);
      expect(await callPool.balanceOf(callPool.address, TokenType.SHORT)).to.eq(
        ONE_ETHER,
      );
    });

    it('should not pay any token when exercising an OTM option', async () => {
      const {
        callPool,
        trader,
        base,
        oracleAdapter,
        maturity,
        feeReceiver,
        totalPremium,
        protocolFees,
      } = await loadFixture(deployAndBuy);

      await oracleAdapter.mock.quote.returns(parseUnits('999', 18));

      await increaseTo(maturity);
      await callPool.exercise(trader.address);

      const exerciseValue = 0;
      expect(await base.balanceOf(trader.address)).to.eq(exerciseValue);
      expect(await base.balanceOf(callPool.address)).to.eq(
        ONE_ETHER.add(totalPremium).sub(exerciseValue).sub(protocolFees),
      );
      expect(await base.balanceOf(feeReceiver.address)).to.eq(protocolFees);
      expect(await callPool.balanceOf(trader.address, TokenType.LONG)).to.eq(0);
      expect(await callPool.balanceOf(callPool.address, TokenType.SHORT)).to.eq(
        ONE_ETHER,
      );
    });
>>>>>>> 0df0d5cd

      it('should revert if options is not expired', async () => {
        const { pool, trader } = await loadFixture(
          isCallPool ? deploy_CALL : deploy_PUT,
        );

        await expect(
          pool.exercise(trader.address),
        ).to.be.revertedWithCustomError(pool, 'Pool__OptionNotExpired');
      });
    });
  });

  describe('#settle', () => {
<<<<<<< HEAD
    runCallAndPutTests((isCallPool) => {
      it('should successfully settle an ITM option', async () => {
        const {
          pool,
          trader,
          poolToken,
          scaleDecimals,
          oracleAdapter,
          maturity,
          feeReceiver,
          totalPremium,
          takerFee,
          protocolFees,
          collateral,
        } = await loadFixture(
          isCallPool ? deployAndSell_CALL : deployAndSell_PUT,
        );
=======
    it('should successfully settle an ITM option', async () => {
      const {
        callPool,
        trader,
        base,
        oracleAdapter,
        maturity,
        feeReceiver,
        totalPremium,
        takerFee,
        protocolFees,
      } = await loadFixture(deployAndSell);

      await oracleAdapter.mock.quoteFrom.returns(parseUnits('1250', 18));

      await increaseTo(maturity);
      await callPool.settle(trader.address);

      const exerciseValue = parseEther(((1250 - 1000) / 1250).toString());
      expect(await base.balanceOf(trader.address)).to.eq(
        ONE_ETHER.add(totalPremium).sub(exerciseValue),
      );
      expect(await base.balanceOf(callPool.address)).to.eq(
        exerciseValue.add(takerFee).sub(protocolFees),
      );
      expect(await base.balanceOf(feeReceiver.address)).to.eq(protocolFees);
      expect(await callPool.balanceOf(trader.address, TokenType.SHORT)).to.eq(
        0,
      );
      expect(await callPool.balanceOf(callPool.address, TokenType.LONG)).to.eq(
        ONE_ETHER,
      );
    });
>>>>>>> 0df0d5cd

        const settlementPrice = getSettlementPrice(isCallPool, true);
        await oracleAdapter.mock.quote.returns(settlementPrice);

        await increaseTo(maturity);
        await pool.settle(trader.address);

        let exerciseValue;

        if (isCallPool) {
          exerciseValue = settlementPrice
            .sub(strike)
            .mul(ONE_ETHER)
            .div(settlementPrice);
        } else {
          exerciseValue = strike.sub(settlementPrice);
        }

        expect(await poolToken.balanceOf(trader.address)).to.eq(
          scaleDecimals(collateral.add(totalPremium).sub(exerciseValue)),
        );
        expect(await poolToken.balanceOf(pool.address)).to.eq(
          scaleDecimals(exerciseValue.add(takerFee).sub(protocolFees)),
        );
        expect(await poolToken.balanceOf(feeReceiver.address)).to.eq(
          scaleDecimals(protocolFees),
        );
        expect(await pool.balanceOf(trader.address, TokenType.SHORT)).to.eq(0);
        expect(await pool.balanceOf(pool.address, TokenType.LONG)).to.eq(
          ONE_ETHER,
        );
      });

      it('should successfully settle an OTM option', async () => {
        const {
          pool,
          trader,
          poolToken,
          scaleDecimals,
          oracleAdapter,
          maturity,
          feeReceiver,
          totalPremium,
          takerFee,
          protocolFees,
          collateral,
        } = await loadFixture(
          isCallPool ? deployAndSell_CALL : deployAndSell_PUT,
        );

        const settlementPrice = getSettlementPrice(isCallPool, false);
        await oracleAdapter.mock.quote.returns(settlementPrice);

        await increaseTo(maturity);
        await pool.settle(trader.address);

        const exerciseValue = BigNumber.from(0);
        expect(await poolToken.balanceOf(trader.address)).to.eq(
          scaleDecimals(collateral.add(totalPremium).sub(exerciseValue)),
        );
        expect(await poolToken.balanceOf(pool.address)).to.eq(
          scaleDecimals(exerciseValue.add(takerFee).sub(protocolFees)),
        );
        expect(await poolToken.balanceOf(feeReceiver.address)).to.eq(
          scaleDecimals(protocolFees),
        );
        expect(await pool.balanceOf(trader.address, TokenType.SHORT)).to.eq(0);
        expect(await pool.balanceOf(pool.address, TokenType.LONG)).to.eq(
          ONE_ETHER,
        );
      });

      it('should revert if not expired', async () => {
        const { pool, trader } = await loadFixture(
          isCallPool ? deploy_CALL : deploy_PUT,
        );

        await expect(pool.settle(trader.address)).to.be.revertedWithCustomError(
          pool,
          'Pool__OptionNotExpired',
        );
      });
    });
  });

  describe('#settlePosition', () => {
<<<<<<< HEAD
    runCallAndPutTests((isCallPool) => {
      it('should successfully settle an ITM option position', async () => {
        const {
          poolToken,
          scaleDecimals,
          pool,
          feeReceiver,
          initialCollateral,
          maturity,
          oracleAdapter,
          pKey,
          trader,
          totalPremium,
          protocolFees,
        } = await loadFixture(
          isCallPool ? deployAndBuy_CALL : deployAndBuy_PUT,
        );
=======
    it('should successfully settle an ITM option position', async () => {
      const {
        base,
        callPool,
        feeReceiver,
        initialCollateral,
        maturity,
        oracleAdapter,
        pKey,
        trader,
        totalPremium,
        protocolFees,
      } = await loadFixture(deployAndBuy);

      await oracleAdapter.mock.quoteFrom.returns(parseUnits('1250', 18));

      await increaseTo(maturity);
      await callPool.settlePosition(pKey);

      const exerciseValue = parseEther(((1250 - 1000) / 1250).toString());

      expect(await base.balanceOf(trader.address)).to.eq(0);
      expect(await base.balanceOf(callPool.address)).to.eq(exerciseValue);
      expect(await base.balanceOf(pKey.operator)).to.eq(
        initialCollateral
          .add(totalPremium)
          .sub(exerciseValue)
          .sub(protocolFees),
      );
      expect(await base.balanceOf(feeReceiver.address)).to.eq(protocolFees);

      expect(await callPool.balanceOf(trader.address, TokenType.LONG)).to.eq(
        ONE_ETHER,
      );
      expect(await callPool.balanceOf(callPool.address, TokenType.SHORT)).to.eq(
        0,
      );
    });
>>>>>>> 0df0d5cd

        const settlementPrice = getSettlementPrice(isCallPool, true);
        await oracleAdapter.mock.quote.returns(settlementPrice);

        await increaseTo(maturity);
        await pool.settlePosition(pKey);

        let exerciseValue;

        if (isCallPool) {
          exerciseValue = settlementPrice
            .sub(strike)
            .mul(ONE_ETHER)
            .div(settlementPrice);
        } else {
          exerciseValue = strike.sub(settlementPrice);
        }

        expect(await poolToken.balanceOf(trader.address)).to.eq(0);
        expect(await poolToken.balanceOf(pool.address)).to.eq(
          scaleDecimals(exerciseValue),
        );
        expect(await poolToken.balanceOf(pKey.operator)).to.eq(
          scaleDecimals(
            initialCollateral
              .add(totalPremium)
              .sub(exerciseValue)
              .sub(protocolFees),
          ),
        );
        expect(await poolToken.balanceOf(feeReceiver.address)).to.eq(
          scaleDecimals(protocolFees),
        );

        expect(await pool.balanceOf(trader.address, TokenType.LONG)).to.eq(
          ONE_ETHER,
        );
        expect(await pool.balanceOf(pool.address, TokenType.SHORT)).to.eq(0);
      });

      it('should successfully settle an OTM option position', async () => {
        const {
          poolToken,
          scaleDecimals,
          pool,
          feeReceiver,
          maturity,
          oracleAdapter,
          pKey,
          trader,
          initialCollateral,
          totalPremium,
          protocolFees,
        } = await loadFixture(
          isCallPool ? deployAndBuy_CALL : deployAndBuy_PUT,
        );

        const settlementPrice = getSettlementPrice(isCallPool, false);
        await oracleAdapter.mock.quote.returns(settlementPrice);

        await increaseTo(maturity);
        await pool.settlePosition(pKey);

        const exerciseValue = BigNumber.from(0);

        expect(await poolToken.balanceOf(trader.address)).to.eq(0);
        expect(await poolToken.balanceOf(pool.address)).to.eq(
          scaleDecimals(exerciseValue),
        );
        expect(await poolToken.balanceOf(pKey.operator)).to.eq(
          scaleDecimals(
            initialCollateral
              .add(totalPremium)
              .sub(exerciseValue)
              .sub(protocolFees),
          ),
        );
        expect(await poolToken.balanceOf(feeReceiver.address)).to.eq(
          scaleDecimals(protocolFees),
        );

        expect(await pool.balanceOf(trader.address, TokenType.LONG)).to.eq(
          ONE_ETHER,
        );
        expect(await pool.balanceOf(pool.address, TokenType.SHORT)).to.eq(0);
      });

      it('should revert if not expired', async () => {
        const { pool, pKey } = await loadFixture(
          isCallPool ? deploy_CALL : deploy_PUT,
        );

        await expect(pool.settlePosition(pKey)).to.be.revertedWithCustomError(
          pool,
          'Pool__OptionNotExpired',
        );
      });
    });
  });

  describe('#fillQuote', () => {
    runCallAndPutTests((isCallPool) => {
      it('should successfully fill a valid quote', async () => {
        const {
          poolToken,
          scaleDecimals,
          pool,
          lp,
          trader,
          getTradeQuote,
          initialCollateral,
          contractsToCollateral,
        } = await loadFixture(
          isCallPool
            ? deployAndMintForTraderAndLP_CALL
            : deployAndMintForTraderAndLP_PUT,
        );

        const quote = await getTradeQuote();

        const sig = await signQuote(lp.provider!, pool.address, quote);

        await pool.connect(trader).fillQuote(quote, quote.size, sig);

        let premium = contractsToCollateral(
          quote.price.mul(quote.size).div(ONE_ETHER),
        );

        const collateral = contractsToCollateral(quote.size);

        const protocolFee = await pool.takerFee(quote.size, premium, false);

        expect(await poolToken.balanceOf(lp.address)).to.eq(
          scaleDecimals(
            initialCollateral.sub(collateral).add(premium).sub(protocolFee),
          ),
        );
        expect(await poolToken.balanceOf(trader.address)).to.eq(
          scaleDecimals(initialCollateral.sub(premium)),
        );

        expect(await pool.balanceOf(trader.address, TokenType.SHORT)).to.eq(0);
        expect(await pool.balanceOf(trader.address, TokenType.LONG)).to.eq(
          quote.size,
        );

        expect(await pool.balanceOf(lp.address, TokenType.SHORT)).to.eq(
          quote.size,
        );
        expect(await pool.balanceOf(lp.address, TokenType.LONG)).to.eq(0);
      });

      it('should revert if quote is expired', async () => {
        const { pool, lp, trader, getTradeQuote } = await loadFixture(
          isCallPool ? deploy_CALL : deploy_PUT,
        );

        const quote = await getTradeQuote();
        quote.deadline = BigNumber.from((await latest()) - 1);

        const sig = await signQuote(lp.provider!, pool.address, quote);

        await expect(
          pool.connect(trader).fillQuote(quote, quote.size, sig),
        ).to.be.revertedWithCustomError(pool, 'Pool__QuoteExpired');
      });

      it('should revert if quote price is out of bounds', async () => {
        const { pool, lp, trader, getTradeQuote } = await loadFixture(
          isCallPool ? deploy_CALL : deploy_PUT,
        );

        const quote = await getTradeQuote();
        quote.price = BigNumber.from(1);

        let sig = await signQuote(lp.provider!, pool.address, quote);

        await expect(
          pool.connect(trader).fillQuote(quote, quote.size, sig),
        ).to.be.revertedWithCustomError(pool, 'Pool__OutOfBoundsPrice');

        quote.price = parseEther('1').add(1);
        sig = await signQuote(lp.provider!, pool.address, quote);

        await expect(
          pool.connect(trader).fillQuote(quote, quote.size, sig),
        ).to.be.revertedWithCustomError(pool, 'Pool__OutOfBoundsPrice');
      });

      it('should revert if quote is used by someone else than taker', async () => {
        const { pool, lp, trader, deployer, getTradeQuote } = await loadFixture(
          isCallPool ? deploy_CALL : deploy_PUT,
        );

        const quote = await getTradeQuote();
        quote.taker = trader.address;

        const sig = await signQuote(lp.provider!, pool.address, quote);

        await expect(
          pool.connect(deployer).fillQuote(quote, quote.size, sig),
        ).to.be.revertedWithCustomError(pool, 'Pool__InvalidQuoteTaker');
      });

      it('should revert if quote is over filled', async () => {
        const { pool, lp, deployer, trader, getTradeQuote } = await loadFixture(
          isCallPool
            ? deployAndMintForTraderAndLP_CALL
            : deployAndMintForTraderAndLP_PUT,
        );

        const quote = await getTradeQuote();

        const sig = await signQuote(lp.provider!, pool.address, quote);

        await pool
          .connect(trader)
          .fillQuote(quote, BigNumber.from(quote.size).div(2), sig);

        await expect(
          pool.connect(deployer).fillQuote(quote, quote.size, sig),
        ).to.be.revertedWithCustomError(pool, 'Pool__QuoteOverfilled');
      });

      it('should revert if signed message does not match quote', async () => {
        const { pool, lp, trader, getTradeQuote } = await loadFixture(
          isCallPool ? deploy_CALL : deploy_PUT,
        );

        const quote = await getTradeQuote();

        const sig = await signQuote(lp.provider!, pool.address, quote);

        await expect(
          pool
            .connect(trader)
            .fillQuote(
              { ...quote, size: BigNumber.from(quote.size).mul(2).toString() },
              quote.size,
              sig,
            ),
        ).to.be.revertedWithCustomError(pool, 'Pool__InvalidQuoteSignature');
      });
    });
  });

  describe('#cancelTradeQuotes', async () => {
    runCallAndPutTests((isCallPool) => {
      it('should successfully cancel a trade quote', async () => {
        const { pool, lp, trader, getTradeQuote } = await loadFixture(
          isCallPool ? deploy_CALL : deploy_PUT,
        );

        const quote = await getTradeQuote();

        const sig = await signQuote(lp.provider!, pool.address, quote);

        await pool
          .connect(lp)
          .cancelTradeQuotes([
            await calculateQuoteHash(lp.provider!, quote, pool.address),
          ]);

        await expect(
          pool.connect(trader).fillQuote(quote, quote.size, sig),
        ).to.be.revertedWithCustomError(pool, 'Pool__QuoteCancelled');
      });
    });
  });

  describe('#getTradeQuoteFilledAmount', async () => {
    runCallAndPutTests((isCallPool) => {
      it('should successfully return filled amount of a trade quote', async () => {
        const { pool, lp, trader, getTradeQuote } = await loadFixture(
          isCallPool
            ? deployAndMintForTraderAndLP_CALL
            : deployAndMintForTraderAndLP_PUT,
        );

        const quote = await getTradeQuote();

        const sig = await signQuote(lp.provider!, pool.address, quote);

        await pool.connect(trader).fillQuote(quote, quote.size.div(2), sig);

        const tradeQuoteHash = await calculateQuoteHash(
          lp.provider!,
          quote,
          pool.address,
        );
        expect(
          await pool.getTradeQuoteFilledAmount(quote.provider, tradeQuoteHash),
        ).to.eq(quote.size.div(2));
      });
    });
  });

  describe('#getClaimableFees', async () => {
    runCallAndPutTests((isCallPool) => {
      it('should successfully return amount of claimable fees', async () => {
        const { pool, lp, pKey, takerFee } = await loadFixture(
          isCallPool ? deployAndBuy_CALL : deployAndBuy_PUT,
        );

        expect(await pool.connect(lp).getClaimableFees(pKey)).to.eq(
          takerFee
            .mul(parseEther(protocolFeePercentage.toString()))
            .div(ONE_ETHER),
        );
      });
    });
  });

  describe('#claim', () => {
    runCallAndPutTests((isCallPool) => {
      it('should successfully claim fees', async () => {
        const {
          poolToken,
          scaleDecimals,
          pool,
          lp,
          trader,
          pKey,
          feeReceiver,
          initialCollateral,
          tradeSize,
          totalPremium,
          protocolFees,
          contractsToCollateral,
        } = await loadFixture(
          isCallPool ? deployAndBuy_CALL : deployAndBuy_PUT,
        );

        const claimableFees = await pool.getClaimableFees(pKey);

        await pool.connect(lp).claim(pKey);

        const collateral = contractsToCollateral(tradeSize);

        expect(await poolToken.balanceOf(pKey.operator)).to.eq(
          scaleDecimals(initialCollateral.sub(collateral).add(claimableFees)),
        );
        expect(await poolToken.balanceOf(pool.address)).to.eq(
          scaleDecimals(
            collateral.add(totalPremium).sub(claimableFees).sub(protocolFees),
          ),
        );
        expect(await poolToken.balanceOf(feeReceiver.address)).to.eq(
          scaleDecimals(protocolFees),
        );

        expect(await pool.balanceOf(trader.address, TokenType.LONG)).to.eq(
          ONE_ETHER,
        );
        expect(await pool.balanceOf(pool.address, TokenType.SHORT)).to.eq(
          ONE_ETHER,
        );
      });
    });
  });

  describe('#formatTokenId', () => {
    runCallAndPutTests((isCallPool) => {
      it('should properly format token id', async () => {
        const { pool } = await loadFixture(
          isCallPool ? deploy_CALL : deploy_PUT,
        );

        const operator = '0x1000000000000000000000000000000000000001';
        const tokenId = await pool.formatTokenId(
          operator,
          parseEther('0.001'),
          parseEther('1'),
          OrderType.LC,
        );

        expect(
          formatTokenId({
            version: 1,
            operator,
            lower: parseEther('0.001'),
            upper: parseEther('1'),
            orderType: OrderType.LC,
          }),
        ).to.eq(tokenId);

        console.log(tokenId.toHexString());

        expect(tokenId.mask(10)).to.eq(1);
        expect(tokenId.shr(10).mask(10)).to.eq(1000);
        expect(tokenId.shr(20).mask(160)).to.eq(operator);
        expect(tokenId.shr(180).mask(4)).to.eq(2);
        expect(tokenId.shr(252).mask(4)).to.eq(1);
      });
    });
  });

  describe('#parseTokenId', () => {
    runCallAndPutTests((isCallPool) => {
      it('should properly parse token id', async () => {
        const { pool } = await loadFixture(
          isCallPool ? deploy_CALL : deploy_PUT,
        );

        const tokenId = BigNumber.from(
          '0x10000000000000000021000000000000000000000000000000000000001fa001',
        );

        const r = await pool.parseTokenId(tokenId);

        const parsed = parseTokenId(tokenId);

        expect(r.lower).to.eq(parsed.lower);
        expect(r.upper).to.eq(parsed.upper);
        expect(r.operator).to.eq(parsed.operator);
        expect(r.orderType).to.eq(parsed.orderType);
        expect(r.version).to.eq(parsed.version);

        expect(r.lower).to.eq(parseEther('0.001'));
        expect(r.upper).to.eq(parseEther('1'));
        expect(r.operator).to.eq('0x1000000000000000000000000000000000000001');
        expect(r.orderType).to.eq(OrderType.LC);
        expect(r.version).to.eq(1);
      });
    });
  });

  describe('#transferPosition', () => {
    runCallAndPutTests((isCallPool) => {
      it('should successfully partially transfer position to new owner with same operator', async () => {
        const { pool, depositSize, lp, pKey, tokenId, trader } =
          await loadFixture(
            isCallPool
              ? deployAndDeposit_1000_CS_CALL
              : deployAndDeposit_1000_CS_PUT,
          );

        const transferAmount = parseEther('200');

        await pool
          .connect(lp)
          .transferPosition(
            pKey,
            trader.address,
            pKey.operator,
            transferAmount,
          );

        expect(await pool.balanceOf(lp.address, tokenId)).to.eq(
          depositSize.sub(transferAmount),
        );
        expect(await pool.balanceOf(trader.address, tokenId)).to.eq(
          transferAmount,
        );
      });

      it('should successfully partially transfer position to new owner with new operator', async () => {
        const { pool, depositSize, lp, pKey, tokenId, trader } =
          await loadFixture(
            isCallPool
              ? deployAndDeposit_1000_CS_CALL
              : deployAndDeposit_1000_CS_PUT,
          );

        const transferAmount = parseEther('200');

        await pool
          .connect(lp)
          .transferPosition(
            pKey,
            trader.address,
            trader.address,
            transferAmount,
          );

        expect(await pool.balanceOf(lp.address, tokenId)).to.eq(
          depositSize.sub(transferAmount),
        );

        expect(await pool.balanceOf(trader.address, tokenId)).to.eq(0);

        const newTokenId = formatTokenId({
          version: 1,
          orderType: pKey.orderType,
          operator: trader.address,
          upper: pKey.upper,
          lower: pKey.lower,
        });

        expect(await pool.balanceOf(trader.address, newTokenId)).to.eq(
          transferAmount,
        );
      });

      it('should successfully fully transfer position to new owner with same operator', async () => {
        const { pool, depositSize, lp, pKey, tokenId, trader } =
          await loadFixture(
            isCallPool
              ? deployAndDeposit_1000_CS_CALL
              : deployAndDeposit_1000_CS_PUT,
          );

        await pool
          .connect(lp)
          .transferPosition(pKey, trader.address, pKey.operator, depositSize);

        expect(await pool.balanceOf(lp.address, tokenId)).to.eq(0);
        expect(await pool.balanceOf(trader.address, tokenId)).to.eq(
          depositSize,
        );
      });

      it('should successfully fully transfer position to new owner with new operator', async () => {
        const { pool, depositSize, lp, pKey, tokenId, trader } =
          await loadFixture(
            isCallPool
              ? deployAndDeposit_1000_CS_CALL
              : deployAndDeposit_1000_CS_PUT,
          );

        await pool
          .connect(lp)
          .transferPosition(pKey, trader.address, trader.address, depositSize);

        expect(await pool.balanceOf(lp.address, tokenId)).to.eq(0);

        expect(await pool.balanceOf(trader.address, tokenId)).to.eq(0);

        const newTokenId = formatTokenId({
          version: 1,
          orderType: pKey.orderType,
          operator: trader.address,
          upper: pKey.upper,
          lower: pKey.lower,
        });

        expect(await pool.balanceOf(trader.address, newTokenId)).to.eq(
          depositSize,
        );
      });

      it('should revert if not operator', async () => {
        const { pool, lp, pKey, trader } = await loadFixture(
          isCallPool
            ? deployAndDeposit_1000_CS_CALL
            : deployAndDeposit_1000_CS_PUT,
        );

        const transferAmount = parseEther('200');

        await pool
          .connect(lp)
          .transferPosition(
            pKey,
            trader.address,
            pKey.operator,
            transferAmount,
          );

        await expect(
          pool
            .connect(trader)
            .transferPosition(pKey, lp.address, pKey.operator, transferAmount),
        ).to.be.revertedWithCustomError(pool, 'Pool__NotAuthorized');
      });

      it('should revert if transferring to same owner and operator', async () => {
        const { pool, depositSize, lp, pKey } = await loadFixture(
          isCallPool
            ? deployAndDeposit_1000_CS_CALL
            : deployAndDeposit_1000_CS_PUT,
        );

        await expect(
          pool
            .connect(lp)
            .transferPosition(pKey, lp.address, lp.address, depositSize),
        ).to.be.revertedWithCustomError(pool, 'Pool__InvalidTransfer');
      });

      it('should revert if size is 0', async () => {
        const { pool, lp, trader, pKey } = await loadFixture(
          isCallPool
            ? deployAndDeposit_1000_CS_CALL
            : deployAndDeposit_1000_CS_PUT,
        );

        await expect(
          pool
            .connect(lp)
            .transferPosition(pKey, trader.address, lp.address, 0),
        ).to.be.revertedWithCustomError(pool, 'Pool__ZeroSize');
      });

      it('should revert if not enough tokens to transfer', async () => {
        const { pool, lp, trader, pKey, depositSize } = await loadFixture(
          isCallPool
            ? deployAndDeposit_1000_CS_CALL
            : deployAndDeposit_1000_CS_PUT,
        );

        await expect(
          pool
            .connect(lp)
            .transferPosition(
              pKey,
              trader.address,
              lp.address,
              depositSize.add(1),
            ),
        ).to.be.revertedWithCustomError(pool, 'Pool__NotEnoughTokens');
      });
    });
  });

  describe('#safeTransferFrom', () => {
    runCallAndPutTests((isCallPool: boolean) => {
      it('should successfully transfer a long token', async () => {
        const f = await loadFixture(
          isCallPool ? deployAndBuy_CALL : deployAndBuy_PUT,
        );

        expect(await f.pool.balanceOf(f.trader.address, TokenType.LONG)).to.eq(
          ONE_ETHER,
        );
        expect(
          await f.pool.balanceOf(f.deployer.address, TokenType.LONG),
        ).to.eq(0);

        const transferAmount = parseEther('0.3');

        await f.pool
          .connect(f.trader)
          .safeTransferFrom(
            f.trader.address,
            f.deployer.address,
            TokenType.LONG,
            transferAmount,
            '0x',
          );

        expect(await f.pool.balanceOf(f.trader.address, TokenType.LONG)).to.eq(
          ONE_ETHER.sub(transferAmount),
        );
        expect(
          await f.pool.balanceOf(f.deployer.address, TokenType.LONG),
        ).to.eq(transferAmount);
      });

      it('should successfully transfer a short token', async () => {
        const f = await loadFixture(
          isCallPool ? deployAndSell_CALL : deployAndSell_PUT,
        );

        expect(await f.pool.balanceOf(f.trader.address, TokenType.SHORT)).to.eq(
          ONE_ETHER,
        );
        expect(
          await f.pool.balanceOf(f.deployer.address, TokenType.SHORT),
        ).to.eq(0);

        const transferAmount = parseEther('0.3');

        await f.pool
          .connect(f.trader)
          .safeTransferFrom(
            f.trader.address,
            f.deployer.address,
            TokenType.SHORT,
            transferAmount,
            '0x',
          );

        expect(await f.pool.balanceOf(f.trader.address, TokenType.SHORT)).to.eq(
          ONE_ETHER.sub(transferAmount),
        );
        expect(
          await f.pool.balanceOf(f.deployer.address, TokenType.SHORT),
        ).to.eq(transferAmount);
      });

      it('should revert if trying to transfer LP position', async () => {
        const { pool, lp, tokenId, trader } = await loadFixture(
          isCallPool
            ? deployAndDeposit_1000_CS_CALL
            : deployAndDeposit_1000_CS_PUT,
        );

        await expect(
          pool
            .connect(lp)
            .safeTransferFrom(
              lp.address,
              trader.address,
              tokenId,
              parseEther('200'),
              '0x',
            ),
        ).to.be.revertedWithCustomError(
          pool,
          'Pool__UseTransferPositionToTransferLPTokens',
        );
      });
    });
  });
});<|MERGE_RESOLUTION|>--- conflicted
+++ resolved
@@ -31,255 +31,6 @@
 } from './Pool.fixture';
 
 describe('Pool', () => {
-<<<<<<< HEAD
-=======
-  const strike = parseEther('1000');
-  const protocolFeePercentage = 0.5;
-  const isCall = true;
-
-  async function deploy() {
-    const [deployer, lp, trader, feeReceiver] = await ethers.getSigners();
-
-    const base = await new ERC20Mock__factory(deployer).deploy('WETH', 18);
-    const quote = await new ERC20Mock__factory(deployer).deploy('USDC', 6);
-
-    const oracleAdapter = await deployMockContract(deployer as any, [
-      'function quote(address,address) external view returns (uint256)',
-      'function quoteFrom(address,address,uint256) external view returns (uint256)',
-      'function upsertPair(address,address) external',
-    ]);
-
-    await oracleAdapter.mock.quote.returns(parseUnits('1000', 18));
-    await oracleAdapter.mock.quoteFrom.returns(parseUnits('1000', 18));
-    await oracleAdapter.mock.upsertPair.returns();
-
-    const p = await PoolUtil.deploy(
-      deployer,
-      tokens.WETH.address,
-      oracleAdapter.address,
-      feeReceiver.address,
-      parseEther('0.1'), // 10%
-      true,
-      true,
-    );
-
-    const maturity = await getValidMaturity(10, 'months');
-
-    const deployPool = async (isCallPool: boolean) => {
-      const tx = await p.poolFactory.deployPool(
-        {
-          base: base.address,
-          quote: quote.address,
-          oracleAdapter: oracleAdapter.address,
-          strike,
-          maturity,
-          isCallPool,
-        },
-        {
-          value: parseEther('1'),
-        },
-      );
-
-      const r = await tx.wait(1);
-      const poolAddress = (r as any).events[0].args.poolAddress;
-
-      return IPoolMock__factory.connect(poolAddress, deployer);
-    };
-
-    const callPool = await deployPool(true);
-    const putPool = await deployPool(false);
-
-    const getTradeQuote = async () => {
-      const timestamp = BigNumber.from(await latest());
-      return {
-        provider: lp.address,
-        taker: ethers.constants.AddressZero,
-        price: parseEther('0.1'),
-        size: parseEther('10'),
-        isBuy: false,
-        deadline: timestamp.add(ONE_HOUR),
-        salt: timestamp,
-      };
-    };
-
-    const pKey = {
-      owner: lp.address,
-      operator: lp.address,
-      lower: parseEther('0.1'),
-      upper: parseEther('0.3'),
-      orderType: OrderType.LC,
-      isCall: isCall,
-      strike: strike,
-    } as const;
-    Object.freeze(pKey);
-
-    return {
-      deployer,
-      lp,
-      trader,
-      feeReceiver,
-      callPool,
-      putPool,
-      ...p,
-      base,
-      quote,
-      oracleAdapter,
-      maturity,
-      pKey,
-      getTradeQuote,
-    };
-  }
-
-  async function deployAndMintForLP() {
-    const f = await deploy();
-
-    const initialCollateral = parseEther('1000');
-
-    await f.base.mint(f.lp.address, initialCollateral);
-    await f.base.connect(f.lp).approve(f.router.address, initialCollateral);
-
-    return { ...f, initialCollateral };
-  }
-
-  async function deployAndMintForTraderAndLP() {
-    const f = await deploy();
-
-    const initialCollateral = parseEther('10');
-
-    for (const user of [f.lp, f.trader]) {
-      await f.base.mint(user.address, initialCollateral);
-      await f.base.connect(user).approve(f.router.address, initialCollateral);
-    }
-
-    return { ...f, initialCollateral };
-  }
-
-  async function deposit(
-    f: Awaited<ReturnType<typeof deployAndMintForLP>>,
-    orderType: OrderType,
-    depositSize: BigNumber,
-  ) {
-    const pKey = { ...f.pKey, orderType } as const;
-    Object.freeze(pKey);
-
-    const tokenId = await f.callPool.formatTokenId(
-      pKey.operator,
-      pKey.lower,
-      pKey.upper,
-      pKey.orderType,
-    );
-
-    const nearestBelow = await f.callPool.getNearestTicksBelow(
-      pKey.lower,
-      pKey.upper,
-    );
-
-    await f.callPool
-      .connect(f.lp)
-      [depositFnSig](
-        pKey,
-        nearestBelow.nearestBelowLower,
-        nearestBelow.nearestBelowUpper,
-        depositSize,
-        0,
-        parseEther('1'),
-      );
-
-    return { ...f, tokenId, pKey, depositSize };
-  }
-
-  async function deployAndDeposit_1000_CS() {
-    return deposit(
-      await deployAndMintForLP(),
-      OrderType.CS,
-      parseEther('1000'),
-    );
-  }
-
-  async function deployAndDeposit_1_CS() {
-    return deposit(await deployAndMintForLP(), OrderType.CS, ONE_ETHER);
-  }
-
-  async function deployAndDeposit_1000_LC() {
-    return deposit(
-      await deployAndMintForLP(),
-      OrderType.LC,
-      parseEther('1000'),
-    );
-  }
-
-  async function deployAndDeposit_1_LC() {
-    return deposit(await deployAndMintForLP(), OrderType.LC, ONE_ETHER);
-  }
-
-  async function deployAndBuy() {
-    const f = await deployAndDeposit_1_CS();
-
-    const tradeSize = ONE_ETHER;
-    const price = f.pKey.lower;
-    const nextPrice = f.pKey.upper;
-    const avgPrice = average(price, nextPrice);
-    const takerFee = await f.callPool.takerFee(
-      tradeSize,
-      tradeSize.mul(avgPrice).div(ONE_ETHER),
-      true,
-    );
-    const totalPremium = await f.callPool.getTradeQuote(tradeSize, true);
-
-    await f.base.mint(f.trader.address, totalPremium);
-    await f.base.connect(f.trader).approve(f.router.address, totalPremium);
-
-    await f.callPool.connect(f.trader).trade(tradeSize, true, totalPremium);
-
-    const protocolFees = await f.callPool.protocolFees();
-
-    return {
-      ...f,
-      tradeSize,
-      price,
-      nextPrice,
-      avgPrice,
-      takerFee,
-      totalPremium,
-      protocolFees,
-    };
-  }
-
-  async function deployAndSell() {
-    const f = await deployAndDeposit_1_LC();
-
-    const tradeSize = ONE_ETHER;
-    const price = f.pKey.upper;
-    const nextPrice = f.pKey.lower;
-    const avgPrice = average(price, nextPrice);
-    const takerFee = await f.callPool.takerFee(
-      tradeSize,
-      tradeSize.mul(avgPrice).div(ONE_ETHER),
-      true,
-    );
-
-    const totalPremium = await f.callPool.getTradeQuote(tradeSize, false);
-
-    await f.base.mint(f.trader.address, ONE_ETHER);
-    await f.base.connect(f.trader).approve(f.router.address, ONE_ETHER);
-
-    await f.callPool.connect(f.trader).trade(tradeSize, false, totalPremium);
-
-    const protocolFees = await f.callPool.protocolFees();
-
-    return {
-      ...f,
-      tradeSize,
-      price,
-      nextPrice,
-      avgPrice,
-      takerFee,
-      totalPremium,
-      protocolFees,
-    };
-  }
-
->>>>>>> 0df0d5cd
   describe('__internal', function () {
     describe('#_getPricing', () => {
       runCallAndPutTests((isCallPool: boolean) => {
@@ -1151,7 +902,7 @@
         );
 
         const settlementPrice = getSettlementPrice(isCallPool, true);
-        await oracleAdapter.mock.quote.returns(settlementPrice);
+        await oracleAdapter.mock.quoteFrom.returns(settlementPrice);
 
         await increaseTo(maturity);
         await pool.exercise(trader.address);
@@ -1208,7 +959,6 @@
 
         const exerciseValue = BigNumber.from(0);
 
-<<<<<<< HEAD
         expect(await poolToken.balanceOf(trader.address)).to.eq(
           scaleDecimals(exerciseValue),
         );
@@ -1225,66 +975,6 @@
           ONE_ETHER,
         );
       });
-=======
-  describe('#exercise', () => {
-    it('should successfully exercise an ITM option', async () => {
-      const {
-        callPool,
-        trader,
-        base,
-        oracleAdapter,
-        maturity,
-        feeReceiver,
-        totalPremium,
-        protocolFees,
-      } = await loadFixture(deployAndBuy);
-
-      await oracleAdapter.mock.quoteFrom.returns(parseUnits('1250', 18));
-
-      await increaseTo(maturity);
-      await callPool.exercise(trader.address);
-
-      const exerciseValue = parseEther(((1250 - 1000) / 1250).toString());
-      expect(await base.balanceOf(trader.address)).to.eq(exerciseValue);
-      expect(await base.balanceOf(callPool.address)).to.eq(
-        ONE_ETHER.add(totalPremium).sub(exerciseValue).sub(protocolFees),
-      );
-      expect(await base.balanceOf(feeReceiver.address)).to.eq(protocolFees);
-      expect(await callPool.balanceOf(trader.address, TokenType.LONG)).to.eq(0);
-      expect(await callPool.balanceOf(callPool.address, TokenType.SHORT)).to.eq(
-        ONE_ETHER,
-      );
-    });
-
-    it('should not pay any token when exercising an OTM option', async () => {
-      const {
-        callPool,
-        trader,
-        base,
-        oracleAdapter,
-        maturity,
-        feeReceiver,
-        totalPremium,
-        protocolFees,
-      } = await loadFixture(deployAndBuy);
-
-      await oracleAdapter.mock.quote.returns(parseUnits('999', 18));
-
-      await increaseTo(maturity);
-      await callPool.exercise(trader.address);
-
-      const exerciseValue = 0;
-      expect(await base.balanceOf(trader.address)).to.eq(exerciseValue);
-      expect(await base.balanceOf(callPool.address)).to.eq(
-        ONE_ETHER.add(totalPremium).sub(exerciseValue).sub(protocolFees),
-      );
-      expect(await base.balanceOf(feeReceiver.address)).to.eq(protocolFees);
-      expect(await callPool.balanceOf(trader.address, TokenType.LONG)).to.eq(0);
-      expect(await callPool.balanceOf(callPool.address, TokenType.SHORT)).to.eq(
-        ONE_ETHER,
-      );
-    });
->>>>>>> 0df0d5cd
 
       it('should revert if options is not expired', async () => {
         const { pool, trader } = await loadFixture(
@@ -1299,7 +989,6 @@
   });
 
   describe('#settle', () => {
-<<<<<<< HEAD
     runCallAndPutTests((isCallPool) => {
       it('should successfully settle an ITM option', async () => {
         const {
@@ -1317,44 +1006,9 @@
         } = await loadFixture(
           isCallPool ? deployAndSell_CALL : deployAndSell_PUT,
         );
-=======
-    it('should successfully settle an ITM option', async () => {
-      const {
-        callPool,
-        trader,
-        base,
-        oracleAdapter,
-        maturity,
-        feeReceiver,
-        totalPremium,
-        takerFee,
-        protocolFees,
-      } = await loadFixture(deployAndSell);
-
-      await oracleAdapter.mock.quoteFrom.returns(parseUnits('1250', 18));
-
-      await increaseTo(maturity);
-      await callPool.settle(trader.address);
-
-      const exerciseValue = parseEther(((1250 - 1000) / 1250).toString());
-      expect(await base.balanceOf(trader.address)).to.eq(
-        ONE_ETHER.add(totalPremium).sub(exerciseValue),
-      );
-      expect(await base.balanceOf(callPool.address)).to.eq(
-        exerciseValue.add(takerFee).sub(protocolFees),
-      );
-      expect(await base.balanceOf(feeReceiver.address)).to.eq(protocolFees);
-      expect(await callPool.balanceOf(trader.address, TokenType.SHORT)).to.eq(
-        0,
-      );
-      expect(await callPool.balanceOf(callPool.address, TokenType.LONG)).to.eq(
-        ONE_ETHER,
-      );
-    });
->>>>>>> 0df0d5cd
 
         const settlementPrice = getSettlementPrice(isCallPool, true);
-        await oracleAdapter.mock.quote.returns(settlementPrice);
+        await oracleAdapter.mock.quoteFrom.returns(settlementPrice);
 
         await increaseTo(maturity);
         await pool.settle(trader.address);
@@ -1438,7 +1092,6 @@
   });
 
   describe('#settlePosition', () => {
-<<<<<<< HEAD
     runCallAndPutTests((isCallPool) => {
       it('should successfully settle an ITM option position', async () => {
         const {
@@ -1456,49 +1109,9 @@
         } = await loadFixture(
           isCallPool ? deployAndBuy_CALL : deployAndBuy_PUT,
         );
-=======
-    it('should successfully settle an ITM option position', async () => {
-      const {
-        base,
-        callPool,
-        feeReceiver,
-        initialCollateral,
-        maturity,
-        oracleAdapter,
-        pKey,
-        trader,
-        totalPremium,
-        protocolFees,
-      } = await loadFixture(deployAndBuy);
-
-      await oracleAdapter.mock.quoteFrom.returns(parseUnits('1250', 18));
-
-      await increaseTo(maturity);
-      await callPool.settlePosition(pKey);
-
-      const exerciseValue = parseEther(((1250 - 1000) / 1250).toString());
-
-      expect(await base.balanceOf(trader.address)).to.eq(0);
-      expect(await base.balanceOf(callPool.address)).to.eq(exerciseValue);
-      expect(await base.balanceOf(pKey.operator)).to.eq(
-        initialCollateral
-          .add(totalPremium)
-          .sub(exerciseValue)
-          .sub(protocolFees),
-      );
-      expect(await base.balanceOf(feeReceiver.address)).to.eq(protocolFees);
-
-      expect(await callPool.balanceOf(trader.address, TokenType.LONG)).to.eq(
-        ONE_ETHER,
-      );
-      expect(await callPool.balanceOf(callPool.address, TokenType.SHORT)).to.eq(
-        0,
-      );
-    });
->>>>>>> 0df0d5cd
 
         const settlementPrice = getSettlementPrice(isCallPool, true);
-        await oracleAdapter.mock.quote.returns(settlementPrice);
+        await oracleAdapter.mock.quoteFrom.returns(settlementPrice);
 
         await increaseTo(maturity);
         await pool.settlePosition(pKey);

import { expect } from 'chai';
import { BigNumber } from 'ethers';
import { parseEther } from 'ethers/lib/utils';
import { increaseTo, latest } from '../../utils/time';
import { calculateQuoteHash, signQuote } from '../../utils/sdk/quote';
import { average } from '../../utils/sdk/math';
import { OrderType, TokenType } from '../../utils/sdk/types';
import { ONE_ETHER, THREE_ETHER } from '../../utils/constants';
import { loadFixture } from '@nomicfoundation/hardhat-network-helpers';
import { formatTokenId, parseTokenId } from '../../utils/sdk/token';
import {
  deploy_CALL,
  deploy_PUT,
  deployAndBuy_CALL,
  deployAndBuy_PUT,
  deployAndDeposit_1000_CS_CALL,
  deployAndDeposit_1000_CS_PUT,
  deployAndDeposit_1000_LC_CALL,
  deployAndDeposit_1000_LC_PUT,
  deployAndMintForLP_CALL,
  deployAndMintForLP_PUT,
  deployAndMintForTraderAndLP_CALL,
  deployAndMintForTraderAndLP_PUT,
  deployAndSell_CALL,
  deployAndSell_PUT,
  depositFnSig,
  getSettlementPrice,
  protocolFeePercentage,
  runCallAndPutTests,
  strike,
} from './Pool.fixture';

describe('Pool', () => {
  describe('__internal', function () {
    describe('#_getPricing', () => {
      runCallAndPutTests((isCallPool: boolean) => {
        it('should return pool state', async () => {
          const { pool, lp, poolToken, router } = await loadFixture(
            isCallPool ? deploy_CALL : deploy_PUT,
          );

          let isBuy = true;
          let args = await pool._getPricing(isBuy);

          expect(args.liquidityRate).to.eq(0);
          expect(args.marketPrice).to.eq(parseEther('0.001'));
          expect(args.lower).to.eq(parseEther('0.001'));
          expect(args.upper).to.eq(parseEther('1'));
          expect(args.isBuy).to.eq(isBuy);

          args = await pool._getPricing(!isBuy);

          expect(args.liquidityRate).to.eq(0);
          expect(args.marketPrice).to.eq(parseEther('0.001'));
          expect(args.lower).to.eq(parseEther('0.001'));
          expect(args.upper).to.eq(parseEther('1'));
          expect(args.isBuy).to.eq(!isBuy);

          let lower = parseEther('0.25');
          let upper = parseEther('0.75');

          let position = {
            lower: lower,
            upper: upper,
            operator: lp.address,
            owner: lp.address,
            orderType: OrderType.LC,
            isCall: isCallPool,
            strike: strike,
          };

          await poolToken
            .connect(lp)
            .approve(router.address, parseEther('2000'));
          await poolToken.mint(lp.address, parseEther('2000'));

          const nearestBelow = await pool.getNearestTicksBelow(lower, upper);

          await pool
            .connect(lp)
            [depositFnSig](
              position,
              nearestBelow.nearestBelowLower,
              nearestBelow.nearestBelowUpper,
              parseEther('2000'),
              0,
              parseEther('1'),
            );

          args = await pool._getPricing(isBuy);

          expect(args.liquidityRate).to.eq(parseEther('4'));
          expect(args.marketPrice).to.eq(upper);
          expect(args.lower).to.eq(lower);
          expect(args.upper).to.eq(upper);
          expect(args.isBuy).to.eq(isBuy);

          args = await pool._getPricing(!isBuy);

          expect(args.liquidityRate).to.eq(parseEther('4'));
          expect(args.marketPrice).to.eq(upper);
          expect(args.lower).to.eq(lower);
          expect(args.upper).to.eq(upper);
          expect(args.isBuy).to.eq(!isBuy);
        });
      });
    });

    describe('#_tradeQuoteHash', () => {
      runCallAndPutTests((isCallPool: boolean) => {
        it('should successfully calculate a trade quote hash', async () => {
          const { getTradeQuote, pool, lp } = await loadFixture(
            isCallPool ? deploy_CALL : deploy_PUT,
          );

          const quote = await getTradeQuote();
          expect(await pool.tradeQuoteHash(quote)).to.eq(
            await calculateQuoteHash(lp.provider!, quote, pool.address),
          );
        });
      });
    });
  });

  describe('#getTradeQuote', () => {
    runCallAndPutTests((isCallPool: boolean) => {
      it('should successfully return a buy trade quote', async () => {
        const { pool, pKey, contractsToCollateral } = await loadFixture(
          isCallPool
            ? deployAndDeposit_1000_CS_CALL
            : deployAndDeposit_1000_CS_PUT,
        );

        const tradeSize = parseEther('500');
        const price = pKey.lower;
        const nextPrice = parseEther('0.2');
        const avgPrice = average(price, nextPrice);
        const takerFee = await pool.takerFee(
          tradeSize,
          tradeSize.mul(avgPrice).div(ONE_ETHER),
          true,
        );

        const quote = contractsToCollateral(tradeSize)
          .mul(avgPrice)
          .div(ONE_ETHER)
          .add(takerFee);

        expect(await pool.getTradeQuote(tradeSize, true)).to.eq(quote);
      });

      it('should successfully return a sell trade quote', async () => {
        const { pool, pKey, contractsToCollateral } = await loadFixture(
          isCallPool
            ? deployAndDeposit_1000_LC_CALL
            : deployAndDeposit_1000_LC_PUT,
        );

        const tradeSize = parseEther('500');
        const price = pKey.upper;
        const nextPrice = parseEther('0.2');
        const avgPrice = average(price, nextPrice);
        const takerFee = await pool.takerFee(
          tradeSize,
          tradeSize.mul(avgPrice).div(ONE_ETHER),
          true,
        );

        const quote = contractsToCollateral(tradeSize)
          .mul(avgPrice)
          .div(ONE_ETHER)
          .sub(takerFee);

        expect(await pool.getTradeQuote(tradeSize, false)).to.eq(quote);
      });

      it('should revert if not enough liquidity to buy', async () => {
        const { pool, depositSize } = await loadFixture(
          isCallPool
            ? deployAndDeposit_1000_CS_CALL
            : deployAndDeposit_1000_CS_PUT,
        );

        await expect(
          pool.getTradeQuote(depositSize.add(1), true),
        ).to.be.revertedWithCustomError(pool, 'Pool__InsufficientLiquidity');
      });

      it('should revert if not enough liquidity to sell', async () => {
        const { pool, depositSize } = await loadFixture(
          isCallPool
            ? deployAndDeposit_1000_LC_CALL
            : deployAndDeposit_1000_LC_PUT,
        );

        await expect(
          pool.getTradeQuote(depositSize.add(1), false),
        ).to.be.revertedWithCustomError(pool, 'Pool__InsufficientLiquidity');
      });
    });
  });

  describe('#deposit', () => {
    const fnSig = depositFnSig;

    describe(`#${fnSig}`, () => {
      describe('OrderType LC', () => {
        runCallAndPutTests((isCallPool: boolean) => {
          it('should mint 1000 LP tokens and deposit 200 collateral (lower: 0.1 | upper 0.3 | size: 1000)', async () => {
            const {
              pool,
              lp,
              pKey,
              poolToken,
              scaleDecimals,
              tokenId,
              depositSize,
              initialCollateral,
              contractsToCollateral,
            } = await loadFixture(
              isCallPool
                ? deployAndDeposit_1000_LC_CALL
                : deployAndDeposit_1000_LC_PUT,
            );

            const averagePrice = average(pKey.lower, pKey.upper);
            const collateral = contractsToCollateral(depositSize);

            const collateralValue = collateral.mul(averagePrice).div(ONE_ETHER);

            expect(await pool.balanceOf(lp.address, tokenId)).to.eq(
              depositSize,
            );
            expect(await pool.totalSupply(tokenId)).to.eq(depositSize);
            expect(await poolToken.balanceOf(pool.address)).to.eq(
              scaleDecimals(collateralValue),
            );
            expect(await poolToken.balanceOf(lp.address)).to.eq(
              scaleDecimals(initialCollateral.sub(collateralValue)),
            );
            expect(await pool.marketPrice()).to.eq(pKey.upper);
          });
        });
      });

      runCallAndPutTests((isCallPool: boolean) => {
        it('should revert if msg.sender != p.operator', async () => {
          const { pool, deployer, pKey } = await loadFixture(
            isCallPool ? deploy_CALL : deploy_PUT,
          );

          await expect(
            pool
              .connect(deployer)
              [fnSig](pKey, 0, 0, THREE_ETHER, 0, parseEther('1')),
          ).to.be.revertedWithCustomError(pool, 'Pool__NotAuthorized');
        });

        it('should revert if marketPrice is below minMarketPrice or above maxMarketPrice', async () => {
          const { pool, lp, pKey } = await loadFixture(
            isCallPool
              ? deployAndDeposit_1000_LC_CALL
              : deployAndDeposit_1000_LC_PUT,
          );

          expect(await pool.marketPrice()).to.eq(pKey.upper);

          await expect(
            pool
              .connect(lp)
              [fnSig](pKey, 0, 0, 0, pKey.upper.add(1), pKey.upper),
          ).to.be.revertedWithCustomError(pool, 'Pool__AboveMaxSlippage');

          await expect(
            pool
              .connect(lp)
              [fnSig](pKey, 0, 0, 0, pKey.upper.sub(10), pKey.upper.sub(1)),
          ).to.be.revertedWithCustomError(pool, 'Pool__AboveMaxSlippage');
        });

        it('should revert if zero size', async () => {
          const { pool, lp, pKey } = await loadFixture(
            isCallPool ? deploy_CALL : deploy_PUT,
          );

          await expect(
            pool.connect(lp)[fnSig](pKey, 0, 0, 0, 0, parseEther('1')),
          ).to.be.revertedWithCustomError(pool, 'Pool__ZeroSize');
        });

        it('should revert if option is expired', async () => {
          const { pool, lp, pKey, maturity } = await loadFixture(
            isCallPool ? deploy_CALL : deploy_PUT,
          );

          await increaseTo(maturity);
          await expect(
            pool
              .connect(lp)
              [fnSig](pKey, 0, 0, THREE_ETHER, 0, parseEther('1')),
          ).to.be.revertedWithCustomError(pool, 'Pool__OptionExpired');
        });

        it('should revert if range is not valid', async () => {
          const { pool, lp, pKey } = await loadFixture(
            isCallPool ? deploy_CALL : deploy_PUT,
          );

          await expect(
            pool
              .connect(lp)
              [fnSig](
                { ...pKey, lower: 0 },
                0,
                0,
                THREE_ETHER,
                0,
                parseEther('1'),
              ),
          ).to.be.revertedWithCustomError(pool, 'Pool__InvalidRange');

          await expect(
            pool
              .connect(lp)
              [fnSig](
                { ...pKey, upper: 0 },
                0,
                0,
                THREE_ETHER,
                0,
                parseEther('1'),
              ),
          ).to.be.revertedWithCustomError(pool, 'Pool__InvalidRange');

          await expect(
            pool.connect(lp)[fnSig](
              {
                ...pKey,
                lower: parseEther('0.5'),
                upper: parseEther('0.25'),
              },
              0,
              0,
              THREE_ETHER,
              0,
              parseEther('1'),
            ),
          ).to.be.revertedWithCustomError(pool, 'Pool__InvalidRange');

          await expect(
            pool
              .connect(lp)
              [fnSig](
                { ...pKey, lower: parseEther('0.0001') },
                0,
                0,
                THREE_ETHER,
                0,
                parseEther('1'),
              ),
          ).to.be.revertedWithCustomError(pool, 'Pool__InvalidRange');

          await expect(
            pool
              .connect(lp)
              [fnSig](
                { ...pKey, upper: parseEther('1.01') },
                0,
                0,
                THREE_ETHER,
                0,
                parseEther('1'),
              ),
          ).to.be.revertedWithCustomError(pool, 'Pool__InvalidRange');
        });

        it('should revert if tick width is invalid', async () => {
          const { pool, lp, pKey } = await loadFixture(
            isCallPool ? deploy_CALL : deploy_PUT,
          );

          await expect(
            pool
              .connect(lp)
              [fnSig](
                { ...pKey, lower: parseEther('0.2501') },
                0,
                0,
                THREE_ETHER,
                0,
                parseEther('1'),
              ),
          ).to.be.revertedWithCustomError(pool, 'Pool__TickWidthInvalid');

          await expect(
            pool
              .connect(lp)
              [fnSig](
                { ...pKey, upper: parseEther('0.7501') },
                0,
                0,
                THREE_ETHER,
                0,
                parseEther('1'),
              ),
          ).to.be.revertedWithCustomError(pool, 'Pool__TickWidthInvalid');
        });
      });
    });
  });

  describe('#withdraw', () => {
    describe('OrderType LC', () => {
      runCallAndPutTests((isCallPool: boolean) => {
        it('should burn 750 LP tokens and withdraw 150 collateral (lower: 0.1 | upper 0.3 | size: 750)', async () => {
          const {
            pool,
            lp,
            pKey,
            poolToken,
            scaleDecimals,
            tokenId,
            depositSize,
            initialCollateral,
            contractsToCollateral,
          } = await loadFixture(
            isCallPool
              ? deployAndDeposit_1000_LC_CALL
              : deployAndDeposit_1000_LC_PUT,
          );

          const depositCollateralValue = contractsToCollateral(
            parseEther('200'),
          );

          expect(await poolToken.balanceOf(lp.address)).to.eq(
            scaleDecimals(initialCollateral.sub(depositCollateralValue)),
          );
          expect(await poolToken.balanceOf(pool.address)).to.eq(
            scaleDecimals(depositCollateralValue),
          );

          const withdrawSize = parseEther('750');

          const averagePrice = average(pKey.lower, pKey.upper);
          const withdrawCollateralValue = contractsToCollateral(
            withdrawSize.mul(averagePrice).div(ONE_ETHER),
          );

          await pool
            .connect(lp)
            .withdraw(pKey, withdrawSize, 0, parseEther('1'));
          expect(await pool.balanceOf(lp.address, tokenId)).to.eq(
            depositSize.sub(withdrawSize),
          );
          expect(await pool.totalSupply(tokenId)).to.eq(
            depositSize.sub(withdrawSize),
          );
          expect(await poolToken.balanceOf(pool.address)).to.eq(
            scaleDecimals(depositCollateralValue.sub(withdrawCollateralValue)),
          );
          expect(await poolToken.balanceOf(lp.address)).to.eq(
            scaleDecimals(
              initialCollateral
                .sub(depositCollateralValue)
                .add(withdrawCollateralValue),
            ),
          );
        });
      });
    });

    runCallAndPutTests((isCallPool: boolean) => {
      it('should revert if msg.sender != p.operator', async () => {
        const { pool, deployer, pKey } = await loadFixture(
          isCallPool ? deploy_CALL : deploy_PUT,
        );

        await expect(
          pool
            .connect(deployer)
            .withdraw(pKey, THREE_ETHER, 0, parseEther('1')),
        ).to.be.revertedWithCustomError(pool, 'Pool__NotAuthorized');
      });

      it('should revert if marketPrice is below minMarketPrice or above maxMarketPrice', async () => {
        const { pool, lp, pKey } = await loadFixture(
          isCallPool
            ? deployAndDeposit_1000_LC_CALL
            : deployAndDeposit_1000_LC_PUT,
        );

        expect(await pool.marketPrice()).to.eq(pKey.upper);

        await expect(
          pool
            .connect(lp)
            .withdraw(pKey, THREE_ETHER, pKey.upper.add(1), pKey.upper),
        ).to.be.revertedWithCustomError(pool, 'Pool__AboveMaxSlippage');

        await expect(
          pool
            .connect(lp)
            .withdraw(pKey, THREE_ETHER, pKey.upper.sub(10), pKey.upper.sub(1)),
        ).to.be.revertedWithCustomError(pool, 'Pool__AboveMaxSlippage');
      });

      it('should revert if zero size', async () => {
        const { pool, lp, pKey } = await loadFixture(
          isCallPool ? deploy_CALL : deploy_PUT,
        );

        await expect(
          pool.connect(lp).withdraw(pKey, 0, 0, parseEther('1')),
        ).to.be.revertedWithCustomError(pool, 'Pool__ZeroSize');
      });

      it('should revert if option is expired', async () => {
        const { pool, lp, pKey, maturity } = await loadFixture(
          isCallPool ? deploy_CALL : deploy_PUT,
        );

        await increaseTo(maturity);
        await expect(
          pool.connect(lp).withdraw(pKey, THREE_ETHER, 0, parseEther('1')),
        ).to.be.revertedWithCustomError(pool, 'Pool__OptionExpired');
      });

      it('should revert if position does not exists', async () => {
        const { pool, lp, pKey } = await loadFixture(
          isCallPool ? deploy_CALL : deploy_PUT,
        );

        await expect(
          pool.connect(lp).withdraw(pKey, THREE_ETHER, 0, parseEther('1')),
        ).to.be.revertedWithCustomError(pool, 'Pool__PositionDoesNotExist');
      });

      it('should revert if range is not valid', async () => {
        const { pool, lp, pKey } = await loadFixture(
          isCallPool ? deploy_CALL : deploy_PUT,
        );

        await expect(
          pool
            .connect(lp)
            .withdraw({ ...pKey, lower: 0 }, THREE_ETHER, 0, parseEther('1')),
        ).to.be.revertedWithCustomError(pool, 'Pool__InvalidRange');

        await expect(
          pool
            .connect(lp)
            .withdraw({ ...pKey, upper: 0 }, THREE_ETHER, 0, parseEther('1')),
        ).to.be.revertedWithCustomError(pool, 'Pool__InvalidRange');

        await expect(
          pool
            .connect(lp)
            .withdraw(
              { ...pKey, lower: parseEther('0.5'), upper: parseEther('0.25') },
              THREE_ETHER,
              0,
              parseEther('1'),
            ),
        ).to.be.revertedWithCustomError(pool, 'Pool__InvalidRange');

        await expect(
          pool
            .connect(lp)
            .withdraw(
              { ...pKey, lower: parseEther('0.0001') },
              THREE_ETHER,
              0,
              parseEther('1'),
            ),
        ).to.be.revertedWithCustomError(pool, 'Pool__InvalidRange');

        await expect(
          pool
            .connect(lp)
            .withdraw(
              { ...pKey, upper: parseEther('1.01') },
              THREE_ETHER,
              0,
              parseEther('1'),
            ),
        ).to.be.revertedWithCustomError(pool, 'Pool__InvalidRange');
      });

      it('should revert if tick width is invalid', async () => {
        const { pool, lp, pKey } = await loadFixture(
          isCallPool ? deploy_CALL : deploy_PUT,
        );

        await expect(
          pool
            .connect(lp)
            .withdraw(
              { ...pKey, lower: parseEther('0.2501') },
              THREE_ETHER,
              0,
              parseEther('1'),
            ),
        ).to.be.revertedWithCustomError(pool, 'Pool__TickWidthInvalid');

        await expect(
          pool
            .connect(lp)
            .withdraw(
              { ...pKey, upper: parseEther('0.7501') },
              THREE_ETHER,
              0,
              parseEther('1'),
            ),
        ).to.be.revertedWithCustomError(pool, 'Pool__TickWidthInvalid');
      });
    });
  });

  describe('#writeFrom', () => {
    runCallAndPutTests((isCallPool) => {
      it('should successfully write 500 options', async () => {
        const {
          pool,
          lp,
          trader,
          poolToken,
          scaleDecimals,
          initialCollateral,
          contractsToCollateral,
        } = await loadFixture(
          isCallPool ? deployAndMintForLP_CALL : deployAndMintForLP_PUT,
        );

        const size = parseEther('500');
        const fee = await pool.takerFee(size, 0, true);

        await pool.connect(lp).writeFrom(lp.address, trader.address, size);

        const collateral = contractsToCollateral(size).add(fee);

        expect(await poolToken.balanceOf(pool.address)).to.eq(
          scaleDecimals(collateral),
        );
        expect(await poolToken.balanceOf(lp.address)).to.eq(
          scaleDecimals(initialCollateral.sub(collateral)),
        );
        expect(await pool.balanceOf(trader.address, TokenType.LONG)).to.eq(
          size,
        );
        expect(await pool.balanceOf(trader.address, TokenType.SHORT)).to.eq(0);
        expect(await pool.balanceOf(lp.address, TokenType.LONG)).to.eq(0);
        expect(await pool.balanceOf(lp.address, TokenType.SHORT)).to.eq(size);
      });

      it('should successfully write 500 options on behalf of another address', async () => {
        const {
          pool,
          lp,
          trader,
          deployer,
          poolToken,
          scaleDecimals,
          initialCollateral,
          contractsToCollateral,
        } = await loadFixture(
          isCallPool ? deployAndMintForLP_CALL : deployAndMintForLP_PUT,
        );

        const size = parseEther('500');
        const fee = await pool.takerFee(size, 0, true);

        await pool.connect(lp).setApprovalForAll(deployer.address, true);

        const collateral = contractsToCollateral(size).add(fee);

        await pool
          .connect(deployer)
          .writeFrom(lp.address, trader.address, parseEther('500'));

        expect(await poolToken.balanceOf(pool.address)).to.eq(
          scaleDecimals(collateral),
        );
        expect(await poolToken.balanceOf(lp.address)).to.eq(
          scaleDecimals(initialCollateral.sub(collateral)),
        );
        expect(await pool.balanceOf(trader.address, TokenType.LONG)).to.eq(
          size,
        );
        expect(await pool.balanceOf(trader.address, TokenType.SHORT)).to.eq(0);
        expect(await pool.balanceOf(lp.address, TokenType.LONG)).to.eq(0);
        expect(await pool.balanceOf(lp.address, TokenType.SHORT)).to.eq(size);
      });

      it('should revert if trying to write options of behalf of another address without approval', async () => {
        const { pool, lp, deployer, trader } = await loadFixture(
          isCallPool ? deploy_CALL : deploy_PUT,
        );
        await expect(
          pool
            .connect(deployer)
            .writeFrom(lp.address, trader.address, parseEther('500')),
        ).to.be.revertedWithCustomError(pool, 'Pool__NotAuthorized');
      });

      it('should revert if size is zero', async () => {
        const { pool, lp, trader } = await loadFixture(
          isCallPool ? deploy_CALL : deploy_PUT,
        );

        await expect(
          pool.connect(lp).writeFrom(lp.address, trader.address, 0),
        ).to.be.revertedWithCustomError(pool, 'Pool__ZeroSize');
      });

      it('should revert if option is expired', async () => {
        const { pool, lp, trader, maturity } = await loadFixture(
          isCallPool ? deploy_CALL : deploy_PUT,
        );
        await increaseTo(maturity);

        await expect(
          pool.connect(lp).writeFrom(lp.address, trader.address, 1),
        ).to.be.revertedWithCustomError(pool, 'Pool__OptionExpired');
      });
    });
  });

  describe('#trade', () => {
    runCallAndPutTests((isCallPool) => {
      it('should successfully buy 500 options', async () => {
        const { pool, trader, poolToken, scaleDecimals, router } =
          await loadFixture(
            isCallPool
              ? deployAndDeposit_1000_CS_CALL
              : deployAndDeposit_1000_CS_PUT,
          );

        const tradeSize = parseEther('500');
        const totalPremium = await pool.getTradeQuote(tradeSize, true);
        const totalPremiumScaled = scaleDecimals(totalPremium);

        await poolToken.mint(trader.address, totalPremiumScaled);
        await poolToken
          .connect(trader)
          .approve(router.address, totalPremiumScaled);

        await pool
          .connect(trader)
          .trade(tradeSize, true, totalPremium.add(totalPremium.div(10)));

        expect(await pool.balanceOf(trader.address, TokenType.LONG)).to.eq(
          tradeSize,
        );
        expect(await pool.balanceOf(pool.address, TokenType.SHORT)).to.eq(
          tradeSize,
        );
        expect(await poolToken.balanceOf(trader.address)).to.eq(0);
      });

      it('should successfully sell 500 options', async () => {
        const {
          pool,
          trader,
          poolToken,
          scaleDecimals,
          router,
          contractsToCollateral,
        } = await loadFixture(
          isCallPool
            ? deployAndDeposit_1000_LC_CALL
            : deployAndDeposit_1000_LC_PUT,
        );

        const tradeSize = parseEther('500');
        const collateralScaled = scaleDecimals(
          contractsToCollateral(tradeSize),
        );

        const totalPremium = await pool.getTradeQuote(tradeSize, false);
        const totalPremiumScaled = scaleDecimals(totalPremium);

        await poolToken.mint(trader.address, collateralScaled);
        await poolToken
          .connect(trader)
          .approve(router.address, collateralScaled);

        await pool
          .connect(trader)
          .trade(tradeSize, false, totalPremium.sub(totalPremium.div(10)));

        expect(await pool.balanceOf(trader.address, TokenType.SHORT)).to.eq(
          tradeSize,
        );
        expect(await pool.balanceOf(pool.address, TokenType.LONG)).to.eq(
          tradeSize,
        );
        expect(await poolToken.balanceOf(trader.address)).to.eq(
          totalPremiumScaled,
        );
      });

      it('should revert if trying to buy options and totalPremium is above premiumLimit', async () => {
        const { pool, trader, poolToken, router } = await loadFixture(
          isCallPool
            ? deployAndDeposit_1000_CS_CALL
            : deployAndDeposit_1000_CS_PUT,
        );

        const tradeSize = parseEther('500');
        const totalPremium = await pool.getTradeQuote(tradeSize, true);

        await poolToken.mint(trader.address, totalPremium);
        await poolToken.connect(trader).approve(router.address, totalPremium);

        await expect(
          pool.connect(trader).trade(tradeSize, true, totalPremium.sub(1)),
        ).to.be.revertedWithCustomError(pool, 'Pool__AboveMaxSlippage');
      });

      it('should revert if trying to sell options and totalPremium is below premiumLimit', async () => {
        const { pool, trader, poolToken, router } = await loadFixture(
          isCallPool
            ? deployAndDeposit_1000_LC_CALL
            : deployAndDeposit_1000_LC_PUT,
        );

        const tradeSize = parseEther('500');
        const totalPremium = await pool.getTradeQuote(tradeSize, false);

        await poolToken.mint(trader.address, tradeSize);
        await poolToken.connect(trader).approve(router.address, tradeSize);

        await expect(
          pool.connect(trader).trade(tradeSize, false, totalPremium.add(1)),
        ).to.be.revertedWithCustomError(pool, 'Pool__AboveMaxSlippage');
      });

      it('should revert if trying to buy options and ask liquidity is insufficient', async () => {
        const { pool, trader, depositSize } = await loadFixture(
          isCallPool
            ? deployAndDeposit_1000_CS_CALL
            : deployAndDeposit_1000_CS_PUT,
        );

        await expect(
          pool.connect(trader).trade(depositSize.add(1), true, 0),
        ).to.be.revertedWithCustomError(pool, 'Pool__InsufficientAskLiquidity');
      });

      it('should revert if trying to sell options and bid liquidity is insufficient', async () => {
        const { pool, trader, depositSize } = await loadFixture(
          isCallPool
            ? deployAndDeposit_1000_LC_CALL
            : deployAndDeposit_1000_LC_PUT,
        );

        await expect(
          pool.connect(trader).trade(depositSize.add(1), false, 0),
        ).to.be.revertedWithCustomError(pool, 'Pool__InsufficientBidLiquidity');
      });

      it('should revert if trade size is 0', async () => {
        const { pool, trader } = await loadFixture(
          isCallPool ? deploy_CALL : deploy_PUT,
        );

        await expect(
          pool.connect(trader).trade(0, true, 0),
        ).to.be.revertedWithCustomError(pool, 'Pool__ZeroSize');
      });

      it('should revert if expired', async () => {
        const { pool, trader, maturity } = await loadFixture(
          isCallPool ? deploy_CALL : deploy_PUT,
        );
        await increaseTo(maturity);

        await expect(
          pool.connect(trader).trade(1, true, 0),
        ).to.be.revertedWithCustomError(pool, 'Pool__OptionExpired');
      });
    });
  });

  describe('#exercise', () => {
    runCallAndPutTests((isCallPool) => {
      it('should successfully exercise an ITM option', async () => {
        const {
          pool,
          trader,
          poolToken,
          scaleDecimals,
          oracleAdapter,
          maturity,
          feeReceiver,
          totalPremium,
          protocolFees,
          collateral,
        } = await loadFixture(
          isCallPool ? deployAndBuy_CALL : deployAndBuy_PUT,
        );

        const settlementPrice = getSettlementPrice(isCallPool, true);
<<<<<<< HEAD
=======
        await oracleAdapter.mock.quote.returns(settlementPrice);
>>>>>>> ffa3b017
        await oracleAdapter.mock.quoteFrom.returns(settlementPrice);

        await increaseTo(maturity);
        await pool.exercise(trader.address);

        let exerciseValue;

        if (isCallPool) {
          exerciseValue = settlementPrice
            .sub(strike)
            .mul(ONE_ETHER)
            .div(settlementPrice);
        } else {
          exerciseValue = strike.sub(settlementPrice);
        }

        expect(await poolToken.balanceOf(trader.address)).to.eq(
          scaleDecimals(exerciseValue),
        );
        expect(await poolToken.balanceOf(pool.address)).to.eq(
          scaleDecimals(
            collateral.add(totalPremium).sub(exerciseValue).sub(protocolFees),
          ),
        );
        expect(await poolToken.balanceOf(feeReceiver.address)).to.eq(
          scaleDecimals(protocolFees),
        );
        expect(await pool.balanceOf(trader.address, TokenType.LONG)).to.eq(0);
        expect(await pool.balanceOf(pool.address, TokenType.SHORT)).to.eq(
          ONE_ETHER,
        );
      });

      it('should not pay any token when exercising an OTM option', async () => {
        const {
          pool,
          trader,
          poolToken,
          scaleDecimals,
          oracleAdapter,
          maturity,
          feeReceiver,
          totalPremium,
          protocolFees,
          collateral,
        } = await loadFixture(
          isCallPool ? deployAndBuy_CALL : deployAndBuy_PUT,
        );

        const settlementPrice = getSettlementPrice(isCallPool, false);
        await oracleAdapter.mock.quote.returns(settlementPrice);
        await oracleAdapter.mock.quoteFrom.returns(settlementPrice);

        await increaseTo(maturity);
        await pool.exercise(trader.address);

        const exerciseValue = BigNumber.from(0);

        expect(await poolToken.balanceOf(trader.address)).to.eq(
          scaleDecimals(exerciseValue),
        );
        expect(await poolToken.balanceOf(pool.address)).to.eq(
          scaleDecimals(
            collateral.add(totalPremium).sub(exerciseValue).sub(protocolFees),
          ),
        );
        expect(await poolToken.balanceOf(feeReceiver.address)).to.eq(
          scaleDecimals(protocolFees),
        );
        expect(await pool.balanceOf(trader.address, TokenType.LONG)).to.eq(0);
        expect(await pool.balanceOf(pool.address, TokenType.SHORT)).to.eq(
          ONE_ETHER,
        );
      });

      it('should revert if options is not expired', async () => {
        const { pool, trader } = await loadFixture(
          isCallPool ? deploy_CALL : deploy_PUT,
        );

        await expect(
          pool.exercise(trader.address),
        ).to.be.revertedWithCustomError(pool, 'Pool__OptionNotExpired');
      });
    });
  });

  describe('#settle', () => {
    runCallAndPutTests((isCallPool) => {
      it('should successfully settle an ITM option', async () => {
        const {
          pool,
          trader,
          poolToken,
          scaleDecimals,
          oracleAdapter,
          maturity,
          feeReceiver,
          totalPremium,
          takerFee,
          protocolFees,
          collateral,
        } = await loadFixture(
          isCallPool ? deployAndSell_CALL : deployAndSell_PUT,
        );

        const settlementPrice = getSettlementPrice(isCallPool, true);
<<<<<<< HEAD
=======
        await oracleAdapter.mock.quote.returns(settlementPrice);
>>>>>>> ffa3b017
        await oracleAdapter.mock.quoteFrom.returns(settlementPrice);

        await increaseTo(maturity);
        await pool.settle(trader.address);

        let exerciseValue;

        if (isCallPool) {
          exerciseValue = settlementPrice
            .sub(strike)
            .mul(ONE_ETHER)
            .div(settlementPrice);
        } else {
          exerciseValue = strike.sub(settlementPrice);
        }

        expect(await poolToken.balanceOf(trader.address)).to.eq(
          scaleDecimals(collateral.add(totalPremium).sub(exerciseValue)),
        );
        expect(await poolToken.balanceOf(pool.address)).to.eq(
          scaleDecimals(exerciseValue.add(takerFee).sub(protocolFees)),
        );
        expect(await poolToken.balanceOf(feeReceiver.address)).to.eq(
          scaleDecimals(protocolFees),
        );
        expect(await pool.balanceOf(trader.address, TokenType.SHORT)).to.eq(0);
        expect(await pool.balanceOf(pool.address, TokenType.LONG)).to.eq(
          ONE_ETHER,
        );
      });

      it('should successfully settle an OTM option', async () => {
        const {
          pool,
          trader,
          poolToken,
          scaleDecimals,
          oracleAdapter,
          maturity,
          feeReceiver,
          totalPremium,
          takerFee,
          protocolFees,
          collateral,
        } = await loadFixture(
          isCallPool ? deployAndSell_CALL : deployAndSell_PUT,
        );

        const settlementPrice = getSettlementPrice(isCallPool, false);
        await oracleAdapter.mock.quote.returns(settlementPrice);
        await oracleAdapter.mock.quoteFrom.returns(settlementPrice);

        await increaseTo(maturity);
        await pool.settle(trader.address);

        const exerciseValue = BigNumber.from(0);
        expect(await poolToken.balanceOf(trader.address)).to.eq(
          scaleDecimals(collateral.add(totalPremium).sub(exerciseValue)),
        );
        expect(await poolToken.balanceOf(pool.address)).to.eq(
          scaleDecimals(exerciseValue.add(takerFee).sub(protocolFees)),
        );
        expect(await poolToken.balanceOf(feeReceiver.address)).to.eq(
          scaleDecimals(protocolFees),
        );
        expect(await pool.balanceOf(trader.address, TokenType.SHORT)).to.eq(0);
        expect(await pool.balanceOf(pool.address, TokenType.LONG)).to.eq(
          ONE_ETHER,
        );
      });

      it('should revert if not expired', async () => {
        const { pool, trader } = await loadFixture(
          isCallPool ? deploy_CALL : deploy_PUT,
        );

        await expect(pool.settle(trader.address)).to.be.revertedWithCustomError(
          pool,
          'Pool__OptionNotExpired',
        );
      });
    });
  });

  describe('#settlePosition', () => {
    runCallAndPutTests((isCallPool) => {
      it('should successfully settle an ITM option position', async () => {
        const {
          poolToken,
          scaleDecimals,
          pool,
          feeReceiver,
          initialCollateral,
          maturity,
          oracleAdapter,
          pKey,
          trader,
          totalPremium,
          protocolFees,
        } = await loadFixture(
          isCallPool ? deployAndBuy_CALL : deployAndBuy_PUT,
        );

        const settlementPrice = getSettlementPrice(isCallPool, true);
        await oracleAdapter.mock.quoteFrom.returns(settlementPrice);

        await increaseTo(maturity);
        await pool.settlePosition(pKey);

        let exerciseValue;

        if (isCallPool) {
          exerciseValue = settlementPrice
            .sub(strike)
            .mul(ONE_ETHER)
            .div(settlementPrice);
        } else {
          exerciseValue = strike.sub(settlementPrice);
        }

        expect(await poolToken.balanceOf(trader.address)).to.eq(0);
        expect(await poolToken.balanceOf(pool.address)).to.eq(
          scaleDecimals(exerciseValue),
        );
        expect(await poolToken.balanceOf(pKey.operator)).to.eq(
          scaleDecimals(
            initialCollateral
              .add(totalPremium)
              .sub(exerciseValue)
              .sub(protocolFees),
          ),
        );
        expect(await poolToken.balanceOf(feeReceiver.address)).to.eq(
          scaleDecimals(protocolFees),
        );

        expect(await pool.balanceOf(trader.address, TokenType.LONG)).to.eq(
          ONE_ETHER,
        );
        expect(await pool.balanceOf(pool.address, TokenType.SHORT)).to.eq(0);
      });

      it('should successfully settle an OTM option position', async () => {
        const {
          poolToken,
          scaleDecimals,
          pool,
          feeReceiver,
          maturity,
          oracleAdapter,
          pKey,
          trader,
          initialCollateral,
          totalPremium,
          protocolFees,
        } = await loadFixture(
          isCallPool ? deployAndBuy_CALL : deployAndBuy_PUT,
        );

        const settlementPrice = getSettlementPrice(isCallPool, false);
        await oracleAdapter.mock.quote.returns(settlementPrice);
        await oracleAdapter.mock.quoteFrom.returns(settlementPrice);

        await increaseTo(maturity);
        await pool.settlePosition(pKey);

        const exerciseValue = BigNumber.from(0);

        expect(await poolToken.balanceOf(trader.address)).to.eq(0);
        expect(await poolToken.balanceOf(pool.address)).to.eq(
          scaleDecimals(exerciseValue),
        );
        expect(await poolToken.balanceOf(pKey.operator)).to.eq(
          scaleDecimals(
            initialCollateral
              .add(totalPremium)
              .sub(exerciseValue)
              .sub(protocolFees),
          ),
        );
        expect(await poolToken.balanceOf(feeReceiver.address)).to.eq(
          scaleDecimals(protocolFees),
        );

        expect(await pool.balanceOf(trader.address, TokenType.LONG)).to.eq(
          ONE_ETHER,
        );
        expect(await pool.balanceOf(pool.address, TokenType.SHORT)).to.eq(0);
      });

      it('should revert if not expired', async () => {
        const { pool, pKey } = await loadFixture(
          isCallPool ? deploy_CALL : deploy_PUT,
        );

        await expect(pool.settlePosition(pKey)).to.be.revertedWithCustomError(
          pool,
          'Pool__OptionNotExpired',
        );
      });
    });
  });

  describe('#fillQuote', () => {
    runCallAndPutTests((isCallPool) => {
      it('should successfully fill a valid quote', async () => {
        const {
          poolToken,
          scaleDecimals,
          pool,
          lp,
          trader,
          getTradeQuote,
          initialCollateral,
          contractsToCollateral,
        } = await loadFixture(
          isCallPool
            ? deployAndMintForTraderAndLP_CALL
            : deployAndMintForTraderAndLP_PUT,
        );

        const quote = await getTradeQuote();

        const sig = await signQuote(lp.provider!, pool.address, quote);

        await pool.connect(trader).fillQuote(quote, quote.size, sig);

        let premium = contractsToCollateral(
          quote.price.mul(quote.size).div(ONE_ETHER),
        );

        const collateral = contractsToCollateral(quote.size);

        const protocolFee = await pool.takerFee(quote.size, premium, false);

        expect(await poolToken.balanceOf(lp.address)).to.eq(
          scaleDecimals(
            initialCollateral.sub(collateral).add(premium).sub(protocolFee),
          ),
        );
        expect(await poolToken.balanceOf(trader.address)).to.eq(
          scaleDecimals(initialCollateral.sub(premium)),
        );

        expect(await pool.balanceOf(trader.address, TokenType.SHORT)).to.eq(0);
        expect(await pool.balanceOf(trader.address, TokenType.LONG)).to.eq(
          quote.size,
        );

        expect(await pool.balanceOf(lp.address, TokenType.SHORT)).to.eq(
          quote.size,
        );
        expect(await pool.balanceOf(lp.address, TokenType.LONG)).to.eq(0);
      });

      it('should revert if quote is expired', async () => {
        const { pool, lp, trader, getTradeQuote } = await loadFixture(
          isCallPool ? deploy_CALL : deploy_PUT,
        );

        const quote = await getTradeQuote();
        quote.deadline = BigNumber.from((await latest()) - 1);

        const sig = await signQuote(lp.provider!, pool.address, quote);

        await expect(
          pool.connect(trader).fillQuote(quote, quote.size, sig),
        ).to.be.revertedWithCustomError(pool, 'Pool__QuoteExpired');
      });

      it('should revert if quote price is out of bounds', async () => {
        const { pool, lp, trader, getTradeQuote } = await loadFixture(
          isCallPool ? deploy_CALL : deploy_PUT,
        );

        const quote = await getTradeQuote();
        quote.price = BigNumber.from(1);

        let sig = await signQuote(lp.provider!, pool.address, quote);

        await expect(
          pool.connect(trader).fillQuote(quote, quote.size, sig),
        ).to.be.revertedWithCustomError(pool, 'Pool__OutOfBoundsPrice');

        quote.price = parseEther('1').add(1);
        sig = await signQuote(lp.provider!, pool.address, quote);

        await expect(
          pool.connect(trader).fillQuote(quote, quote.size, sig),
        ).to.be.revertedWithCustomError(pool, 'Pool__OutOfBoundsPrice');
      });

      it('should revert if quote is used by someone else than taker', async () => {
        const { pool, lp, trader, deployer, getTradeQuote } = await loadFixture(
          isCallPool ? deploy_CALL : deploy_PUT,
        );

        const quote = await getTradeQuote();
        quote.taker = trader.address;

        const sig = await signQuote(lp.provider!, pool.address, quote);

        await expect(
          pool.connect(deployer).fillQuote(quote, quote.size, sig),
        ).to.be.revertedWithCustomError(pool, 'Pool__InvalidQuoteTaker');
      });

      it('should revert if quote is over filled', async () => {
        const { pool, lp, deployer, trader, getTradeQuote } = await loadFixture(
          isCallPool
            ? deployAndMintForTraderAndLP_CALL
            : deployAndMintForTraderAndLP_PUT,
        );

        const quote = await getTradeQuote();

        const sig = await signQuote(lp.provider!, pool.address, quote);

        await pool
          .connect(trader)
          .fillQuote(quote, BigNumber.from(quote.size).div(2), sig);

        await expect(
          pool.connect(deployer).fillQuote(quote, quote.size, sig),
        ).to.be.revertedWithCustomError(pool, 'Pool__QuoteOverfilled');
      });

      it('should revert if signed message does not match quote', async () => {
        const { pool, lp, trader, getTradeQuote } = await loadFixture(
          isCallPool ? deploy_CALL : deploy_PUT,
        );

        const quote = await getTradeQuote();

        const sig = await signQuote(lp.provider!, pool.address, quote);

        await expect(
          pool
            .connect(trader)
            .fillQuote(
              { ...quote, size: BigNumber.from(quote.size).mul(2).toString() },
              quote.size,
              sig,
            ),
        ).to.be.revertedWithCustomError(pool, 'Pool__InvalidQuoteSignature');
      });
    });
  });

  describe('#cancelTradeQuotes', async () => {
    runCallAndPutTests((isCallPool) => {
      it('should successfully cancel a trade quote', async () => {
        const { pool, lp, trader, getTradeQuote } = await loadFixture(
          isCallPool ? deploy_CALL : deploy_PUT,
        );

        const quote = await getTradeQuote();

        const sig = await signQuote(lp.provider!, pool.address, quote);

        await pool
          .connect(lp)
          .cancelTradeQuotes([
            await calculateQuoteHash(lp.provider!, quote, pool.address),
          ]);

        await expect(
          pool.connect(trader).fillQuote(quote, quote.size, sig),
        ).to.be.revertedWithCustomError(pool, 'Pool__QuoteCancelled');
      });
    });
  });

  describe('#getTradeQuoteFilledAmount', async () => {
    runCallAndPutTests((isCallPool) => {
      it('should successfully return filled amount of a trade quote', async () => {
        const { pool, lp, trader, getTradeQuote } = await loadFixture(
          isCallPool
            ? deployAndMintForTraderAndLP_CALL
            : deployAndMintForTraderAndLP_PUT,
        );

        const quote = await getTradeQuote();

        const sig = await signQuote(lp.provider!, pool.address, quote);

        await pool.connect(trader).fillQuote(quote, quote.size.div(2), sig);

        const tradeQuoteHash = await calculateQuoteHash(
          lp.provider!,
          quote,
          pool.address,
        );
        expect(
          await pool.getTradeQuoteFilledAmount(quote.provider, tradeQuoteHash),
        ).to.eq(quote.size.div(2));
      });
    });
  });

  describe('#getClaimableFees', async () => {
    runCallAndPutTests((isCallPool) => {
      it('should successfully return amount of claimable fees', async () => {
        const { pool, lp, pKey, takerFee } = await loadFixture(
          isCallPool ? deployAndBuy_CALL : deployAndBuy_PUT,
        );

        expect(await pool.connect(lp).getClaimableFees(pKey)).to.eq(
          takerFee
            .mul(parseEther(protocolFeePercentage.toString()))
            .div(ONE_ETHER),
        );
      });
    });
  });

  describe('#claim', () => {
    runCallAndPutTests((isCallPool) => {
      it('should successfully claim fees', async () => {
        const {
          poolToken,
          scaleDecimals,
          pool,
          lp,
          trader,
          pKey,
          feeReceiver,
          initialCollateral,
          tradeSize,
          totalPremium,
          protocolFees,
          contractsToCollateral,
        } = await loadFixture(
          isCallPool ? deployAndBuy_CALL : deployAndBuy_PUT,
        );

        const claimableFees = await pool.getClaimableFees(pKey);

        await pool.connect(lp).claim(pKey);

        const collateral = contractsToCollateral(tradeSize);

        expect(await poolToken.balanceOf(pKey.operator)).to.eq(
          scaleDecimals(initialCollateral.sub(collateral).add(claimableFees)),
        );
        expect(await poolToken.balanceOf(pool.address)).to.eq(
          scaleDecimals(
            collateral.add(totalPremium).sub(claimableFees).sub(protocolFees),
          ),
        );
        expect(await poolToken.balanceOf(feeReceiver.address)).to.eq(
          scaleDecimals(protocolFees),
        );

        expect(await pool.balanceOf(trader.address, TokenType.LONG)).to.eq(
          ONE_ETHER,
        );
        expect(await pool.balanceOf(pool.address, TokenType.SHORT)).to.eq(
          ONE_ETHER,
        );
      });
    });
  });

  describe('#formatTokenId', () => {
    runCallAndPutTests((isCallPool) => {
      it('should properly format token id', async () => {
        const { pool } = await loadFixture(
          isCallPool ? deploy_CALL : deploy_PUT,
        );

        const operator = '0x1000000000000000000000000000000000000001';
        const tokenId = await pool.formatTokenId(
          operator,
          parseEther('0.001'),
          parseEther('1'),
          OrderType.LC,
        );

        expect(
          formatTokenId({
            version: 1,
            operator,
            lower: parseEther('0.001'),
            upper: parseEther('1'),
            orderType: OrderType.LC,
          }),
        ).to.eq(tokenId);

        console.log(tokenId.toHexString());

        expect(tokenId.mask(10)).to.eq(1);
        expect(tokenId.shr(10).mask(10)).to.eq(1000);
        expect(tokenId.shr(20).mask(160)).to.eq(operator);
        expect(tokenId.shr(180).mask(4)).to.eq(2);
        expect(tokenId.shr(252).mask(4)).to.eq(1);
      });
    });
  });

  describe('#parseTokenId', () => {
    runCallAndPutTests((isCallPool) => {
      it('should properly parse token id', async () => {
        const { pool } = await loadFixture(
          isCallPool ? deploy_CALL : deploy_PUT,
        );

        const tokenId = BigNumber.from(
          '0x10000000000000000021000000000000000000000000000000000000001fa001',
        );

        const r = await pool.parseTokenId(tokenId);

        const parsed = parseTokenId(tokenId);

        expect(r.lower).to.eq(parsed.lower);
        expect(r.upper).to.eq(parsed.upper);
        expect(r.operator).to.eq(parsed.operator);
        expect(r.orderType).to.eq(parsed.orderType);
        expect(r.version).to.eq(parsed.version);

        expect(r.lower).to.eq(parseEther('0.001'));
        expect(r.upper).to.eq(parseEther('1'));
        expect(r.operator).to.eq('0x1000000000000000000000000000000000000001');
        expect(r.orderType).to.eq(OrderType.LC);
        expect(r.version).to.eq(1);
      });
    });
  });

  describe('#transferPosition', () => {
    runCallAndPutTests((isCallPool) => {
      it('should successfully partially transfer position to new owner with same operator', async () => {
        const { pool, depositSize, lp, pKey, tokenId, trader } =
          await loadFixture(
            isCallPool
              ? deployAndDeposit_1000_CS_CALL
              : deployAndDeposit_1000_CS_PUT,
          );

        const transferAmount = parseEther('200');

        await pool
          .connect(lp)
          .transferPosition(
            pKey,
            trader.address,
            pKey.operator,
            transferAmount,
          );

        expect(await pool.balanceOf(lp.address, tokenId)).to.eq(
          depositSize.sub(transferAmount),
        );
        expect(await pool.balanceOf(trader.address, tokenId)).to.eq(
          transferAmount,
        );
      });

      it('should successfully partially transfer position to new owner with new operator', async () => {
        const { pool, depositSize, lp, pKey, tokenId, trader } =
          await loadFixture(
            isCallPool
              ? deployAndDeposit_1000_CS_CALL
              : deployAndDeposit_1000_CS_PUT,
          );

        const transferAmount = parseEther('200');

        await pool
          .connect(lp)
          .transferPosition(
            pKey,
            trader.address,
            trader.address,
            transferAmount,
          );

        expect(await pool.balanceOf(lp.address, tokenId)).to.eq(
          depositSize.sub(transferAmount),
        );

        expect(await pool.balanceOf(trader.address, tokenId)).to.eq(0);

        const newTokenId = formatTokenId({
          version: 1,
          orderType: pKey.orderType,
          operator: trader.address,
          upper: pKey.upper,
          lower: pKey.lower,
        });

        expect(await pool.balanceOf(trader.address, newTokenId)).to.eq(
          transferAmount,
        );
      });

      it('should successfully fully transfer position to new owner with same operator', async () => {
        const { pool, depositSize, lp, pKey, tokenId, trader } =
          await loadFixture(
            isCallPool
              ? deployAndDeposit_1000_CS_CALL
              : deployAndDeposit_1000_CS_PUT,
          );

        await pool
          .connect(lp)
          .transferPosition(pKey, trader.address, pKey.operator, depositSize);

        expect(await pool.balanceOf(lp.address, tokenId)).to.eq(0);
        expect(await pool.balanceOf(trader.address, tokenId)).to.eq(
          depositSize,
        );
      });

      it('should successfully fully transfer position to new owner with new operator', async () => {
        const { pool, depositSize, lp, pKey, tokenId, trader } =
          await loadFixture(
            isCallPool
              ? deployAndDeposit_1000_CS_CALL
              : deployAndDeposit_1000_CS_PUT,
          );

        await pool
          .connect(lp)
          .transferPosition(pKey, trader.address, trader.address, depositSize);

        expect(await pool.balanceOf(lp.address, tokenId)).to.eq(0);

        expect(await pool.balanceOf(trader.address, tokenId)).to.eq(0);

        const newTokenId = formatTokenId({
          version: 1,
          orderType: pKey.orderType,
          operator: trader.address,
          upper: pKey.upper,
          lower: pKey.lower,
        });

        expect(await pool.balanceOf(trader.address, newTokenId)).to.eq(
          depositSize,
        );
      });

      it('should revert if not operator', async () => {
        const { pool, lp, pKey, trader } = await loadFixture(
          isCallPool
            ? deployAndDeposit_1000_CS_CALL
            : deployAndDeposit_1000_CS_PUT,
        );

        const transferAmount = parseEther('200');

        await pool
          .connect(lp)
          .transferPosition(
            pKey,
            trader.address,
            pKey.operator,
            transferAmount,
          );

        await expect(
          pool
            .connect(trader)
            .transferPosition(pKey, lp.address, pKey.operator, transferAmount),
        ).to.be.revertedWithCustomError(pool, 'Pool__NotAuthorized');
      });

      it('should revert if transferring to same owner and operator', async () => {
        const { pool, depositSize, lp, pKey } = await loadFixture(
          isCallPool
            ? deployAndDeposit_1000_CS_CALL
            : deployAndDeposit_1000_CS_PUT,
        );

        await expect(
          pool
            .connect(lp)
            .transferPosition(pKey, lp.address, lp.address, depositSize),
        ).to.be.revertedWithCustomError(pool, 'Pool__InvalidTransfer');
      });

      it('should revert if size is 0', async () => {
        const { pool, lp, trader, pKey } = await loadFixture(
          isCallPool
            ? deployAndDeposit_1000_CS_CALL
            : deployAndDeposit_1000_CS_PUT,
        );

        await expect(
          pool
            .connect(lp)
            .transferPosition(pKey, trader.address, lp.address, 0),
        ).to.be.revertedWithCustomError(pool, 'Pool__ZeroSize');
      });

      it('should revert if not enough tokens to transfer', async () => {
        const { pool, lp, trader, pKey, depositSize } = await loadFixture(
          isCallPool
            ? deployAndDeposit_1000_CS_CALL
            : deployAndDeposit_1000_CS_PUT,
        );

        await expect(
          pool
            .connect(lp)
            .transferPosition(
              pKey,
              trader.address,
              lp.address,
              depositSize.add(1),
            ),
        ).to.be.revertedWithCustomError(pool, 'Pool__NotEnoughTokens');
      });
    });
  });

  describe('#safeTransferFrom', () => {
    runCallAndPutTests((isCallPool: boolean) => {
      it('should successfully transfer a long token', async () => {
        const f = await loadFixture(
          isCallPool ? deployAndBuy_CALL : deployAndBuy_PUT,
        );

        expect(await f.pool.balanceOf(f.trader.address, TokenType.LONG)).to.eq(
          ONE_ETHER,
        );
        expect(
          await f.pool.balanceOf(f.deployer.address, TokenType.LONG),
        ).to.eq(0);

        const transferAmount = parseEther('0.3');

        await f.pool
          .connect(f.trader)
          .safeTransferFrom(
            f.trader.address,
            f.deployer.address,
            TokenType.LONG,
            transferAmount,
            '0x',
          );

        expect(await f.pool.balanceOf(f.trader.address, TokenType.LONG)).to.eq(
          ONE_ETHER.sub(transferAmount),
        );
        expect(
          await f.pool.balanceOf(f.deployer.address, TokenType.LONG),
        ).to.eq(transferAmount);
      });

      it('should successfully transfer a short token', async () => {
        const f = await loadFixture(
          isCallPool ? deployAndSell_CALL : deployAndSell_PUT,
        );

        expect(await f.pool.balanceOf(f.trader.address, TokenType.SHORT)).to.eq(
          ONE_ETHER,
        );
        expect(
          await f.pool.balanceOf(f.deployer.address, TokenType.SHORT),
        ).to.eq(0);

        const transferAmount = parseEther('0.3');

        await f.pool
          .connect(f.trader)
          .safeTransferFrom(
            f.trader.address,
            f.deployer.address,
            TokenType.SHORT,
            transferAmount,
            '0x',
          );

        expect(await f.pool.balanceOf(f.trader.address, TokenType.SHORT)).to.eq(
          ONE_ETHER.sub(transferAmount),
        );
        expect(
          await f.pool.balanceOf(f.deployer.address, TokenType.SHORT),
        ).to.eq(transferAmount);
      });

      it('should revert if trying to transfer LP position', async () => {
        const { pool, lp, tokenId, trader } = await loadFixture(
          isCallPool
            ? deployAndDeposit_1000_CS_CALL
            : deployAndDeposit_1000_CS_PUT,
        );

        await expect(
          pool
            .connect(lp)
            .safeTransferFrom(
              lp.address,
              trader.address,
              tokenId,
              parseEther('200'),
              '0x',
            ),
        ).to.be.revertedWithCustomError(
          pool,
          'Pool__UseTransferPositionToTransferLPTokens',
        );
      });
    });
  });
});<|MERGE_RESOLUTION|>--- conflicted
+++ resolved
@@ -902,10 +902,7 @@
         );
 
         const settlementPrice = getSettlementPrice(isCallPool, true);
-<<<<<<< HEAD
-=======
         await oracleAdapter.mock.quote.returns(settlementPrice);
->>>>>>> ffa3b017
         await oracleAdapter.mock.quoteFrom.returns(settlementPrice);
 
         await increaseTo(maturity);
@@ -1013,10 +1010,7 @@
         );
 
         const settlementPrice = getSettlementPrice(isCallPool, true);
-<<<<<<< HEAD
-=======
         await oracleAdapter.mock.quote.returns(settlementPrice);
->>>>>>> ffa3b017
         await oracleAdapter.mock.quoteFrom.returns(settlementPrice);
 
         await increaseTo(maturity);

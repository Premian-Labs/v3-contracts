--- conflicted
+++ resolved
@@ -1,26 +1,7 @@
 import { expect } from 'chai';
-<<<<<<< HEAD
-import { ethers } from 'hardhat';
-import {
-  ERC20Mock__factory,
-  IPoolMock__factory,
-  OracleAdapterMock__factory,
-} from '../../typechain';
-import { BigNumber } from 'ethers';
-import { parseEther, parseUnits } from 'ethers/lib/utils';
-import { PoolUtil } from '../../utils/PoolUtil';
-import {
-  getValidMaturity,
-  increase,
-  increaseTo,
-  latest,
-  ONE_HOUR,
-} from '../../utils/time';
-=======
 import { BigNumber } from 'ethers';
 import { parseEther } from 'ethers/lib/utils';
 import { increaseTo, latest } from '../../utils/time';
->>>>>>> 08a95bf7
 import { calculateQuoteHash, signQuote } from '../../utils/sdk/quote';
 import { average } from '../../utils/sdk/math';
 import { OrderType, TokenType } from '../../utils/sdk/types';
@@ -50,252 +31,6 @@
 } from './Pool.fixture';
 
 describe('Pool', () => {
-<<<<<<< HEAD
-  const strike = parseEther('1000');
-  const protocolFeePercentage = 0.5;
-  const isCall = true;
-
-  async function deploy() {
-    const [deployer, lp, trader, feeReceiver] = await ethers.getSigners();
-
-    const base = await new ERC20Mock__factory(deployer).deploy('WETH', 18);
-    const quote = await new ERC20Mock__factory(deployer).deploy('USDC', 6);
-
-    const oracleAdapter = await new OracleAdapterMock__factory(deployer).deploy(
-      base.address,
-      quote.address,
-      parseEther('1000'),
-      parseEther('1000'),
-    );
-
-    const p = await PoolUtil.deploy(
-      deployer,
-      tokens.WETH.address,
-      oracleAdapter.address,
-      feeReceiver.address,
-      parseEther('0.1'), // 10%
-      true,
-      true,
-    );
-
-    const maturity = await getValidMaturity(10, 'months');
-
-    const deployPool = async (isCallPool: boolean) => {
-      const tx = await p.poolFactory.deployPool(
-        {
-          base: base.address,
-          quote: quote.address,
-          oracleAdapter: oracleAdapter.address,
-          strike,
-          maturity,
-          isCallPool,
-        },
-        {
-          value: parseEther('1'),
-        },
-      );
-
-      const r = await tx.wait(1);
-      const poolAddress = (r as any).events[1].args.poolAddress;
-
-      return IPoolMock__factory.connect(poolAddress, deployer);
-    };
-
-    const callPool = await deployPool(true);
-    const putPool = await deployPool(false);
-
-    const getTradeQuote = async () => {
-      const timestamp = BigNumber.from(await latest());
-      return {
-        provider: lp.address,
-        taker: ethers.constants.AddressZero,
-        price: parseEther('0.1'),
-        size: parseEther('10'),
-        isBuy: false,
-        deadline: timestamp.add(ONE_HOUR),
-        salt: timestamp,
-      };
-    };
-
-    const pKey = {
-      owner: lp.address,
-      operator: lp.address,
-      lower: parseEther('0.1'),
-      upper: parseEther('0.3'),
-      orderType: OrderType.LC,
-      isCall: isCall,
-      strike: strike,
-    } as const;
-    Object.freeze(pKey);
-
-    return {
-      deployer,
-      lp,
-      trader,
-      feeReceiver,
-      callPool,
-      putPool,
-      ...p,
-      base,
-      quote,
-      oracleAdapter,
-      maturity,
-      pKey,
-      getTradeQuote,
-    };
-  }
-
-  async function deployAndMintForLP() {
-    const f = await deploy();
-
-    const initialCollateral = parseEther('1000');
-
-    await f.base.mint(f.lp.address, initialCollateral);
-    await f.base.connect(f.lp).approve(f.router.address, initialCollateral);
-
-    return { ...f, initialCollateral };
-  }
-
-  async function deployAndMintForTraderAndLP() {
-    const f = await deploy();
-
-    const initialCollateral = parseEther('10');
-
-    for (const user of [f.lp, f.trader]) {
-      await f.base.mint(user.address, initialCollateral);
-      await f.base.connect(user).approve(f.router.address, initialCollateral);
-    }
-
-    return { ...f, initialCollateral };
-  }
-
-  async function deposit(
-    f: Awaited<ReturnType<typeof deployAndMintForLP>>,
-    orderType: OrderType,
-    depositSize: BigNumber,
-  ) {
-    const pKey = { ...f.pKey, orderType } as const;
-    Object.freeze(pKey);
-
-    const tokenId = await f.callPool.formatTokenId(
-      pKey.operator,
-      pKey.lower,
-      pKey.upper,
-      pKey.orderType,
-    );
-
-    const nearestBelow = await f.callPool.getNearestTicksBelow(
-      pKey.lower,
-      pKey.upper,
-    );
-
-    await f.callPool
-      .connect(f.lp)
-      [depositFnSig](
-        pKey,
-        nearestBelow.nearestBelowLower,
-        nearestBelow.nearestBelowUpper,
-        depositSize,
-        0,
-        parseEther('1'),
-      );
-
-    return { ...f, tokenId, pKey, depositSize };
-  }
-
-  async function deployAndDeposit_1000_CS() {
-    return deposit(
-      await deployAndMintForLP(),
-      OrderType.CS,
-      parseEther('1000'),
-    );
-  }
-
-  async function deployAndDeposit_1_CS() {
-    return deposit(await deployAndMintForLP(), OrderType.CS, ONE_ETHER);
-  }
-
-  async function deployAndDeposit_1000_LC() {
-    return deposit(
-      await deployAndMintForLP(),
-      OrderType.LC,
-      parseEther('1000'),
-    );
-  }
-
-  async function deployAndDeposit_1_LC() {
-    return deposit(await deployAndMintForLP(), OrderType.LC, ONE_ETHER);
-  }
-
-  async function deployAndBuy() {
-    const f = await deployAndDeposit_1_CS();
-
-    const tradeSize = ONE_ETHER;
-    const price = f.pKey.lower;
-    const nextPrice = f.pKey.upper;
-    const avgPrice = average(price, nextPrice);
-    const takerFee = await f.callPool.takerFee(
-      tradeSize,
-      tradeSize.mul(avgPrice).div(ONE_ETHER),
-      true,
-    );
-    const totalPremium = await f.callPool.getTradeQuote(tradeSize, true);
-
-    await f.base.mint(f.trader.address, totalPremium);
-    await f.base.connect(f.trader).approve(f.router.address, totalPremium);
-
-    await f.callPool.connect(f.trader).trade(tradeSize, true, totalPremium);
-
-    const protocolFees = await f.callPool.protocolFees();
-
-    return {
-      ...f,
-      tradeSize,
-      price,
-      nextPrice,
-      avgPrice,
-      takerFee,
-      totalPremium,
-      protocolFees,
-    };
-  }
-
-  async function deployAndSell() {
-    const f = await deployAndDeposit_1_LC();
-
-    const tradeSize = ONE_ETHER;
-    const price = f.pKey.upper;
-    const nextPrice = f.pKey.lower;
-    const avgPrice = average(price, nextPrice);
-    const takerFee = await f.callPool.takerFee(
-      tradeSize,
-      tradeSize.mul(avgPrice).div(ONE_ETHER),
-      true,
-    );
-
-    const totalPremium = await f.callPool.getTradeQuote(tradeSize, false);
-
-    await f.base.mint(f.trader.address, ONE_ETHER);
-    await f.base.connect(f.trader).approve(f.router.address, ONE_ETHER);
-
-    await f.callPool.connect(f.trader).trade(tradeSize, false, totalPremium);
-
-    const protocolFees = await f.callPool.protocolFees();
-
-    return {
-      ...f,
-      tradeSize,
-      price,
-      nextPrice,
-      avgPrice,
-      takerFee,
-      totalPremium,
-      protocolFees,
-    };
-  }
-
-=======
->>>>>>> 08a95bf7
   describe('__internal', function () {
     describe('#_getPricing', () => {
       runCallAndPutTests((isCallPool: boolean) => {
@@ -694,6 +429,8 @@
               : deployAndDeposit_1000_LC_PUT,
           );
 
+          await increase(60);
+
           const depositCollateralValue = contractsToCollateral(
             parseEther('200'),
           );
@@ -736,10 +473,25 @@
     });
 
     runCallAndPutTests((isCallPool: boolean) => {
+      it('should revert if trying to withdraw before end of withdrawal delay', async () => {
+        const { callPool, lp, pKey } = await loadFixture(
+          deployAndDeposit_1000_LC,
+        );
+
+        await increase(55);
+
+        const withdrawSize = parseEther('750');
+
+        await expect(
+          callPool.connect(lp).withdraw(pKey, withdrawSize, 0, parseEther('1')),
+        ).to.be.revertedWithCustomError(
+          callPool,
+          'Pool__WithdrawalDelayNotElapsed',
+        );
+      });
+
       it('should revert if msg.sender != p.operator', async () => {
-        const { pool, deployer, pKey } = await loadFixture(
-          isCallPool ? deploy_CALL : deploy_PUT,
-        );
+        const { callPool, deployer, pKey } = await loadFixture(deploy);
 
         await expect(
           pool
@@ -892,23 +644,9 @@
           poolToken,
           scaleDecimals,
           initialCollateral,
-<<<<<<< HEAD
-        } = await loadFixture(deployAndDeposit_1000_LC);
-
-        await increase(60);
-
-        const depositCollateralValue = parseEther('200');
-
-        expect(await base.balanceOf(lp.address)).to.eq(
-          initialCollateral.sub(depositCollateralValue),
-        );
-        expect(await base.balanceOf(callPool.address)).to.eq(
-          depositCollateralValue,
-=======
           contractsToCollateral,
         } = await loadFixture(
           isCallPool ? deployAndMintForLP_CALL : deployAndMintForLP_PUT,
->>>>>>> 08a95bf7
         );
 
         const size = parseEther('500');
@@ -931,30 +669,6 @@
         expect(await pool.balanceOf(lp.address, TokenType.LONG)).to.eq(0);
         expect(await pool.balanceOf(lp.address, TokenType.SHORT)).to.eq(size);
       });
-<<<<<<< HEAD
-    });
-
-    it('should revert if trying to withdraw before end of withdrawal delay', async () => {
-      const { callPool, lp, pKey } = await loadFixture(
-        deployAndDeposit_1000_LC,
-      );
-
-      await increase(55);
-
-      const withdrawSize = parseEther('750');
-
-      await expect(
-        callPool.connect(lp).withdraw(pKey, withdrawSize, 0, parseEther('1')),
-      ).to.be.revertedWithCustomError(
-        callPool,
-        'Pool__WithdrawalDelayNotElapsed',
-      );
-    });
-
-    it('should revert if msg.sender != p.operator', async () => {
-      const { callPool, deployer, pKey } = await loadFixture(deploy);
-=======
->>>>>>> 08a95bf7
 
       it('should successfully write 500 options on behalf of another address', async () => {
         const {
@@ -1206,7 +920,7 @@
 
         const settlementPrice = getSettlementPrice(isCallPool, true);
         await oracleAdapter.mock.quote.returns(settlementPrice);
-        await oracleAdapter.mock.quoteFrom.returns(settlementPrice);
+        await oracleAdapter.setQuoteFrom(settlementPrice);
 
         await increaseTo(maturity);
         await pool.exercise(trader.address);
@@ -1256,7 +970,7 @@
         );
 
         const settlementPrice = getSettlementPrice(isCallPool, false);
-        await oracleAdapter.mock.quote.returns(settlementPrice);
+        await oracleAdapter.setQuote(settlementPrice);
         await oracleAdapter.mock.quoteFrom.returns(settlementPrice);
 
         await increaseTo(maturity);
@@ -1264,66 +978,6 @@
 
         const exerciseValue = BigNumber.from(0);
 
-<<<<<<< HEAD
-  describe('#exercise', () => {
-    it('should successfully exercise an ITM option', async () => {
-      const {
-        callPool,
-        trader,
-        base,
-        oracleAdapter,
-        maturity,
-        feeReceiver,
-        totalPremium,
-        protocolFees,
-      } = await loadFixture(deployAndBuy);
-
-      await oracleAdapter.setQuoteFrom(parseUnits('1250', 18));
-
-      await increaseTo(maturity);
-      await callPool.exercise(trader.address);
-
-      const exerciseValue = parseEther(((1250 - 1000) / 1250).toString());
-      expect(await base.balanceOf(trader.address)).to.eq(exerciseValue);
-      expect(await base.balanceOf(callPool.address)).to.eq(
-        ONE_ETHER.add(totalPremium).sub(exerciseValue).sub(protocolFees),
-      );
-      expect(await base.balanceOf(feeReceiver.address)).to.eq(protocolFees);
-      expect(await callPool.balanceOf(trader.address, TokenType.LONG)).to.eq(0);
-      expect(await callPool.balanceOf(callPool.address, TokenType.SHORT)).to.eq(
-        ONE_ETHER,
-      );
-    });
-
-    it('should not pay any token when exercising an OTM option', async () => {
-      const {
-        callPool,
-        trader,
-        base,
-        oracleAdapter,
-        maturity,
-        feeReceiver,
-        totalPremium,
-        protocolFees,
-      } = await loadFixture(deployAndBuy);
-
-      await oracleAdapter.setQuote(parseUnits('999', 18));
-
-      await increaseTo(maturity);
-      await callPool.exercise(trader.address);
-
-      const exerciseValue = 0;
-      expect(await base.balanceOf(trader.address)).to.eq(exerciseValue);
-      expect(await base.balanceOf(callPool.address)).to.eq(
-        ONE_ETHER.add(totalPremium).sub(exerciseValue).sub(protocolFees),
-      );
-      expect(await base.balanceOf(feeReceiver.address)).to.eq(protocolFees);
-      expect(await callPool.balanceOf(trader.address, TokenType.LONG)).to.eq(0);
-      expect(await callPool.balanceOf(callPool.address, TokenType.SHORT)).to.eq(
-        ONE_ETHER,
-      );
-    });
-=======
         expect(await poolToken.balanceOf(trader.address)).to.eq(
           scaleDecimals(exerciseValue),
         );
@@ -1340,7 +994,6 @@
           ONE_ETHER,
         );
       });
->>>>>>> 08a95bf7
 
       it('should revert if options is not expired', async () => {
         const { pool, trader } = await loadFixture(
@@ -1355,75 +1008,6 @@
   });
 
   describe('#settle', () => {
-<<<<<<< HEAD
-    it('should successfully settle an ITM option', async () => {
-      const {
-        callPool,
-        trader,
-        base,
-        oracleAdapter,
-        maturity,
-        feeReceiver,
-        totalPremium,
-        takerFee,
-        protocolFees,
-      } = await loadFixture(deployAndSell);
-
-      await oracleAdapter.setQuoteFrom(parseUnits('1250', 18));
-
-      await increaseTo(maturity);
-      await callPool.settle(trader.address);
-
-      const exerciseValue = parseEther(((1250 - 1000) / 1250).toString());
-      expect(await base.balanceOf(trader.address)).to.eq(
-        ONE_ETHER.add(totalPremium).sub(exerciseValue),
-      );
-      expect(await base.balanceOf(callPool.address)).to.eq(
-        exerciseValue.add(takerFee).sub(protocolFees),
-      );
-      expect(await base.balanceOf(feeReceiver.address)).to.eq(protocolFees);
-      expect(await callPool.balanceOf(trader.address, TokenType.SHORT)).to.eq(
-        0,
-      );
-      expect(await callPool.balanceOf(callPool.address, TokenType.LONG)).to.eq(
-        ONE_ETHER,
-      );
-    });
-
-    it('should successfully settle an OTM option', async () => {
-      const {
-        callPool,
-        trader,
-        base,
-        oracleAdapter,
-        maturity,
-        feeReceiver,
-        totalPremium,
-        takerFee,
-        protocolFees,
-      } = await loadFixture(deployAndSell);
-
-      await oracleAdapter.setQuote(parseUnits('999', 18));
-
-      await increaseTo(maturity);
-      await callPool.settle(trader.address);
-
-      const exerciseValue = BigNumber.from(0);
-      expect(await base.balanceOf(trader.address)).to.eq(
-        ONE_ETHER.add(totalPremium).sub(exerciseValue),
-      );
-      expect(await base.balanceOf(callPool.address)).to.eq(
-        exerciseValue.add(takerFee).sub(protocolFees),
-      );
-      expect(await base.balanceOf(feeReceiver.address)).to.eq(protocolFees);
-      expect(await callPool.balanceOf(trader.address, TokenType.SHORT)).to.eq(
-        0,
-      );
-      expect(await callPool.balanceOf(callPool.address, TokenType.LONG)).to.eq(
-        ONE_ETHER,
-      );
-    });
-=======
     runCallAndPutTests((isCallPool) => {
       it('should successfully settle an ITM option', async () => {
         const {
@@ -1444,8 +1028,7 @@
 
         const settlementPrice = getSettlementPrice(isCallPool, true);
         await oracleAdapter.mock.quote.returns(settlementPrice);
-        await oracleAdapter.mock.quoteFrom.returns(settlementPrice);
->>>>>>> 08a95bf7
+        await oracleAdapter.setQuoteFrom(settlementPrice);
 
         await increaseTo(maturity);
         await pool.settle(trader.address);
@@ -1494,7 +1077,7 @@
         );
 
         const settlementPrice = getSettlementPrice(isCallPool, false);
-        await oracleAdapter.mock.quote.returns(settlementPrice);
+        await oracleAdapter.setQuote(settlementPrice);
         await oracleAdapter.mock.quoteFrom.returns(settlementPrice);
 
         await increaseTo(maturity);
@@ -1530,85 +1113,6 @@
   });
 
   describe('#settlePosition', () => {
-<<<<<<< HEAD
-    it('should successfully settle an ITM option position', async () => {
-      const {
-        base,
-        callPool,
-        feeReceiver,
-        initialCollateral,
-        maturity,
-        oracleAdapter,
-        pKey,
-        trader,
-        totalPremium,
-        protocolFees,
-      } = await loadFixture(deployAndBuy);
-
-      await oracleAdapter.setQuoteFrom(parseUnits('1250', 18));
-
-      await increaseTo(maturity);
-      await callPool.settlePosition(pKey);
-
-      const exerciseValue = parseEther(((1250 - 1000) / 1250).toString());
-
-      expect(await base.balanceOf(trader.address)).to.eq(0);
-      expect(await base.balanceOf(callPool.address)).to.eq(exerciseValue);
-      expect(await base.balanceOf(pKey.operator)).to.eq(
-        initialCollateral
-          .add(totalPremium)
-          .sub(exerciseValue)
-          .sub(protocolFees),
-      );
-      expect(await base.balanceOf(feeReceiver.address)).to.eq(protocolFees);
-
-      expect(await callPool.balanceOf(trader.address, TokenType.LONG)).to.eq(
-        ONE_ETHER,
-      );
-      expect(await callPool.balanceOf(callPool.address, TokenType.SHORT)).to.eq(
-        0,
-      );
-    });
-
-    it('should successfully settle an OTM option position', async () => {
-      const {
-        base,
-        callPool,
-        feeReceiver,
-        maturity,
-        oracleAdapter,
-        pKey,
-        trader,
-        initialCollateral,
-        totalPremium,
-        protocolFees,
-      } = await loadFixture(deployAndBuy);
-
-      await oracleAdapter.setQuote(parseUnits('999', 18));
-
-      await increaseTo(maturity);
-      await callPool.settlePosition(pKey);
-
-      const exerciseValue = BigNumber.from(0);
-
-      expect(await base.balanceOf(trader.address)).to.eq(0);
-      expect(await base.balanceOf(callPool.address)).to.eq(exerciseValue);
-      expect(await base.balanceOf(pKey.operator)).to.eq(
-        initialCollateral
-          .add(totalPremium)
-          .sub(exerciseValue)
-          .sub(protocolFees),
-      );
-      expect(await base.balanceOf(feeReceiver.address)).to.eq(protocolFees);
-
-      expect(await callPool.balanceOf(trader.address, TokenType.LONG)).to.eq(
-        ONE_ETHER,
-      );
-      expect(await callPool.balanceOf(callPool.address, TokenType.SHORT)).to.eq(
-        0,
-      );
-    });
-=======
     runCallAndPutTests((isCallPool) => {
       it('should successfully settle an ITM option position', async () => {
         const {
@@ -1628,7 +1132,7 @@
         );
 
         const settlementPrice = getSettlementPrice(isCallPool, true);
-        await oracleAdapter.mock.quoteFrom.returns(settlementPrice);
+        await oracleAdapter.setQuoteFrom(settlementPrice);
 
         await increaseTo(maturity);
         await pool.settlePosition(pKey);
@@ -1659,7 +1163,6 @@
         expect(await poolToken.balanceOf(feeReceiver.address)).to.eq(
           scaleDecimals(protocolFees),
         );
->>>>>>> 08a95bf7
 
         expect(await pool.balanceOf(trader.address, TokenType.LONG)).to.eq(
           ONE_ETHER,
@@ -1685,7 +1188,7 @@
         );
 
         const settlementPrice = getSettlementPrice(isCallPool, false);
-        await oracleAdapter.mock.quote.returns(settlementPrice);
+        await oracleAdapter.setQuote(settlementPrice);
         await oracleAdapter.mock.quoteFrom.returns(settlementPrice);
 
         await increaseTo(maturity);

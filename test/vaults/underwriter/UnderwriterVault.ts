--- conflicted
+++ resolved
@@ -1104,7 +1104,6 @@
           );
           console.log('Deposited assets.');
 
-<<<<<<< HEAD
           const infos = [
             {
               maturity: maturity,
@@ -1148,11 +1147,6 @@
         });
       });
     }
-=======
-      // await vault.connect(caller).mintFromPool(strike, maturity, size);
-      //await callPool.balanceOf()
-    });
->>>>>>> a6f5daa4
   });
 
   describe('#settle', () => {

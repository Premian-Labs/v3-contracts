--- conflicted
+++ resolved
@@ -20,24 +20,8 @@
 
 import { feeds, Token, tokens } from '../../utils/addresses';
 import { ONE_ETHER } from '../../utils/constants';
-<<<<<<< HEAD
-import {
-  increaseTo,
-  now,
-  revertToSnapshotAfterEach,
-  setBlockNumber,
-} from '../../utils/time';
-import { Token, feeds, tokens } from '../../utils/addresses';
-
-import { bnToAddress } from '@solidstate/library';
-
-const { API_KEY_ALCHEMY } = process.env;
-const jsonRpcUrl = `https://eth-mainnet.alchemyapi.io/v2/${API_KEY_ALCHEMY}`;
-const blockNumber = 16597500; // Fri Feb 10 2023 09:35:59 GMT+0000
-=======
 import { increaseTo, latest } from '../../utils/time';
 
->>>>>>> 0df0d5cd
 const target = 1676016000; // Fri Feb 10 2023 08:00:00 GMT+0000
 
 enum PricingPath {
@@ -148,21 +132,8 @@
 }
 
 describe('ChainlinkAdapter', () => {
-<<<<<<< HEAD
-  let deployer: SignerWithAddress;
-  let instance: ChainlinkAdapter;
-  let stub: ChainlinkOraclePriceStub;
-
-  before(async () => {
-    await setBlockNumber(jsonRpcUrl, blockNumber);
-  });
-
-  revertToSnapshotAfterEach(async () => {
-    [deployer] = await ethers.getSigners();
-=======
   async function deploy() {
     const [deployer] = await ethers.getSigners();
->>>>>>> 0df0d5cd
 
     const implementation = await new ChainlinkAdapter__factory(deployer).deploy(
       tokens.WETH.address,
@@ -205,13 +176,9 @@
   }
 
   describe('#isPairSupported', () => {
-<<<<<<< HEAD
     it('should return false if pair is not supported by adapter', async () => {
-=======
-    it('returns false if pair is not supported by adapter', async () => {
-      const { instance } = await loadFixture(deploy);
-
->>>>>>> 0df0d5cd
+      const { instance } = await loadFixture(deploy);
+
       const [isCached, _] = await instance.isPairSupported(
         tokens.WETH.address,
         tokens.DAI.address,
@@ -220,13 +187,9 @@
       expect(isCached).to.be.false;
     });
 
-<<<<<<< HEAD
     it('should return false if path for pair does not exist', async () => {
-=======
-    it('returns false if path for pair does not exist', async () => {
-      const { instance } = await loadFixture(deploy);
-
->>>>>>> 0df0d5cd
+      const { instance } = await loadFixture(deploy);
+
       const [_, hasPath] = await instance.isPairSupported(
         tokens.WETH.address,
         bnToAddress(BigNumber.from(0)),
@@ -508,26 +471,7 @@
       ).to.be.revertedWithCustomError(instance, 'OracleAdapter__InvalidTarget');
     });
 
-    const stubCoin = bnToAddress(BigNumber.from(100));
-
     describe('#when price is stale', async () => {
-<<<<<<< HEAD
-      beforeEach(async () => {
-        stub = await new ChainlinkOraclePriceStub__factory(deployer).deploy();
-
-        await instance.batchRegisterFeedMappings([
-          {
-            token: stubCoin,
-            denomination: tokens.CHAINLINK_USD.address,
-            feed: stub.address,
-          },
-        ]);
-
-        await instance.upsertPair(stubCoin, tokens.CHAINLINK_USD.address);
-      });
-
-=======
->>>>>>> 0df0d5cd
       it('should revert when called within 12 hours of target time', async () => {
         const { instance, stub, stubCoin } = await loadFixture(deployStub);
 
@@ -560,23 +504,6 @@
     });
 
     describe('#when price is fresh', async () => {
-<<<<<<< HEAD
-      beforeEach(async () => {
-        stub = await new ChainlinkOraclePriceStub__factory(deployer).deploy();
-
-        await instance.batchRegisterFeedMappings([
-          {
-            token: stubCoin,
-            denomination: tokens.CHAINLINK_USD.address,
-            feed: stub.address,
-          },
-        ]);
-
-        await instance.upsertPair(stubCoin, tokens.CHAINLINK_USD.address);
-      });
-
-=======
->>>>>>> 0df0d5cd
       it('should return price closest to target when called within 12 hours of target time', async () => {
         const { instance, stub, stubCoin } = await loadFixture(deployStub);
 
@@ -893,69 +820,4 @@
       }
     });
   }
-<<<<<<< HEAD
-});
-=======
-});
-
-let TRESHOLD_PERCENTAGE = 3; // In mainnet, max threshold is usually 2%, but since we are combining pairs, it can sometimes be a little higher
-
-function validateQuote(quote: BigNumber, expected: BigNumber) {
-  const threshold = expected.mul(TRESHOLD_PERCENTAGE * 10).div(100 * 10);
-  const [upperThreshold, lowerThreshold] = [
-    expected.add(threshold),
-    expected.sub(threshold),
-  ];
-  const diff = quote.sub(expected);
-  const sign = diff.isNegative() ? '-' : '+';
-  const diffPercentage = diff.abs().mul(10000).div(expected).toNumber() / 100;
-
-  expect(
-    quote.lte(upperThreshold) && quote.gte(lowerThreshold),
-    `Expected ${quote.toString()} to be within [${lowerThreshold.toString()},${upperThreshold.toString()}]. Diff was ${sign}${diffPercentage}%`,
-  ).to.be.true;
-}
-
-async function getPriceBetweenTokens(
-  networks: { tokenIn: string; tokenOut: string },
-  tokenIn: Token,
-  tokenOut: Token,
-  target: number = 0,
-) {
-  if (tokenIn.address === tokens.CHAINLINK_USD.address) {
-    return 1 / (await fetchPrice(networks.tokenOut, tokenOut.address, target));
-  }
-  if (tokenOut.address === tokens.CHAINLINK_USD.address) {
-    return await fetchPrice(networks.tokenIn, tokenIn.address, target);
-  }
-
-  let tokenInPrice = await fetchPrice(
-    networks.tokenIn,
-    tokenIn.address,
-    target,
-  );
-  let tokenOutPrice = await fetchPrice(
-    networks.tokenOut,
-    tokenOut.address,
-    target,
-  );
-
-  return tokenInPrice / tokenOutPrice;
-}
-
-let cache: { [address: string]: { [target: number]: number } } = {};
-
-async function fetchPrice(
-  network: string,
-  address: string,
-  target: number = 0,
-): Promise<number> {
-  if (!cache[address]) cache[address] = {};
-  if (!cache[address][target]) {
-    if (target == 0) target = await latest();
-    const price = await getPrice(network, address, target);
-    cache[address][target] = price;
-  }
-  return cache[address][target];
-}
->>>>>>> 0df0d5cd
+});
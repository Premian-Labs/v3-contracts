import { expect } from 'chai';
import { ethers } from 'hardhat';
import { BigNumber } from 'ethers';
import {
  ChainlinkAdapter,
  ChainlinkAdapter__factory,
  ChainlinkAdapterProxy__factory,
} from '../../typechain';

import {
  convertPriceToBigNumberWithDecimals,
  getPrice,
} from '../../utils/defillama';

import { ONE_ETHER } from '../../utils/constants';
<<<<<<< HEAD
import { now } from '../../utils/time';
=======
import { latest } from '../../utils/time';
>>>>>>> 42a714f6
import { feeds, Token, tokens } from '../../utils/addresses';

import { bnToAddress } from '@solidstate/library';
import { loadFixture } from '@nomicfoundation/hardhat-network-helpers';

enum PricingPath {
  NONE,
  ETH_USD,
  TOKEN_USD,
  TOKEN_ETH,
  TOKEN_USD_TOKEN,
  TOKEN_ETH_TOKEN,
  A_USD_ETH_B,
  A_ETH_USD_B,
  TOKEN_USD_BTC_WBTC,
}

let paths: { path: PricingPath; tokenIn: Token; tokenOut: Token }[][];

// prettier-ignore
{
  paths = [
    [
      // ETH_USD
      { path: PricingPath.ETH_USD, tokenIn: tokens.WETH, tokenOut: tokens.CHAINLINK_USD }, // IN is ETH, OUT is USD
      { path: PricingPath.ETH_USD, tokenIn: tokens.CHAINLINK_USD, tokenOut: tokens.WETH }, // IN is USD, OUT is ETH
      { path: PricingPath.ETH_USD, tokenIn: tokens.CHAINLINK_ETH, tokenOut: tokens.CHAINLINK_USD }, // IN is ETH, OUT is USD
    ],
    [
      // TOKEN_USD
      { path: PricingPath.TOKEN_USD, tokenIn: tokens.DAI, tokenOut: tokens.CHAINLINK_USD }, // IN (tokenA) => OUT (tokenB) is USD
      { path: PricingPath.TOKEN_USD, tokenIn: tokens.AAVE, tokenOut: tokens.CHAINLINK_USD }, // IN (tokenA) => OUT (tokenB) is USD

      // Note: Assumes WBTC/USD feed exists
      { path: PricingPath.TOKEN_USD, tokenIn: tokens.CHAINLINK_USD, tokenOut: tokens.WBTC }, // IN (tokenB) is USD => OUT (tokenA)
      { path: PricingPath.TOKEN_USD, tokenIn: tokens.WBTC, tokenOut: tokens.CHAINLINK_USD }, // IN (tokenA) => OUT (tokenB) is USD
    ],
    [
      // TOKEN_ETH
      { path: PricingPath.TOKEN_ETH, tokenIn: tokens.BNT, tokenOut: tokens.WETH }, // IN (tokenA) => OUT (tokenB) is ETH
      { path: PricingPath.TOKEN_ETH, tokenIn: tokens.AXS, tokenOut: tokens.WETH }, // IN (tokenB) => OUT (tokenA) is ETH
      { path: PricingPath.TOKEN_ETH, tokenIn: tokens.WETH, tokenOut: tokens.CRV }, // IN (tokenA) is ETH => OUT (tokenB)
    ],
    [
      // TOKEN_USD_TOKEN
      { path: PricingPath.TOKEN_USD_TOKEN, tokenIn: tokens.CRV, tokenOut: tokens.AAVE }, // IN (tokenB) => USD => OUT (tokenA)
      { path: PricingPath.TOKEN_USD_TOKEN, tokenIn: tokens.DAI, tokenOut: tokens.AAVE }, // IN (tokenA) => USD => OUT (tokenB)
      { path: PricingPath.TOKEN_USD_TOKEN, tokenIn: tokens.AAVE, tokenOut: tokens.DAI }, // IN (tokenB) => USD => OUT (tokenA)
      { path: PricingPath.TOKEN_USD_TOKEN, tokenIn: tokens.CRV, tokenOut: tokens.USDC }, // IN (tokenB) => USD => OUT (tokenA)
      { path: PricingPath.TOKEN_USD_TOKEN, tokenIn: tokens.USDC, tokenOut: tokens.COMP }, // IN (tokenA) => USD => OUT (tokenB)

      // Note: Assumes WBTC/USD feed exists
      { path: PricingPath.TOKEN_USD_TOKEN, tokenIn: tokens.DAI, tokenOut: tokens.WBTC }, // IN (tokenB) => USD => OUT (tokenA)
      { path: PricingPath.TOKEN_USD_TOKEN, tokenIn: tokens.WBTC, tokenOut: tokens.USDC }, // IN (tokenA) => USD => OUT (tokenB)
    ],
    [
      // TOKEN_ETH_TOKEN
      { path: PricingPath.TOKEN_ETH_TOKEN, tokenIn: tokens.BOND, tokenOut: tokens.AXS }, // IN (tokenA) => ETH => OUT (tokenB)
      { path: PricingPath.TOKEN_ETH_TOKEN, tokenIn: tokens.ALPHA, tokenOut: tokens.BOND }, // IN (tokenB) => ETH => OUT (tokenA)
    ],
    [
      // A_USD_ETH_B
      { path: PricingPath.A_USD_ETH_B, tokenIn: tokens.FXS, tokenOut: tokens.WETH }, // IN (tokenA) => USD, OUT (tokenB) is ETH
      { path: PricingPath.A_USD_ETH_B, tokenIn: tokens.WETH, tokenOut: tokens.MATIC }, // IN (tokenB) is ETH, USD => OUT (tokenA)

      { path: PricingPath.A_USD_ETH_B, tokenIn: tokens.USDC, tokenOut: tokens.AXS }, // IN (tokenA) is USD, ETH => OUT (tokenB)
      { path: PricingPath.A_USD_ETH_B, tokenIn: tokens.ALPHA, tokenOut: tokens.DAI }, // IN (tokenB) => ETH, OUT is USD (tokenA)
      { path: PricingPath.A_USD_ETH_B, tokenIn: tokens.DAI, tokenOut: tokens.ALPHA }, 

      { path: PricingPath.A_USD_ETH_B, tokenIn: tokens.FXS, tokenOut: tokens.AXS }, // IN (tokenA) => USD, ETH => OUT (tokenB)
      { path: PricingPath.A_USD_ETH_B, tokenIn: tokens.ALPHA, tokenOut: tokens.MATIC }, // IN (tokenB) => ETH, USD => OUT (tokenA)

      // Note: Assumes WBTC/USD feed exists
      { path: PricingPath.A_USD_ETH_B, tokenIn: tokens.WETH, tokenOut: tokens.WBTC }, // IN (tokenB) => ETH, USD => OUT (tokenA)
    ],
    [
      // A_ETH_USD_B
      // We can't test the following two cases, because we would need a token that is
      // supported by chainlink and lower than USD (address(840))
      // - IN (tokenA) => ETH, OUT (tokenB) is USD
      // - IN (tokenB) is USD, ETH => OUT (tokenA)

      { path: PricingPath.A_ETH_USD_B, tokenIn: tokens.WETH, tokenOut: tokens.IMX }, // IN (tokenA) is ETH, USD => OUT (tokenB)
      { path: PricingPath.A_ETH_USD_B, tokenIn: tokens.IMX, tokenOut: tokens.WETH }, // IN (tokenB) => USD, OUT is ETH (tokenA)

      { path: PricingPath.A_ETH_USD_B, tokenIn: tokens.AXS, tokenOut: tokens.IMX }, // IN (tokenA) => ETH, USD => OUT (tokenB)

      { path: PricingPath.A_ETH_USD_B, tokenIn: tokens.FXS, tokenOut: tokens.BOND }, // IN (tokenB) => ETH, USD => OUT (tokenA)
      { path: PricingPath.A_ETH_USD_B, tokenIn: tokens.BOND, tokenOut: tokens.FXS }, // IN (tokenA) => USD, ETH => OUT (tokenB) 
    ],
    [
      // TOKEN_USD_BTC_WBTC
      // Note: Assumes WBTC/USD feed does not exist
      { path: PricingPath.TOKEN_USD_BTC_WBTC, tokenIn: tokens.WBTC, tokenOut: tokens.CHAINLINK_USD }, // IN (tokenA) => BTC, OUT is USD
      { path: PricingPath.TOKEN_USD_BTC_WBTC, tokenIn: tokens.WBTC, tokenOut: tokens.CHAINLINK_BTC }, // IN (tokenA) => BTC, OUT is BTC
      { path: PricingPath.TOKEN_USD_BTC_WBTC, tokenIn: tokens.WBTC, tokenOut: tokens.WETH }, // IN (tokenA) => BTC, OUT is ETH (tokenB)
      { path: PricingPath.TOKEN_USD_BTC_WBTC, tokenIn: tokens.WETH, tokenOut: tokens.WBTC }, // IN (tokenB) is ETH, BTC => OUT (tokenA)
      { path: PricingPath.TOKEN_USD_BTC_WBTC, tokenIn: tokens.DAI, tokenOut: tokens.WBTC }, // IN (tokenB) => USD, BTC => OUT (tokenA)
      { path: PricingPath.TOKEN_USD_BTC_WBTC, tokenIn: tokens.WBTC, tokenOut: tokens.USDC }, // IN (tokenA) => BTC, USD => OUT (tokenB)
      { path: PricingPath.TOKEN_USD_BTC_WBTC, tokenIn: tokens.WBTC, tokenOut: tokens.BNT }, // IN (tokenA) => USD,  BTC => OUT (tokenB)
    ]
  ];
}

describe('ChainlinkAdapter', () => {
<<<<<<< HEAD
  let deployer: SignerWithAddress;
  let instance: ChainlinkAdapter;

  beforeEach(async () => {
    [deployer] = await ethers.getSigners();
=======
  async function deploy() {
    const [deployer] = await ethers.getSigners();
>>>>>>> 42a714f6

    const implementation = await new ChainlinkAdapter__factory(deployer).deploy(
      tokens.WETH.address,
      tokens.WBTC.address,
    );

    await implementation.deployed();

    const proxy = await new ChainlinkAdapterProxy__factory(deployer).deploy(
      implementation.address,
    );

    await proxy.deployed();

    const instance = ChainlinkAdapter__factory.connect(proxy.address, deployer);

    await instance.batchRegisterFeedMappings(feeds);

    return { deployer, instance };
  }

  before(async () => {
    await ethers.provider.send('hardhat_reset', [
      { forking: { jsonRpcUrl, blockNumber } },
    ]);
  });

  describe('#isPairSupported', () => {
    it('returns false if pair is not supported by adapter', async () => {
      const { instance } = await loadFixture(deploy);

      const [isCached, _] = await instance.isPairSupported(
        tokens.WETH.address,
        tokens.DAI.address,
      );

      expect(isCached).to.be.false;
    });

    it('returns false if path for pair does not exist', async () => {
      const { instance } = await loadFixture(deploy);

      const [_, hasPath] = await instance.isPairSupported(
        tokens.WETH.address,
        bnToAddress(BigNumber.from(0)),
      );

      expect(hasPath).to.be.false;
    });
  });

  describe('#upsertPair', () => {
    it('should revert if pair cannot be supported', async () => {
      const { instance } = await loadFixture(deploy);

      await expect(
        instance.upsertPair(
          bnToAddress(BigNumber.from(0)),
          tokens.WETH.address,
        ),
      ).to.be.revertedWithCustomError(
        instance,
        'OracleAdapter__PairCannotBeSupported',
      );

      await expect(
        instance.upsertPair(
          tokens.WBTC.address,
          bnToAddress(BigNumber.from(0)),
        ),
      ).to.be.revertedWithCustomError(
        instance,
        'OracleAdapter__PairCannotBeSupported',
      );
    });

    it('should not fail if called multiple times for same pair', async () => {
      const { instance } = await loadFixture(deploy);

      await instance.upsertPair(tokens.WETH.address, tokens.DAI.address);

      const [isCached, _] = await instance.isPairSupported(
        tokens.WETH.address,
        tokens.DAI.address,
      );

      expect(isCached).to.be.true;

      await instance.upsertPair(tokens.WETH.address, tokens.DAI.address);
    });
  });

  describe('#bathRegisterFeedMappings', async () => {
    it('should revert if token == denomination', async () => {
      const { instance } = await loadFixture(deploy);

      await expect(
        instance.batchRegisterFeedMappings([
          {
            token: tokens.EUL.address,
            denomination: tokens.EUL.address,
            feed: bnToAddress(BigNumber.from(1)),
          },
        ]),
      ).to.be.revertedWithCustomError(instance, 'OracleAdapter__TokensAreSame');
    });

    it('should revert if token or denomination address is 0', async () => {
      const { instance } = await loadFixture(deploy);

      await expect(
        instance.batchRegisterFeedMappings([
          {
            token: bnToAddress(BigNumber.from(0)),
            denomination: tokens.DAI.address,
            feed: bnToAddress(BigNumber.from(1)),
          },
        ]),
      ).to.be.revertedWithCustomError(instance, 'OracleAdapter__ZeroAddress');

      await expect(
        instance.batchRegisterFeedMappings([
          {
            token: tokens.EUL.address,
            denomination: bnToAddress(BigNumber.from(0)),
            feed: bnToAddress(BigNumber.from(1)),
          },
        ]),
      ).to.be.revertedWithCustomError(instance, 'OracleAdapter__ZeroAddress');
    });

    it('shoud return feed of mapped token and denomination', async () => {
      const { instance } = await loadFixture(deploy);

      await instance.batchRegisterFeedMappings(feeds);

      for (let i = 0; i < feeds.length; i++) {
        expect(
          await instance.feed(feeds[i].token, feeds[i].denomination),
        ).to.equal(feeds[i].feed);
      }
    });
  });

  describe('#feed', async () => {
    it('should return zero address if feed has not been added', async () => {
      const { instance } = await loadFixture(deploy);

      expect(
        await instance.feed(tokens.EUL.address, tokens.DAI.address),
      ).to.equal(bnToAddress(BigNumber.from(0)));
    });
  });

  describe('#tryQuote', async () => {
    it('should revert if pair not already supported and there is no feed', async () => {
      const { instance } = await loadFixture(deploy);

      await expect(
        instance.tryQuote(tokens.EUL.address, tokens.DAI.address),
      ).to.be.revertedWithCustomError(
        instance,
        'OracleAdapter__PairCannotBeSupported',
      );
    });

    it('should add pair if they are not already supported', async () => {
      const { instance } = await loadFixture(deploy);

      const tokenIn = tokens.WETH;
      const tokenOut = tokens.DAI;

      let [isCached, _] = await instance.isPairSupported(
        tokens.WETH.address,
        tokens.DAI.address,
      );

      expect(isCached).to.be.false;

      await instance.tryQuote(tokenIn.address, tokenOut.address);

      [isCached, _] = await instance.isPairSupported(
        tokens.WETH.address,
        tokens.DAI.address,
      );

      expect(isCached).to.be.true;
    });

    it('should return quote for pair', async () => {
      const { instance } = await loadFixture(deploy);

      const tokenIn = tokens.WETH;
      const tokenOut = tokens.DAI;

      const quote = await instance.callStatic['tryQuote(address,address)'](
        tokenIn.address,
        tokenOut.address,
      );

      const coingeckoPrice = await getPriceBetweenTokens(
        'ethereum',
        tokenIn,
        tokenOut,
      );

      const expected = convertPriceToBigNumberWithDecimals(coingeckoPrice, 18);

      validateQuote(quote, expected);
    });
  });

  describe('#quote', async () => {
    it('should revert if pair is not supported yet', async () => {
      const { instance } = await loadFixture(deploy);

      await expect(
        instance.quote(tokens.WETH.address, tokens.DAI.address),
      ).to.be.revertedWithCustomError(
        instance,
        'OracleAdapter__PairNotSupported',
      );
    });

    it('should return quote using correct denomination', async () => {
      const { instance } = await loadFixture(deploy);

      let tokenIn = tokens.WETH;
      let tokenOut = tokens.DAI;

      await instance.upsertPair(tokenIn.address, tokenOut.address);

      let quote = await instance.quote(tokenIn.address, tokenOut.address);
      let invertedQuote = await instance.quote(
        tokenOut.address,
        tokenIn.address,
      );

      expect(quote.div(ONE_ETHER)).to.be.eq(ONE_ETHER.div(invertedQuote));

      tokenIn = tokens.CRV;
      tokenOut = tokens.AAVE;

      await instance.upsertPair(tokenIn.address, tokenOut.address);

      quote = await instance.quote(tokenIn.address, tokenOut.address);
      invertedQuote = await instance.quote(tokenOut.address, tokenIn.address);

      expect(quote.div(ONE_ETHER)).to.be.eq(ONE_ETHER.div(invertedQuote));
    });
  });

  for (let i = 0; i < paths.length; i++) {
    describe(`${PricingPath[paths[i][0].path]}`, () => {
      for (const { path, tokenIn, tokenOut } of paths[i]) {
        let instance: ChainlinkAdapter;

        describe(`${tokenIn.symbol}-${tokenOut.symbol}`, () => {
          beforeEach(async () => {
            const f = await loadFixture(deploy);
            instance = f.instance;

            if (
              path == PricingPath.TOKEN_USD ||
              path == PricingPath.TOKEN_USD_TOKEN ||
              path == PricingPath.A_USD_ETH_B
            ) {
              await instance.batchRegisterFeedMappings([
                {
                  token: tokens.WBTC.address,
                  denomination: tokens.CHAINLINK_USD.address,
                  feed: '0xf4030086522a5beea4988f8ca5b36dbc97bee88c', // maps WBTC/USD to BTC/USD feed on Ethereum mainnet
                },
              ]);
            }

            await instance.upsertPair(tokenIn.address, tokenOut.address);
          });

          describe('#isPairSupported', () => {
            it('should return true if pair is cached and path exists', async () => {
              const [isCached, hasPath] = await instance.isPairSupported(
                tokenIn.address,
                tokenOut.address,
              );

              expect(isCached).to.be.true;
              expect(hasPath).to.be.true;
            });
          });

          describe('#pathForPair', () => {
            it('should return pricing path for pair', async () => {
              const path1 = await instance.pathForPair(
                tokenIn.address,
                tokenOut.address,
              );

              const path2 = await instance.pathForPair(
                tokenOut.address,
                tokenIn.address,
              );

              expect(path1).to.equal(path);
              expect(path2).to.equal(path);
            });
          });

          describe('#quote', async () => {
            it('should return quote for pair', async () => {
              let _tokenIn = Object.assign({}, tokenIn);
              let _tokenOut = Object.assign({}, tokenOut);

              let network = 'ethereum';

              const quote = await instance.quote(
                _tokenIn.address,
                _tokenOut.address,
              );

              if (tokenIn.symbol === tokens.CHAINLINK_ETH.symbol) {
                network = 'coingecko';
                _tokenIn.address = 'ethereum';
              }

              if (tokenOut.symbol === tokens.CHAINLINK_ETH.symbol) {
                network = 'coingecko';
                _tokenIn.address = 'ethereum';
              }

              if (tokenIn.symbol === tokens.CHAINLINK_BTC.symbol) {
                network = 'coingecko';
                _tokenIn.address = 'bitcoin';
              }

              if (tokenOut.symbol === tokens.CHAINLINK_BTC.symbol) {
                network = 'coingecko';
                _tokenOut.address = 'bitcoin';
              }

              const coingeckoPrice = await getPriceBetweenTokens(
                network,
                _tokenIn,
                _tokenOut,
              );

              const expected = convertPriceToBigNumberWithDecimals(
                coingeckoPrice,
                18,
              );

              validateQuote(quote, expected);
            });
          });
        });
      }
    });
  }
});

const TRESHOLD_PERCENTAGE = 3; // In mainnet, max threshold is usually 2%, but since we are combining pairs, it can sometimes be a little higher

function validateQuote(quote: BigNumber, expected: BigNumber) {
  const threshold = expected.mul(TRESHOLD_PERCENTAGE * 10).div(100 * 10);
  const [upperThreshold, lowerThreshold] = [
    expected.add(threshold),
    expected.sub(threshold),
  ];
  const diff = quote.sub(expected);
  const sign = diff.isNegative() ? '-' : '+';
  const diffPercentage = diff.abs().mul(10000).div(expected).toNumber() / 100;

  expect(
    quote.lte(upperThreshold) && quote.gte(lowerThreshold),
    `Expected ${quote.toString()} to be within [${lowerThreshold.toString()},${upperThreshold.toString()}]. Diff was ${sign}${diffPercentage}%`,
  ).to.be.true;
}

async function getPriceBetweenTokens(
  network: string,
  tokenA: Token,
  tokenB: Token,
) {
  if (tokenA.address === tokens.CHAINLINK_USD.address) {
    return 1 / (await fetchPrice(network, tokenB.address));
  }
  if (tokenB.address === tokens.CHAINLINK_USD.address) {
    return await fetchPrice(network, tokenA.address);
  }

  let tokenAPrice = await fetchPrice(network, tokenA.address);
  let tokenBPrice = await fetchPrice(network, tokenB.address);

  return tokenAPrice / tokenBPrice;
}

let priceCache: Map<string, number> = new Map();

async function fetchPrice(network: string, address: string): Promise<number> {
  if (!priceCache.has(address)) {
    const timestamp = await latest();
    const price = await getPrice(network, address, timestamp);
    priceCache.set(address, price);
  }
  return priceCache.get(address)!;
}<|MERGE_RESOLUTION|>--- conflicted
+++ resolved
@@ -13,11 +13,7 @@
 } from '../../utils/defillama';
 
 import { ONE_ETHER } from '../../utils/constants';
-<<<<<<< HEAD
-import { now } from '../../utils/time';
-=======
 import { latest } from '../../utils/time';
->>>>>>> 42a714f6
 import { feeds, Token, tokens } from '../../utils/addresses';
 
 import { bnToAddress } from '@solidstate/library';
@@ -123,16 +119,8 @@
 }
 
 describe('ChainlinkAdapter', () => {
-<<<<<<< HEAD
-  let deployer: SignerWithAddress;
-  let instance: ChainlinkAdapter;
-
-  beforeEach(async () => {
-    [deployer] = await ethers.getSigners();
-=======
   async function deploy() {
     const [deployer] = await ethers.getSigners();
->>>>>>> 42a714f6
 
     const implementation = await new ChainlinkAdapter__factory(deployer).deploy(
       tokens.WETH.address,
@@ -153,12 +141,6 @@
 
     return { deployer, instance };
   }
-
-  before(async () => {
-    await ethers.provider.send('hardhat_reset', [
-      { forking: { jsonRpcUrl, blockNumber } },
-    ]);
-  });
 
   describe('#isPairSupported', () => {
     it('returns false if pair is not supported by adapter', async () => {

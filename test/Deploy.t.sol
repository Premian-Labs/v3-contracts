--- conflicted
+++ resolved
@@ -289,14 +289,11 @@
         poolCoreMockSelectors.push(poolCoreMockImpl.protocolFees.selector);
         poolCoreMockSelectors.push(poolCoreMockImpl.exerciseFee.selector);
         poolCoreMockSelectors.push(poolCoreMockImpl.mint.selector);
-<<<<<<< HEAD
         poolCoreMockSelectors.push(poolCoreMockImpl.getPositionData.selector);
         poolCoreMockSelectors.push(poolCoreMockImpl.forceUpdateClaimableFees.selector);
         poolCoreMockSelectors.push(poolCoreMockImpl.forceUpdateLastDeposit.selector);
-=======
         poolCoreMockSelectors.push(poolCoreMockImpl.safeTransferIgnoreDust.selector);
         poolCoreMockSelectors.push(poolCoreMockImpl.safeTransferIgnoreDustUD60x18.selector);
->>>>>>> 8581a9b0
 
         // PoolCore
         poolCoreSelectors.push(poolCoreImpl.annihilate.selector);

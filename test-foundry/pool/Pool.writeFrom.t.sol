--- conflicted
+++ resolved
@@ -51,11 +51,7 @@
         assertEq(pool.balanceOf(users.lp, PoolStorage.SHORT), size);
     }
 
-<<<<<<< HEAD
-    function test_writeFrom_Write_500_Options_WithReferral() public {
-=======
     function test_writeFrom_Write_500_Options_WithReferral() internal {
->>>>>>> 92763bd8
         uint256 initialCollateral = _mintForLP();
 
         UD60x18 size = ud(500 ether);

// SPDX-License-Identifier: UNLICENSED

pragma solidity >=0.8.19;

import {PoolDepositTest} from "./Pool.deposit.t.sol";
import {PoolFillQuoteRFQTest} from "./Pool.fillQuoteRFQ.t.sol";
import {PoolTradeTest} from "./Pool.trade.t.sol";
import {PoolWithdrawTest} from "./Pool.withdraw.t.sol";
import {PoolStrandedTest} from "./Pool.stranded.t.sol";

abstract contract PoolTest is
    PoolDepositTest,
<<<<<<< HEAD
    PoolFillQuoteTest,
    PoolStrandedTest,
=======
    PoolFillQuoteRFQTest,
>>>>>>> 6429ffdd
    PoolTradeTest,
    PoolWithdrawTest
{}<|MERGE_RESOLUTION|>--- conflicted
+++ resolved
@@ -10,12 +10,8 @@
 
 abstract contract PoolTest is
     PoolDepositTest,
-<<<<<<< HEAD
-    PoolFillQuoteTest,
+    PoolFillQuoteRFQTest,
     PoolStrandedTest,
-=======
-    PoolFillQuoteRFQTest,
->>>>>>> 6429ffdd
     PoolTradeTest,
     PoolWithdrawTest
 {}
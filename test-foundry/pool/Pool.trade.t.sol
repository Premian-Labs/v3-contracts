// SPDX-License-Identifier: UNLICENSED

pragma solidity >=0.8.19;

import {UD60x18, ud} from "@prb/math/UD60x18.sol";

import {IERC20} from "@solidstate/contracts/interfaces/IERC20.sol";

import {ZERO, ONE, TWO} from "contracts/libraries/Constants.sol";
import {Position} from "contracts/libraries/Position.sol";

import {IPoolInternal} from "contracts/pool/IPoolInternal.sol";
import {PoolStorage} from "contracts/pool/PoolStorage.sol";

import {DeployTest} from "../Deploy.t.sol";

abstract contract PoolTradeTest is DeployTest {
    function _test_trade_Buy50Options_WithApproval(bool isCall) internal {
        posKey.orderType = Position.OrderType.CS;
        deposit(1000 ether);

        UD60x18 tradeSize = ud(500 ether);

        (uint256 totalPremium, ) = pool.getQuoteAMM(
            users.trader,
            tradeSize,
            true
        );

        address poolToken = getPoolToken(isCall);

        vm.startPrank(users.trader);

        deal(poolToken, users.trader, totalPremium);
        IERC20(poolToken).approve(address(router), totalPremium);

        pool.trade(
            tradeSize,
            true,
            totalPremium + totalPremium / 10,
            address(0)
        );

        assertEq(pool.balanceOf(users.trader, PoolStorage.LONG), tradeSize);
        assertEq(pool.balanceOf(address(pool), PoolStorage.SHORT), tradeSize);
        assertEq(IERC20(poolToken).balanceOf(users.trader), 0);
    }

    function test_trade_Buy50Options_WithApproval() public {
        _test_trade_Buy50Options_WithApproval(poolKey.isCallPool);
    }

    function _test_trade_Buy50Options_WithReferral(bool isCall) internal {
        posKey.orderType = Position.OrderType.CS;
        uint256 initialCollateral = deposit(1000 ether);

        UD60x18 tradeSize = UD60x18.wrap(500 ether);

        (uint256 totalPremium, uint256 takerFee) = pool.getQuoteAMM(
            users.trader,
            tradeSize,
            true
        );

        uint256 totalRebate;

        {
            (
                UD60x18 primaryRebatePercent,
                UD60x18 secondaryRebatePercent
            ) = referral.getRebatePercents(users.referrer);

            UD60x18 _primaryRebate = primaryRebatePercent *
                scaleDecimals(takerFee, isCall);

            UD60x18 _secondaryRebate = secondaryRebatePercent *
                scaleDecimals(takerFee, isCall);

            uint256 primaryRebate = scaleDecimals(_primaryRebate, isCall);
            uint256 secondaryRebate = scaleDecimals(_secondaryRebate, isCall);

            totalRebate = primaryRebate + secondaryRebate;
        }

        address token = getPoolToken(isCall);

        vm.startPrank(users.trader);

        deal(token, users.trader, totalPremium);
        IERC20(token).approve(address(router), totalPremium);

        pool.trade(
            tradeSize,
            true,
            totalPremium + totalPremium / 10,
            users.referrer
        );

        vm.stopPrank();

        assertEq(pool.balanceOf(users.trader, PoolStorage.LONG), tradeSize);
        assertEq(pool.balanceOf(address(pool), PoolStorage.SHORT), tradeSize);

        assertEq(IERC20(token).balanceOf(users.trader), 0);
        assertEq(IERC20(token).balanceOf(address(referral)), totalRebate);

        assertEq(
            IERC20(token).balanceOf(address(pool)),
            initialCollateral + totalPremium - totalRebate
        );
    }

    function test_trade_Buy50Options_WithReferral() public {
        _test_trade_Buy50Options_WithReferral(poolKey.isCallPool);
    }

    function _test_trade_Sell50Options_WithApproval(bool isCall) internal {
        deposit(1000 ether);

        UD60x18 tradeSize = ud(500 ether);
        uint256 collateralScaled = scaleDecimals(
            contractsToCollateral(tradeSize, isCall),
            isCall
        );

        (uint256 totalPremium, ) = pool.getQuoteAMM(
            users.trader,
            tradeSize,
            false
        );

        address poolToken = getPoolToken(isCall);

        vm.startPrank(users.trader);
        deal(poolToken, users.trader, collateralScaled);
        IERC20(poolToken).approve(address(router), collateralScaled);

        pool.trade(
            tradeSize,
            false,
            totalPremium - totalPremium / 10,
            address(0)
        );

        assertEq(pool.balanceOf(users.trader, PoolStorage.SHORT), tradeSize);
        assertEq(pool.balanceOf(address(pool), PoolStorage.LONG), tradeSize);
        assertEq(IERC20(poolToken).balanceOf(users.trader), totalPremium);
    }

    function test_trade_Sell50Options_WithApproval() public {
        _test_trade_Sell50Options_WithApproval(poolKey.isCallPool);
    }

<<<<<<< HEAD
    function _test_trade_RevertIf_BuyOptions_WithTotalPremiumAboveLimit(
        bool isCall
    ) internal {
        posKey.orderType = Position.OrderType.CS;
        deposit(1000 ether);

        UD60x18 tradeSize = ud(500 ether);
        (uint256 totalPremium, ) = pool.getQuoteAMM(
            users.trader,
            tradeSize,
            true
        );

        address poolToken = getPoolToken(isCall);

        vm.startPrank(users.trader);
        deal(poolToken, users.trader, totalPremium);
        IERC20(poolToken).approve(address(router), totalPremium);

        vm.expectRevert(
            abi.encodeWithSelector(
                IPoolInternal.Pool__AboveMaxSlippage.selector,
                totalPremium - 1,
                0,
                totalPremium
            )
        );
        pool.trade(tradeSize, true, totalPremium - 1);
    }

    function test_trade_RevertIf_BuyOptions_WithTotalPremiumAboveLimit()
        public
    {
        _test_trade_RevertIf_BuyOptions_WithTotalPremiumAboveLimit(
            poolKey.isCallPool
        );
    }

    function _test_trade_RevertIf_SellOptions_WithTotalPremiumBelowLimit(
        bool isCall
    ) internal {
        deposit(1000 ether);

        UD60x18 tradeSize = ud(500 ether);
        uint256 collateralScaled = scaleDecimals(
=======
    function _test_trade_Sell50Options_WithReferral(bool isCall) internal {
        uint256 depositSize = 1000 ether;
        deposit(depositSize);

        uint256 initialCollateral;

        {
            UD60x18 _collateral = contractsToCollateral(
                UD60x18.wrap(depositSize),
                isCall
            );

            initialCollateral = scaleDecimals(
                _collateral * posKey.lower.avg(posKey.upper),
                isCall
            );
        }

        UD60x18 tradeSize = UD60x18.wrap(500 ether);

        uint256 collateral = scaleDecimals(
>>>>>>> fa7e09ae
            contractsToCollateral(tradeSize, isCall),
            isCall
        );

<<<<<<< HEAD
        (uint256 totalPremium, ) = pool.getQuoteAMM(
=======
        (uint256 totalPremium, uint256 takerFee) = pool.getQuoteAMM(
>>>>>>> fa7e09ae
            users.trader,
            tradeSize,
            false
        );

<<<<<<< HEAD
        address poolToken = getPoolToken(isCall);

        vm.startPrank(users.trader);
        deal(poolToken, users.trader, collateralScaled);
        IERC20(poolToken).approve(address(router), collateralScaled);

        vm.expectRevert(
            abi.encodeWithSelector(
                IPoolInternal.Pool__AboveMaxSlippage.selector,
                totalPremium + 1,
                totalPremium,
                type(uint256).max
            )
        );
        pool.trade(tradeSize, false, totalPremium + 1);
    }

    function test_trade_RevertIf_SellOptions_WithTotalPremiumBelowLimit()
        public
    {
        _test_trade_RevertIf_SellOptions_WithTotalPremiumBelowLimit(
            poolKey.isCallPool
        );
    }

    function test_trade_RevertIf_BuyOptions_WithInsufficientAskLiquidity()
        public
    {
        posKey.orderType = Position.OrderType.CS;
        uint256 depositSize = 1000 ether;
        deposit(depositSize);

        vm.expectRevert(IPoolInternal.Pool__InsufficientAskLiquidity.selector);
        pool.trade(ud(depositSize + 1), true, 0);
    }

    function test_trade_RevertIf_SellOptions_WithInsufficientBidLiquidity()
        public
    {
        uint256 depositSize = 1000 ether;
        deposit(depositSize);

        vm.expectRevert(IPoolInternal.Pool__InsufficientBidLiquidity.selector);
        pool.trade(ud(depositSize + 1), false, 0);
    }

    function test_trade_RevertIf_TradeSizeIsZero() public {
        vm.expectRevert(IPoolInternal.Pool__ZeroSize.selector);
        pool.trade(ud(0), true, 0);
    }

    function test_trade_RevertIf_Expired() public {
        vm.warp(poolKey.maturity);

        vm.expectRevert(IPoolInternal.Pool__OptionExpired.selector);
        pool.trade(ud(1), true, 0);
=======
        uint256 totalRebate;

        {
            (
                UD60x18 primaryRebatePercent,
                UD60x18 secondaryRebatePercent
            ) = referral.getRebatePercents(users.referrer);

            UD60x18 _primaryRebate = primaryRebatePercent *
                scaleDecimals(takerFee, isCall);

            UD60x18 _secondaryRebate = secondaryRebatePercent *
                scaleDecimals(takerFee, isCall);

            uint256 primaryRebate = scaleDecimals(_primaryRebate, isCall);
            uint256 secondaryRebate = scaleDecimals(_secondaryRebate, isCall);

            totalRebate = primaryRebate + secondaryRebate;
        }

        address token = getPoolToken(isCall);

        vm.startPrank(users.trader);

        deal(token, users.trader, collateral);
        IERC20(token).approve(address(router), collateral);

        pool.trade(
            tradeSize,
            false,
            totalPremium - totalPremium / 10,
            users.referrer
        );

        vm.stopPrank();

        assertEq(pool.balanceOf(users.trader, PoolStorage.SHORT), tradeSize);
        assertEq(pool.balanceOf(address(pool), PoolStorage.LONG), tradeSize);

        assertEq(IERC20(token).balanceOf(users.trader), totalPremium);
        assertEq(IERC20(token).balanceOf(address(referral)), totalRebate);

        assertEq(
            IERC20(token).balanceOf(address(pool)),
            initialCollateral + collateral - totalPremium - totalRebate
        );
    }

    function test_trade_Sell50Options_WithReferral() public {
        _test_trade_Sell50Options_WithReferral(poolKey.isCallPool);
>>>>>>> fa7e09ae
    }

    function _test_annihilate_Success(bool isCall) internal {
        deposit(1000 ether);
        vm.startPrank(users.lp);

        address poolToken = getPoolToken(isCall);
        deal(
            poolToken,
            users.lp,
            scaleDecimals(contractsToCollateral(ud(1000 ether), isCall), isCall)
        );
        IERC20(poolToken).approve(address(router), type(uint256).max);

        uint256 depositCollateralValue = scaleDecimals(
            contractsToCollateral(ud(200 ether), isCall),
            isCall
        );

        assertEq(
            IERC20(poolToken).balanceOf(address(pool)),
            depositCollateralValue,
            "1"
        );

        UD60x18 tradeSize = ud(1000 ether);

        (uint256 totalPremium, ) = pool.getQuoteAMM(
            users.trader,
            tradeSize,
            false
        );

        pool.trade(
            tradeSize,
            false,
            totalPremium - totalPremium / 10,
            address(0)
        );

        assertEq(
            IERC20(poolToken).balanceOf(users.lp),
            totalPremium,
            "poolToken lp 0"
        );

        vm.warp(block.timestamp + 60);
        UD60x18 withdrawSize = ud(300 ether);

        pool.withdraw(posKey, withdrawSize, ZERO, ONE);

        assertEq(
            pool.balanceOf(users.lp, PoolStorage.SHORT),
            tradeSize,
            "lp short 1"
        );
        assertEq(
            pool.balanceOf(users.lp, PoolStorage.LONG),
            withdrawSize,
            "lp long 1"
        );
        assertEq(
            pool.balanceOf(address(pool), PoolStorage.LONG),
            tradeSize - withdrawSize,
            "pool long 1"
        );
        assertEq(
            IERC20(poolToken).balanceOf(users.lp),
            totalPremium,
            "poolToken lp 1"
        );

        UD60x18 annihilateSize = ud(100 ether);
        pool.annihilate(annihilateSize);

        assertEq(
            pool.balanceOf(users.lp, PoolStorage.SHORT),
            tradeSize - annihilateSize,
            "lp short 2"
        );
        assertEq(
            pool.balanceOf(users.lp, PoolStorage.LONG),
            withdrawSize - annihilateSize,
            "lp long 2"
        );
        assertEq(
            IERC20(poolToken).balanceOf(users.lp),
            totalPremium +
                scaleDecimals(
                    contractsToCollateral(annihilateSize, isCall),
                    isCall
                ),
            "poolToken lp 2"
        );
    }

    function test_annihilate_Success() public {
        _test_annihilate_Success(poolKey.isCallPool);
    }
}<|MERGE_RESOLUTION|>--- conflicted
+++ resolved
@@ -151,7 +151,89 @@
         _test_trade_Sell50Options_WithApproval(poolKey.isCallPool);
     }
 
-<<<<<<< HEAD
+    function _test_trade_Sell50Options_WithReferral(bool isCall) internal {
+        uint256 depositSize = 1000 ether;
+        deposit(depositSize);
+
+        uint256 initialCollateral;
+
+        {
+            UD60x18 _collateral = contractsToCollateral(
+                UD60x18.wrap(depositSize),
+                isCall
+            );
+
+            initialCollateral = scaleDecimals(
+                _collateral * posKey.lower.avg(posKey.upper),
+                isCall
+            );
+        }
+
+        UD60x18 tradeSize = UD60x18.wrap(500 ether);
+
+        uint256 collateral = scaleDecimals(
+            contractsToCollateral(tradeSize, isCall),
+            isCall
+        );
+
+        (uint256 totalPremium, uint256 takerFee) = pool.getQuoteAMM(
+            users.trader,
+            tradeSize,
+            false
+        );
+
+        uint256 totalRebate;
+
+        {
+            (
+                UD60x18 primaryRebatePercent,
+                UD60x18 secondaryRebatePercent
+            ) = referral.getRebatePercents(users.referrer);
+
+            UD60x18 _primaryRebate = primaryRebatePercent *
+                scaleDecimals(takerFee, isCall);
+
+            UD60x18 _secondaryRebate = secondaryRebatePercent *
+                scaleDecimals(takerFee, isCall);
+
+            uint256 primaryRebate = scaleDecimals(_primaryRebate, isCall);
+            uint256 secondaryRebate = scaleDecimals(_secondaryRebate, isCall);
+
+            totalRebate = primaryRebate + secondaryRebate;
+        }
+
+        address token = getPoolToken(isCall);
+
+        vm.startPrank(users.trader);
+
+        deal(token, users.trader, collateral);
+        IERC20(token).approve(address(router), collateral);
+
+        pool.trade(
+            tradeSize,
+            false,
+            totalPremium - totalPremium / 10,
+            users.referrer
+        );
+
+        vm.stopPrank();
+
+        assertEq(pool.balanceOf(users.trader, PoolStorage.SHORT), tradeSize);
+        assertEq(pool.balanceOf(address(pool), PoolStorage.LONG), tradeSize);
+
+        assertEq(IERC20(token).balanceOf(users.trader), totalPremium);
+        assertEq(IERC20(token).balanceOf(address(referral)), totalRebate);
+
+        assertEq(
+            IERC20(token).balanceOf(address(pool)),
+            initialCollateral + collateral - totalPremium - totalRebate
+        );
+    }
+
+    function test_trade_Sell50Options_WithReferral() public {
+        _test_trade_Sell50Options_WithReferral(poolKey.isCallPool);
+    }
+
     function _test_trade_RevertIf_BuyOptions_WithTotalPremiumAboveLimit(
         bool isCall
     ) internal {
@@ -197,44 +279,16 @@
 
         UD60x18 tradeSize = ud(500 ether);
         uint256 collateralScaled = scaleDecimals(
-=======
-    function _test_trade_Sell50Options_WithReferral(bool isCall) internal {
-        uint256 depositSize = 1000 ether;
-        deposit(depositSize);
-
-        uint256 initialCollateral;
-
-        {
-            UD60x18 _collateral = contractsToCollateral(
-                UD60x18.wrap(depositSize),
-                isCall
-            );
-
-            initialCollateral = scaleDecimals(
-                _collateral * posKey.lower.avg(posKey.upper),
-                isCall
-            );
-        }
-
-        UD60x18 tradeSize = UD60x18.wrap(500 ether);
-
-        uint256 collateral = scaleDecimals(
->>>>>>> fa7e09ae
             contractsToCollateral(tradeSize, isCall),
             isCall
         );
 
-<<<<<<< HEAD
         (uint256 totalPremium, ) = pool.getQuoteAMM(
-=======
-        (uint256 totalPremium, uint256 takerFee) = pool.getQuoteAMM(
->>>>>>> fa7e09ae
             users.trader,
             tradeSize,
             false
         );
 
-<<<<<<< HEAD
         address poolToken = getPoolToken(isCall);
 
         vm.startPrank(users.trader);
@@ -291,58 +345,6 @@
 
         vm.expectRevert(IPoolInternal.Pool__OptionExpired.selector);
         pool.trade(ud(1), true, 0);
-=======
-        uint256 totalRebate;
-
-        {
-            (
-                UD60x18 primaryRebatePercent,
-                UD60x18 secondaryRebatePercent
-            ) = referral.getRebatePercents(users.referrer);
-
-            UD60x18 _primaryRebate = primaryRebatePercent *
-                scaleDecimals(takerFee, isCall);
-
-            UD60x18 _secondaryRebate = secondaryRebatePercent *
-                scaleDecimals(takerFee, isCall);
-
-            uint256 primaryRebate = scaleDecimals(_primaryRebate, isCall);
-            uint256 secondaryRebate = scaleDecimals(_secondaryRebate, isCall);
-
-            totalRebate = primaryRebate + secondaryRebate;
-        }
-
-        address token = getPoolToken(isCall);
-
-        vm.startPrank(users.trader);
-
-        deal(token, users.trader, collateral);
-        IERC20(token).approve(address(router), collateral);
-
-        pool.trade(
-            tradeSize,
-            false,
-            totalPremium - totalPremium / 10,
-            users.referrer
-        );
-
-        vm.stopPrank();
-
-        assertEq(pool.balanceOf(users.trader, PoolStorage.SHORT), tradeSize);
-        assertEq(pool.balanceOf(address(pool), PoolStorage.LONG), tradeSize);
-
-        assertEq(IERC20(token).balanceOf(users.trader), totalPremium);
-        assertEq(IERC20(token).balanceOf(address(referral)), totalRebate);
-
-        assertEq(
-            IERC20(token).balanceOf(address(pool)),
-            initialCollateral + collateral - totalPremium - totalRebate
-        );
-    }
-
-    function test_trade_Sell50Options_WithReferral() public {
-        _test_trade_Sell50Options_WithReferral(poolKey.isCallPool);
->>>>>>> fa7e09ae
     }
 
     function _test_annihilate_Success(bool isCall) internal {

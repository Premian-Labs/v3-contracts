// SPDX-License-Identifier: UNLICENSED

pragma solidity >=0.8.19;

import {UD60x18} from "@prb/math/UD60x18.sol";

import {IERC20} from "@solidstate/contracts/interfaces/IERC20.sol";

import {ZERO, ONE_HALF, ONE, TWO, THREE} from "contracts/libraries/Constants.sol";
import {Permit2} from "contracts/libraries/Permit2.sol";
import {Position} from "contracts/libraries/Position.sol";

import {IPoolFactory} from "contracts/factory/IPoolFactory.sol";

import {IPoolInternal} from "contracts/pool/IPoolInternal.sol";

import {DeployTest} from "../Deploy.t.sol";

abstract contract PoolDepositTest is DeployTest {
<<<<<<< HEAD
    function _test_deposit_1000LC_WithToken(bool isCall) internal {
=======
    function _test_deposit_1000_LC(bool isCall) internal {
>>>>>>> 6bc9cda6
        poolKey.isCallPool = isCall;

        IERC20 token = IERC20(getPoolToken(isCall));
        UD60x18 depositSize = UD60x18.wrap(1000 ether);
        uint256 initialCollateral = deposit(depositSize);

        UD60x18 avgPrice = posKey.lower.avg(posKey.upper);
        UD60x18 collateral = contractsToCollateral(depositSize, isCall);
        uint256 collateralValue = scaleDecimals(collateral * avgPrice, isCall);

        assertEq(pool.balanceOf(users.lp, tokenId()), depositSize);
        assertEq(pool.totalSupply(tokenId()), depositSize);
        assertEq(token.balanceOf(address(pool)), collateralValue);
        assertEq(
            token.balanceOf(users.lp),
            initialCollateral - collateralValue
        );
        assertEq(pool.marketPrice(), posKey.upper);
    }

<<<<<<< HEAD
    function test_deposit_1000_LC_WithToken() public {
        _test_deposit_1000LC_WithToken(poolKey.isCallPool);
=======
    function test_deposit_1000_LC() public {
        _test_deposit_1000_LC(poolKey.isCallPool);
>>>>>>> 6bc9cda6
    }

    function _test_deposit_1000LC_WithETH(bool isCall) internal {
        if (isCall == false) return;

        poolKey.isCallPool = isCall;

        IERC20 token = IERC20(getPoolToken(isCall));

        UD60x18 depositSize = UD60x18.wrap(1000 ether);
        UD60x18 avgPrice = posKey.lower.avg(posKey.upper);
        UD60x18 collateral = contractsToCollateral(depositSize, isCall);
        uint256 collateralValue = scaleDecimals(collateral * avgPrice, isCall);

        (UD60x18 nearestBelowLower, UD60x18 nearestBelowUpper) = pool
            .getNearestTicksBelow(posKey.lower, posKey.upper);

        hoax(users.lp);

        pool.deposit{value: collateralValue}(
            posKey,
            nearestBelowLower,
            nearestBelowUpper,
            depositSize,
            ZERO,
            ONE,
            Permit2.emptyPermit()
        );

        assertEq(pool.balanceOf(users.lp, tokenId()), depositSize);
        assertEq(pool.totalSupply(tokenId()), depositSize);
        assertEq(token.balanceOf(address(pool)), collateralValue);
        assertEq(token.balanceOf(users.lp), 0);
        assertEq(pool.marketPrice(), posKey.upper);
    }

    function test_deposit_1000_LC_WithTokenAndETH() public {
        _test_deposit_1000_LC_WithTokenAndETH(poolKey.isCallPool);
    }

    function _test_deposit_1000_LC_WithTokenAndETH(bool isCall) internal {
        if (isCall == false) return;

        poolKey.isCallPool = isCall;

        IERC20 token = IERC20(getPoolToken(isCall));

        UD60x18 depositSize = UD60x18.wrap(1000 ether);
        UD60x18 avgPrice = posKey.lower.avg(posKey.upper);
        UD60x18 collateral = contractsToCollateral(depositSize, isCall);
        uint256 collateralValue = scaleDecimals(collateral * avgPrice, isCall);

        (UD60x18 nearestBelowLower, UD60x18 nearestBelowUpper) = pool
            .getNearestTicksBelow(posKey.lower, posKey.upper);

        uint256 missingEth = 7.7 ether;

        deal(address(token), users.lp, missingEth);

        startHoax(users.lp);

        token.approve(address(router), missingEth);
        assertEq(token.balanceOf(users.lp), missingEth);

        pool.deposit{value: collateralValue - missingEth}(
            posKey,
            nearestBelowLower,
            nearestBelowUpper,
            depositSize,
            ZERO,
            ONE,
            Permit2.emptyPermit()
        );

        assertEq(pool.balanceOf(users.lp, tokenId()), depositSize);
        assertEq(pool.totalSupply(tokenId()), depositSize);
        assertEq(token.balanceOf(address(pool)), collateralValue);
        assertEq(token.balanceOf(users.lp), 0);
        assertEq(pool.marketPrice(), posKey.upper);
    }

    function test_deposit_1000_LC_WithETH() public {
        _test_deposit_1000LC_WithETH(poolKey.isCallPool);
    }

    function _test_deposit_RefundExcessETHDeposit(bool isCall) internal {
        if (isCall == false) return;

        poolKey.isCallPool = isCall;

        IERC20 token = IERC20(getPoolToken(isCall));

        UD60x18 depositSize = UD60x18.wrap(1000 ether);

        UD60x18 avgPrice = posKey.lower.avg(posKey.upper);
        UD60x18 collateral = contractsToCollateral(depositSize, isCall);
        uint256 collateralValue = scaleDecimals(collateral * avgPrice, isCall);

        (UD60x18 nearestBelowLower, UD60x18 nearestBelowUpper) = pool
            .getNearestTicksBelow(posKey.lower, posKey.upper);

        hoax(users.lp);

        pool.deposit{value: collateralValue + 77 ether}(
            posKey,
            nearestBelowLower,
            nearestBelowUpper,
            depositSize,
            ZERO,
            ONE,
            Permit2.emptyPermit()
        );

        assertEq(pool.balanceOf(users.lp, tokenId()), depositSize);
        assertEq(pool.totalSupply(tokenId()), depositSize);
        assertEq(token.balanceOf(address(pool)), collateralValue);
        assertEq(token.balanceOf(users.lp), 77 ether);
        assertEq(pool.marketPrice(), posKey.upper);
    }

    function test_deposit_RefundExcessETHDeposit() public {
        _test_deposit_RefundExcessETHDeposit(poolKey.isCallPool);
    }

    function test_deposit_RevertIf_SenderNotOperator() public {
        posKey.operator = users.trader;

        vm.prank(users.lp);
        vm.expectRevert(
            abi.encodeWithSelector(
                IPoolInternal.Pool__NotAuthorized.selector,
                users.lp
            )
        );

        pool.deposit(
            posKey,
            ZERO,
            ZERO,
            THREE,
            ZERO,
            ONE,
            Permit2.emptyPermit()
        );
    }

    function _test_deposit_RevertIf_MarketPriceOutOfMinMax(
        bool isCall
    ) internal {
        poolKey.isCallPool = isCall;
        deposit(1000 ether);
        assertEq(pool.marketPrice(), posKey.upper);

        vm.startPrank(users.lp);

        UD60x18 minPrice = posKey.upper + UD60x18.wrap(1);
        UD60x18 maxPrice = posKey.upper;
        vm.expectRevert(
            abi.encodeWithSelector(
                IPoolInternal.Pool__AboveMaxSlippage.selector,
                posKey.upper,
                minPrice,
                maxPrice
            )
        );
        pool.deposit(
            posKey,
            ZERO,
            ZERO,
            THREE,
            minPrice,
            maxPrice,
            Permit2.emptyPermit()
        );

        minPrice = posKey.upper - UD60x18.wrap(10);
        maxPrice = posKey.upper - UD60x18.wrap(1);
        vm.expectRevert(
            abi.encodeWithSelector(
                IPoolInternal.Pool__AboveMaxSlippage.selector,
                posKey.upper,
                minPrice,
                maxPrice
            )
        );
        pool.deposit(
            posKey,
            ZERO,
            ZERO,
            THREE,
            minPrice,
            maxPrice,
            Permit2.emptyPermit()
        );
    }

    function test_deposit_RevertIf_MarketPriceOutOfMinMax() public {
        _test_deposit_RevertIf_MarketPriceOutOfMinMax(poolKey.isCallPool);
    }

    function test_deposit_RevertIf_ZeroSize() public {
        vm.prank(users.lp);
        vm.expectRevert(IPoolInternal.Pool__ZeroSize.selector);

        pool.deposit(
            posKey,
            ZERO,
            ZERO,
            ZERO,
            ZERO,
            ONE,
            Permit2.emptyPermit()
        );
    }

    function test_deposit_RevertIf_Expired() public {
        vm.prank(users.lp);

        vm.warp(poolKey.maturity + 1);
        vm.expectRevert(IPoolInternal.Pool__OptionExpired.selector);

        pool.deposit(
            posKey,
            ZERO,
            ZERO,
            THREE,
            ZERO,
            ONE,
            Permit2.emptyPermit()
        );
    }

    function test_deposit_RevertIf_InvalidRange() public {
        vm.startPrank(users.lp);

        Position.Key memory posKeySave = posKey;

        posKey.lower = ZERO;
        vm.expectRevert(
            abi.encodeWithSelector(
                IPoolInternal.Pool__InvalidRange.selector,
                posKey.lower,
                posKey.upper
            )
        );
        pool.deposit(
            posKey,
            ZERO,
            ZERO,
            THREE,
            ZERO,
            ONE,
            Permit2.emptyPermit()
        );

        posKey.lower = posKeySave.lower;
        posKey.upper = ZERO;
        vm.expectRevert(
            abi.encodeWithSelector(
                IPoolInternal.Pool__InvalidRange.selector,
                posKey.lower,
                posKey.upper
            )
        );
        pool.deposit(
            posKey,
            ZERO,
            ZERO,
            THREE,
            ZERO,
            ONE,
            Permit2.emptyPermit()
        );

        posKey.lower = ONE_HALF;
        posKey.upper = ONE_HALF / TWO;
        vm.expectRevert(
            abi.encodeWithSelector(
                IPoolInternal.Pool__InvalidRange.selector,
                posKey.lower,
                posKey.upper
            )
        );
        pool.deposit(
            posKey,
            ZERO,
            ZERO,
            THREE,
            ZERO,
            ONE,
            Permit2.emptyPermit()
        );

        posKey.lower = UD60x18.wrap(0.0001e18);
        posKey.upper = posKeySave.upper;
        vm.expectRevert(
            abi.encodeWithSelector(
                IPoolInternal.Pool__InvalidRange.selector,
                posKey.lower,
                posKey.upper
            )
        );
        pool.deposit(
            posKey,
            ZERO,
            ZERO,
            THREE,
            ZERO,
            ONE,
            Permit2.emptyPermit()
        );

        posKey.lower = posKeySave.lower;
        posKey.upper = UD60x18.wrap(1.01e18);
        vm.expectRevert(
            abi.encodeWithSelector(
                IPoolInternal.Pool__InvalidRange.selector,
                posKey.lower,
                posKey.upper
            )
        );
        pool.deposit(
            posKey,
            ZERO,
            ZERO,
            THREE,
            ZERO,
            ONE,
            Permit2.emptyPermit()
        );
    }

    function test_deposit_RevertIf_InvalidTickWidth() public {
        vm.startPrank(users.lp);

        Position.Key memory posKeySave = posKey;

        posKey.lower = UD60x18.wrap(0.2501e18);
        vm.expectRevert(
            abi.encodeWithSelector(
                IPoolInternal.Pool__TickWidthInvalid.selector,
                posKey.lower
            )
        );
        pool.deposit(
            posKey,
            ZERO,
            ZERO,
            THREE,
            ZERO,
            ONE,
            Permit2.emptyPermit()
        );

        posKey.lower = posKeySave.lower;
        posKey.upper = UD60x18.wrap(0.7501e18);
        vm.expectRevert(
            abi.encodeWithSelector(
                IPoolInternal.Pool__TickWidthInvalid.selector,
                posKey.upper
            )
        );
        pool.deposit(
            posKey,
            ZERO,
            ZERO,
            THREE,
            ZERO,
            ONE,
            Permit2.emptyPermit()
        );
    }

    function _test_swapAndDeposit_Success(bool isCall) internal {
        address swapToken = getSwapToken(isCall);
        address poolToken = getPoolToken(isCall);

        vm.startPrank(users.lp);

        UD60x18 depositSize = THREE;

        UD60x18 avgPrice = posKey.lower.avg(posKey.upper);
        UD60x18 collateral = contractsToCollateral(depositSize, isCall);
        uint256 collateralValue = scaleDecimals(collateral * avgPrice, isCall);

        uint256 swapQuote = getSwapQuoteExactOutput(
            swapToken,
            poolToken,
            collateralValue
        );

        deal(swapToken, users.lp, swapQuote);

        IERC20(swapToken).approve(address(router), type(uint256).max);

        IPoolInternal.SwapArgs memory swapArgs = getSwapArgsExactOutput(
            swapToken,
            poolToken,
            swapQuote,
            collateralValue,
            users.lp
        );

        (UD60x18 nearestBelowLower, UD60x18 nearestBelowUpper) = pool
            .getNearestTicksBelow(posKey.lower, posKey.upper);

        pool.swapAndDeposit(
            swapArgs,
            posKey,
            nearestBelowLower,
            nearestBelowUpper,
            THREE,
            ZERO,
            ONE,
            Permit2.emptyPermit()
        );

        assertEq(
            pool.balanceOf(users.lp, tokenId()),
            depositSize,
            "pool balance"
        );
        assertEq(pool.totalSupply(tokenId()), depositSize, "pool total supply");
        assertEq(
            IERC20(poolToken).balanceOf(address(pool)),
            collateralValue,
            "pool token balance"
        );
        assertEq(
            IERC20(swapToken).balanceOf(address(users.lp)),
            0,
            "swap token balance"
        );
        assertEq(IERC20(poolToken).balanceOf(users.lp), 0, "lp token balance");
        assertEq(pool.marketPrice(), posKey.upper, "market price");
    }

    function test_swapAndDeposit_Success() public {
        _test_swapAndDeposit_Success(poolKey.isCallPool);
    }

    function _test_swapAndDeposit_RevertIf_NotOperator(bool isCall) internal {
        vm.prank(users.lp);
        vm.expectRevert(
            abi.encodeWithSelector(
                IPoolInternal.Pool__NotAuthorized.selector,
                users.lp
            )
        );

        posKey.operator = users.trader;

        address swapToken = getSwapToken(isCall);
        IPoolInternal.SwapArgs memory swapArgs = getSwapArgsExactOutput(
            swapToken,
            swapToken,
            0,
            0,
            users.lp
        );

        pool.swapAndDeposit(
            swapArgs,
            posKey,
            ZERO,
            ZERO,
            THREE,
            ZERO,
            ONE,
            Permit2.emptyPermit()
        );
    }

    function test_swapAndDeposit_RevertIf_NotOperator() public {
        _test_swapAndDeposit_RevertIf_NotOperator(poolKey.isCallPool);
    }

    function _test_swapAndDeposit_RevertIf_InvalidSwapTokenOut(
        bool isCall
    ) internal {
        vm.prank(users.lp);

        address swapToken = getSwapToken(isCall);
        IPoolInternal.SwapArgs memory swapArgs = getSwapArgsExactOutput(
            swapToken,
            swapToken,
            0,
            0,
            users.lp
        );

        vm.expectRevert(
            abi.encodeWithSelector(
                IPoolInternal.Pool__InvalidSwapTokenOut.selector,
                swapToken,
                getPoolToken(isCall)
            )
        );

        pool.swapAndDeposit(
            swapArgs,
            posKey,
            ZERO,
            ZERO,
            THREE,
            ZERO,
            ONE,
            Permit2.emptyPermit()
        );
    }

    function test_swapAndDeposit_RevertIf_InvalidSwapTokenOut() public {
        _test_swapAndDeposit_RevertIf_InvalidSwapTokenOut(poolKey.isCallPool);
    }
}<|MERGE_RESOLUTION|>--- conflicted
+++ resolved
@@ -17,11 +17,7 @@
 import {DeployTest} from "../Deploy.t.sol";
 
 abstract contract PoolDepositTest is DeployTest {
-<<<<<<< HEAD
-    function _test_deposit_1000LC_WithToken(bool isCall) internal {
-=======
-    function _test_deposit_1000_LC(bool isCall) internal {
->>>>>>> 6bc9cda6
+    function _test_deposit_1000_LC_WithToken(bool isCall) internal {
         poolKey.isCallPool = isCall;
 
         IERC20 token = IERC20(getPoolToken(isCall));
@@ -42,16 +38,11 @@
         assertEq(pool.marketPrice(), posKey.upper);
     }
 
-<<<<<<< HEAD
     function test_deposit_1000_LC_WithToken() public {
-        _test_deposit_1000LC_WithToken(poolKey.isCallPool);
-=======
-    function test_deposit_1000_LC() public {
-        _test_deposit_1000_LC(poolKey.isCallPool);
->>>>>>> 6bc9cda6
-    }
-
-    function _test_deposit_1000LC_WithETH(bool isCall) internal {
+        _test_deposit_1000_LC_WithToken(poolKey.isCallPool);
+    }
+
+    function _test_deposit_1000_LC_WithETH(bool isCall) internal {
         if (isCall == false) return;
 
         poolKey.isCallPool = isCall;
@@ -131,7 +122,7 @@
     }
 
     function test_deposit_1000_LC_WithETH() public {
-        _test_deposit_1000LC_WithETH(poolKey.isCallPool);
+        _test_deposit_1000_LC_WithETH(poolKey.isCallPool);
     }
 
     function _test_deposit_RefundExcessETHDeposit(bool isCall) internal {

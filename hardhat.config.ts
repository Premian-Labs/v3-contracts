import Dotenv from 'dotenv';
// Hardhat plugins
import '@nomicfoundation/hardhat-chai-matchers';
import '@nomiclabs/hardhat-ethers';
import '@nomiclabs/hardhat-etherscan';
import '@solidstate/hardhat-4byte-uploader';
import '@solidstate/hardhat-test-short-circuit';
import '@typechain/hardhat';
import 'hardhat-abi-exporter';
import 'hardhat-artifactor';
import 'hardhat-contract-sizer';
import 'hardhat-dependency-compiler';
import 'hardhat-docgen';
import 'hardhat-gas-reporter';
import 'hardhat-spdx-license-identifier';
import 'solidity-coverage';

Dotenv.config();

const {
  API_KEY_ALCHEMY,
  API_KEY_ARBISCAN,
  PKEY_ETH_MAIN,
  PKEY_ETH_TEST,
  REPORT_GAS,
  CACHE_PATH,
} = process.env;

// As the PKEYs are only used for deployment, we use default dummy PKEYs if none are set in .env file, so that project can compile
const pkeyMainnet =
  PKEY_ETH_MAIN == undefined || PKEY_ETH_MAIN.length == 0
    ? 'ffffffffffffffffffffffffffffffffffffffffffffffffffffffffffffffff'
    : PKEY_ETH_MAIN;
const pkeyTestnet =
  PKEY_ETH_TEST == undefined || PKEY_ETH_TEST.length == 0
    ? 'ffffffffffffffffffffffffffffffffffffffffffffffffffffffffffffffff'
    : PKEY_ETH_TEST;

export default {
  solidity: {
    compilers: [
      {
        version: '0.8.18',
        settings: {
          viaIR: false,
          optimizer: {
            enabled: true,
            runs: 200,
          },
        },
      },
    ],
  },
  paths: {
    cache: CACHE_PATH ?? './cache',
  },
  networks: {
    hardhat: {
      allowUnlimitedContractSize: true,
      blockGasLimit: 180000000000,
    },
    arbitrum: {
      url: `https://arb-mainnet.g.alchemy.com/v2/${API_KEY_ALCHEMY}`,
      accounts: [pkeyMainnet],
      timeout: 300000,
    },
<<<<<<< HEAD
    arbitrumNova: {
      url: `https://nova.arbitrum.io/rpc`,
      accounts: [PKEY_ETH_MAIN],
      //gas: 120000000000,
      // blockGasLimit: 120000000000,
      //gasPrice: 10,
      timeout: 300000,
    },
    rinkebyArbitrum: {
      url: `https://rinkeby.arbitrum.io/rpc`,
      accounts: [PKEY_ETH_TEST],
      //gas: 120000000000,
      // blockGasLimit: 120000000000,
      // gasPrice: 100000000000,
      timeout: 100000,
    },
    fantomDev: {
      url: `https://rpc.ftm.tools/`,
      accounts: [PKEY_ETH_TEST],
      timeout: 100000,
    },
    fantom: {
      url: `https://rpc.ftm.tools/`,
      accounts: [PKEY_ETH_MAIN],
      timeout: 100000,
=======
    goerli: {
      url: `https://eth-goerli.alchemyapi.io/v2/${API_KEY_ALCHEMY}`,
      accounts: [pkeyTestnet],
      timeout: 300000,
>>>>>>> 5b8d188a
    },
  },

  abiExporter: {
    runOnCompile: false,
    path: './abi',
    clear: true,
    flat: true,
    except: ['@uniswap'],
  },

  docgen: {
    runOnCompile: false,
    clear: true,
  },

  etherscan: {
    apiKey: {
      arbitrumOne: API_KEY_ARBISCAN,
    },
  },

  gasReporter: {
    enabled: REPORT_GAS === 'true',
  },

  spdxLicenseIdentifier: {
    overwrite: false,
    runOnCompile: true,
  },

  typechain: {
    alwaysGenerateOverloads: true,
    outDir: 'typechain',
  },

  mocha: {
    timeout: 6000000,
  },
};<|MERGE_RESOLUTION|>--- conflicted
+++ resolved
@@ -64,38 +64,15 @@
       accounts: [pkeyMainnet],
       timeout: 300000,
     },
-<<<<<<< HEAD
-    arbitrumNova: {
-      url: `https://nova.arbitrum.io/rpc`,
-      accounts: [PKEY_ETH_MAIN],
-      //gas: 120000000000,
-      // blockGasLimit: 120000000000,
-      //gasPrice: 10,
-      timeout: 300000,
-    },
-    rinkebyArbitrum: {
-      url: `https://rinkeby.arbitrum.io/rpc`,
-      accounts: [PKEY_ETH_TEST],
-      //gas: 120000000000,
-      // blockGasLimit: 120000000000,
-      // gasPrice: 100000000000,
-      timeout: 100000,
-    },
-    fantomDev: {
-      url: `https://rpc.ftm.tools/`,
-      accounts: [PKEY_ETH_TEST],
-      timeout: 100000,
-    },
-    fantom: {
-      url: `https://rpc.ftm.tools/`,
-      accounts: [PKEY_ETH_MAIN],
-      timeout: 100000,
-=======
     goerli: {
       url: `https://eth-goerli.alchemyapi.io/v2/${API_KEY_ALCHEMY}`,
       accounts: [pkeyTestnet],
       timeout: 300000,
->>>>>>> 5b8d188a
+    },
+    arbitrumNova: {
+      url: `https://nova.arbitrum.io/rpc`,
+      accounts: [pkeyMainnet],
+      timeout: 300000,
     },
   },
 

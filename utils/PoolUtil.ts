--- conflicted
+++ resolved
@@ -54,11 +54,7 @@
     deployer: SignerWithAddress,
     poolFactory: string,
     router: string,
-<<<<<<< HEAD
-    exchangeHelper: string,
     userSettings: string,
-=======
->>>>>>> 60d27c6a
     vxPremia: string,
     wrappedNativeToken: string,
     feeReceiver: string,
@@ -305,13 +301,8 @@
       deployer,
       poolFactory.address,
       router.address,
-<<<<<<< HEAD
-      exchangeHelper.address,
       userSettingsProxy.address,
-      vxPremia.address,
-=======
       vxPremiaAddress,
->>>>>>> 60d27c6a
       wrappedNativeToken,
       feeReceiver,
       log,

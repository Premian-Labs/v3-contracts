import { diamondCut } from '../scripts/utils/diamond';
import {
  PoolBase__factory,
  PoolCore__factory,
  PoolFactory,
  PoolFactory__factory,
  PoolFactoryProxy__factory,
  PoolCoreMock__factory,
  PoolDepositWithdraw__factory,
  Premia,
  Premia__factory,
  PoolTrade__factory,
  ERC20Router__factory,
  ERC20Router,
  InitFeeCalculator__factory,
  ProxyUpgradeableOwnable__factory,
  ERC20Mock__factory,
  IVxPremia__factory,
  VxPremia__factory,
  VxPremiaProxy__factory,
} from '../typechain';
import { Interface } from '@ethersproject/abi';
import { SignerWithAddress } from '@nomiclabs/hardhat-ethers/dist/src/signer-with-address';
import { BigNumber, constants } from 'ethers';
import { parseEther } from 'ethers/lib/utils';
import { tokens } from '../utils/addresses';

interface PoolUtilArgs {
  premiaDiamond: Premia;
  poolFactory: PoolFactory;
  router: ERC20Router;
}

interface DeployedFacets {
  name: string;
  address: string;
  interface: Interface;
}

export class PoolUtil {
  premiaDiamond: Premia;
  poolFactory: PoolFactory;
  router: ERC20Router;

  constructor(args: PoolUtilArgs) {
    this.premiaDiamond = args.premiaDiamond;
    this.poolFactory = args.poolFactory;
    this.router = args.router;
  }

  static async deployPoolImplementations(
    deployer: SignerWithAddress,
    poolFactory: string,
    router: string,
<<<<<<< HEAD
=======
    exchangeHelper: string,
    vxPremia: string,
>>>>>>> d8baabf8
    wrappedNativeToken: string,
    feeReceiver: string,
    log = true,
    isDevMode = false,
  ) {
    const result: DeployedFacets[] = [];

    // PoolBase
    const poolBaseFactory = new PoolBase__factory(deployer);
    const poolBaseImpl = await poolBaseFactory.deploy();
    await poolBaseImpl.deployed();

    if (log) console.log(`PoolBase : ${poolBaseImpl.address}`);

    result.push({
      name: 'PoolBase',
      address: poolBaseImpl.address,
      interface: poolBaseImpl.interface,
    });

    // PoolCore

    const poolCoreFactory = new PoolCore__factory(deployer);
    const poolCoreImpl = await poolCoreFactory.deploy(
      poolFactory,
      router,
      wrappedNativeToken,
      feeReceiver,
      vxPremia,
    );
    await poolCoreImpl.deployed();

    if (log) console.log(`PoolCore : ${poolCoreImpl.address}`);

    result.push({
      name: 'PoolCore',
      address: poolCoreImpl.address,
      interface: poolCoreImpl.interface,
    });

    // PoolDepositWithdraw

    const poolDepositWithdrawFactory = new PoolDepositWithdraw__factory(
      deployer,
    );
    const poolDepositWithdrawImpl = await poolDepositWithdrawFactory.deploy(
      poolFactory,
      router,
      wrappedNativeToken,
      feeReceiver,
      vxPremia,
    );
    await poolDepositWithdrawImpl.deployed();

    if (log) {
      console.log(`PoolDepositWithdraw : ${poolDepositWithdrawImpl.address}`);
    }

    result.push({
      name: 'PoolDepositWithdraw',
      address: poolDepositWithdrawImpl.address,
      interface: poolDepositWithdrawImpl.interface,
    });

    // PoolTrade

    const poolTradeFactory = new PoolTrade__factory(deployer);
    const poolTradeImpl = await poolTradeFactory.deploy(
      poolFactory,
      router,
      wrappedNativeToken,
      feeReceiver,
      vxPremia,
    );
    await poolTradeImpl.deployed();

    if (log) {
      console.log(`PoolTrade : ${poolTradeImpl.address}`);
    }

    result.push({
      name: 'PoolTrade',
      address: poolTradeImpl.address,
      interface: poolTradeImpl.interface,
    });

    // PoolCoreMock

    if (isDevMode) {
      const poolCoreMockFactory = new PoolCoreMock__factory(deployer);
      const poolCoreMockImpl = await poolCoreMockFactory.deploy(
        poolFactory,
        router,
        wrappedNativeToken,
        feeReceiver,
        vxPremia,
      );
      await poolCoreMockImpl.deployed();

      if (log) console.log(`PoolCoreMock : ${poolCoreMockImpl.address}`);

      result.push({
        name: 'PoolCoreMock',
        address: poolCoreMockImpl.address,
        interface: poolCoreMockImpl.interface,
      });
    }

    return result;
  }

  static async deploy(
    deployer: SignerWithAddress,
    wrappedNativeToken: string,
    chainlinkAdapter: string,
    feeReceiver: string,
    discountPerPool: BigNumber = parseEther('0.1'), // 10%
    log = true,
    isDevMode = false,
  ) {
    // Diamond and facets deployment
    const premiaDiamond = await new Premia__factory(deployer).deploy();
    await premiaDiamond.deployed();

    if (log) console.log(`Premia Diamond : ${premiaDiamond.address}`);

    //////////////////////////////////////////////

    /////////////////
    // PoolFactory //
    /////////////////

    const initFeeImpl = await new InitFeeCalculator__factory(deployer).deploy(
      wrappedNativeToken,
      chainlinkAdapter,
    );

    await initFeeImpl.deployed();

    if (log) console.log(`InitFeeCalculator impl: ${initFeeImpl.address}`);

    const initFeeProxy = await new ProxyUpgradeableOwnable__factory(
      deployer,
    ).deploy(initFeeImpl.address);

    await initFeeProxy.deployed();

    if (log) console.log(`InitFeeCalculator proxy: ${initFeeProxy.address}`);

    const poolFactoryImpl = await new PoolFactory__factory(deployer).deploy(
      premiaDiamond.address,
      chainlinkAdapter,
      initFeeProxy.address,
    );

    await poolFactoryImpl.deployed();

    if (log) console.log(`PoolFactory : ${poolFactoryImpl.address}`);

    const poolFactoryProxy = await new PoolFactoryProxy__factory(
      deployer,
    ).deploy(poolFactoryImpl.address, discountPerPool, feeReceiver);
    await poolFactoryProxy.deployed();

    if (log) console.log(`PoolFactoryProxy : ${poolFactoryProxy.address}`);

    const poolFactory = PoolFactory__factory.connect(
      poolFactoryProxy.address,
      deployer,
    );

    //////////////////////////////////////////////

    //////////
    // Pool //
    //////////

    // ERC20Router
    const router = await new ERC20Router__factory(deployer).deploy(
      poolFactory.address,
    );
    await router.deployed();

    if (log) console.log(`ERC20Router : ${router.address}`);

<<<<<<< HEAD
=======
    // ExchangeHelper
    const exchangeHelper = await new ExchangeHelper__factory(deployer).deploy();
    await exchangeHelper.deployed();

    if (log) console.log(`ExchangeHelper : ${exchangeHelper.address}`);

    // VxPremia
    const premia = await new ERC20Mock__factory(deployer).deploy('PREMIA', 18);

    const vxPremiaImpl = await new VxPremia__factory(deployer).deploy(
      constants.AddressZero,
      constants.AddressZero,
      premia.address,
      tokens.USDC.address,
      exchangeHelper.address,
    );

    await vxPremiaImpl.deployed();

    if (log) console.log(`VxPremia : ${vxPremiaImpl.address}`);

    const vxPremiaProxy = await new VxPremiaProxy__factory(deployer).deploy(
      vxPremiaImpl.address,
    );

    await vxPremiaProxy.deployed();

    if (log) console.log(`VxPremiaProxy : ${vxPremiaProxy.address}`);

    const vxPremia = IVxPremia__factory.connect(
      vxPremiaProxy.address,
      deployer,
    );

>>>>>>> d8baabf8
    const deployedFacets = await PoolUtil.deployPoolImplementations(
      deployer,
      poolFactory.address,
      router.address,
<<<<<<< HEAD
=======
      exchangeHelper.address,
      vxPremia.address,
>>>>>>> d8baabf8
      wrappedNativeToken,
      feeReceiver,
      log,
      isDevMode,
    );

    let registeredSelectors = [
      premiaDiamond.interface.getSighash('supportsInterface(bytes4)'),
    ];

    for (const el of deployedFacets) {
      registeredSelectors = registeredSelectors.concat(
        await diamondCut(
          premiaDiamond,
          el.address,
          el.interface,
          registeredSelectors,
        ),
      );
    }

    return new PoolUtil({ premiaDiamond, poolFactory, router });
  }
}<|MERGE_RESOLUTION|>--- conflicted
+++ resolved
@@ -52,11 +52,7 @@
     deployer: SignerWithAddress,
     poolFactory: string,
     router: string,
-<<<<<<< HEAD
-=======
-    exchangeHelper: string,
     vxPremia: string,
->>>>>>> d8baabf8
     wrappedNativeToken: string,
     feeReceiver: string,
     log = true,
@@ -242,8 +238,6 @@
 
     if (log) console.log(`ERC20Router : ${router.address}`);
 
-<<<<<<< HEAD
-=======
     // ExchangeHelper
     const exchangeHelper = await new ExchangeHelper__factory(deployer).deploy();
     await exchangeHelper.deployed();
@@ -278,16 +272,12 @@
       deployer,
     );
 
->>>>>>> d8baabf8
     const deployedFacets = await PoolUtil.deployPoolImplementations(
       deployer,
       poolFactory.address,
       router.address,
-<<<<<<< HEAD
-=======
       exchangeHelper.address,
       vxPremia.address,
->>>>>>> d8baabf8
       wrappedNativeToken,
       feeReceiver,
       log,

import child_process from 'child_process';
import { IOwnable__factory } from '../../typechain';
import {
  BlockExplorerUrl,
  ChainID,
  ContractKey,
  ContractType,
  DeploymentInfos,
} from './types';
import fs from 'fs';
import { Provider } from '@ethersproject/providers';
import { BaseContract } from 'ethers';
import { run } from 'hardhat';
import { SignerWithAddress } from '@nomiclabs/hardhat-ethers/dist/src/signer-with-address';
import _ from 'lodash';
import { Network } from '@ethersproject/networks';

export async function updateDeploymentInfos(
  providerOrSigner: Provider | SignerWithAddress,
  objectPath: ContractKey | string,
  contractType: ContractType,
  deployedContract: BaseContract,
  deploymentArgs: string[],
  logTxUrl = false,
  writeFile = true,
  verifyContracts = true,
  libraries: any = {},
) {
  const provider = getProvider(providerOrSigner);
  const chainId = (await getNetwork(provider)).chainId;
  const jsonPath = getDeploymentJsonPath(chainId);

  const data = JSON.parse(
    fs.readFileSync(jsonPath).toString(),
  ) as DeploymentInfos;

  const txReceipt = await deployedContract.deployTransaction.wait();
  let owner = '';

  try {
    const owned = IOwnable__factory.connect(deployedContract.address, provider);
    owner = await owned.owner();
  } catch (e) {}

  _.set(data, objectPath, {
    address: deployedContract.address,
    block: txReceipt.blockNumber,
    commitHash: getCommitHash(),
    contractType,
    deploymentArgs,
    timestamp: await getBlockTimestamp(provider, txReceipt.blockNumber),
    txHash: txReceipt.transactionHash,
    owner: owner,
  });

  if (writeFile) {
    fs.writeFileSync(jsonPath, JSON.stringify(data, undefined, 2));
  }

<<<<<<< HEAD
  if (verifyContracts) {
    await deployedContract.deployed();
    await verifyContractsOnEtherscan(
      deployedContract.address,
      deploymentArgs,
      libraries,
=======
  if (logTxUrl) {
    const addressUrl = await getAddressUrl(
      deployedContract.address,
      providerOrSigner,
    );

    console.log(
      `Contract deployed: ${deployedContract.address} (${addressUrl})`,
>>>>>>> e5a0d911
    );
  }

  return data;
}

export function getDeploymentJsonPath(chainId: ChainID) {
  switch (chainId) {
    case ChainID.Arbitrum:
      return 'utils/deployment/arbitrum.json';
    case ChainID.ArbitrumGoerli:
      return 'utils/deployment/arbitrumGoerli.json';
    case ChainID.ArbitrumNova:
      return 'utils/deployment/arbitrumNova.json';
    default:
      throw new Error('ChainId not implemented');
  }
}

export async function getBlockTimestamp(
  provider: Provider,
  blockNumber: number,
) {
  return (await provider.getBlock(blockNumber)).timestamp;
}

export function getCommitHash() {
  return child_process.execSync('git rev-parse HEAD').toString().trim();
}

<<<<<<< HEAD
export async function verifyContractsOnEtherscan(
  contractAddress: string,
  constructorArguments: any[],
  libraries: any = {},
) {
  await run('verify:verify', {
    address: contractAddress,
    constructorArguments,
    libraries,
  });
=======
export async function getTransactionUrl(
  txHash: string,
  providerOrSigner: Provider | SignerWithAddress,
): Promise<string> {
  const network = await getNetwork(providerOrSigner);
  return `${BlockExplorerUrl[network.chainId]}/tx/${txHash}`;
}

export async function getAddressUrl(
  address: string,
  providerOrSigner: Provider | SignerWithAddress,
): Promise<string> {
  const network = await getNetwork(providerOrSigner);
  return `${BlockExplorerUrl[network.chainId]}/address/${address}`;
}

export async function getNetwork(
  providerOrSigner: Provider | SignerWithAddress,
): Promise<Network> {
  const provider = getProvider(providerOrSigner);
  return await provider.getNetwork();
}

export function getProvider(
  providerOrSigner: Provider | SignerWithAddress,
): Provider {
  return (
    (providerOrSigner as SignerWithAddress).provider ??
    (providerOrSigner as Provider)
  );
>>>>>>> e5a0d911
}<|MERGE_RESOLUTION|>--- conflicted
+++ resolved
@@ -57,14 +57,6 @@
     fs.writeFileSync(jsonPath, JSON.stringify(data, undefined, 2));
   }
 
-<<<<<<< HEAD
-  if (verifyContracts) {
-    await deployedContract.deployed();
-    await verifyContractsOnEtherscan(
-      deployedContract.address,
-      deploymentArgs,
-      libraries,
-=======
   if (logTxUrl) {
     const addressUrl = await getAddressUrl(
       deployedContract.address,
@@ -73,7 +65,15 @@
 
     console.log(
       `Contract deployed: ${deployedContract.address} (${addressUrl})`,
->>>>>>> e5a0d911
+    );
+  }
+
+  if (verifyContracts) {
+    await deployedContract.deployed();
+    await verifyContractsOnEtherscan(
+      deployedContract.address,
+      deploymentArgs,
+      libraries,
     );
   }
 
@@ -104,18 +104,6 @@
   return child_process.execSync('git rev-parse HEAD').toString().trim();
 }
 
-<<<<<<< HEAD
-export async function verifyContractsOnEtherscan(
-  contractAddress: string,
-  constructorArguments: any[],
-  libraries: any = {},
-) {
-  await run('verify:verify', {
-    address: contractAddress,
-    constructorArguments,
-    libraries,
-  });
-=======
 export async function getTransactionUrl(
   txHash: string,
   providerOrSigner: Provider | SignerWithAddress,
@@ -146,5 +134,16 @@
     (providerOrSigner as SignerWithAddress).provider ??
     (providerOrSigner as Provider)
   );
->>>>>>> e5a0d911
+}
+
+export async function verifyContractsOnEtherscan(
+  contractAddress: string,
+  constructorArguments: any[],
+  libraries: any = {},
+) {
+  await run('verify:verify', {
+    address: contractAddress,
+    constructorArguments,
+    libraries,
+  });
 }
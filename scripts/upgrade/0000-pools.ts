import { Premia__factory } from '../../typechain';
import { PoolUtil } from '../../utils/PoolUtil';
import arbitrumAddresses from '../../utils/deployment/arbitrum.json';
import goerliAddresses from '../../utils/deployment/goerli.json';
import arbitrumGoerliAddresses from '../../utils/deployment/arbitrumGoerli.json';
import { ChainID, ContractAddresses } from '../../utils/deployment/types';
import { FacetCut, FacetCutAction, getSelectors } from '../utils/diamond';
import fs from 'fs';
import { ethers } from 'hardhat';

async function main() {
  const [deployer] = await ethers.getSigners();
  const chainId = await deployer.getChainId();

  //////////////////////////

  let addresses: ContractAddresses;
  let addressesPath: string;
  let premiaDiamond: string;
  let poolFactory: string;
  let router: string;
<<<<<<< HEAD
  let referral: string;
=======
  let userSettings: string;
>>>>>>> 41184368
  let vxPremia: string;
  let weth: string;
  let feeReceiver: string;
  let updateFacets: boolean;

  if (chainId === ChainID.Arbitrum) {
    addresses = arbitrumAddresses;
    addressesPath = 'utils/deployment/arbitrum.json';
    feeReceiver = '';
    updateFacets = false;
  } else if (chainId === ChainID.Goerli) {
    addresses = goerliAddresses;
    addressesPath = 'utils/deployment/goerli.json';
    feeReceiver = '0x589155f2F38B877D7Ac3C1AcAa2E42Ec8a9bb709';
    updateFacets = true;
  } else if (chainId === ChainID.ArbitrumGoerli) {
    addresses = arbitrumGoerliAddresses;
    addressesPath = 'utils/deployment/arbitrumGoerli.json';
    feeReceiver = '0x589155f2F38B877D7Ac3C1AcAa2E42Ec8a9bb709';
    updateFacets = true;
  } else {
    throw new Error('ChainId not implemented');
  }

  premiaDiamond = addresses.PremiaDiamond;
  poolFactory = addresses.PoolFactoryProxy;
  router = addresses.ERC20Router;
<<<<<<< HEAD
  referral = addresses.Referral;
=======
  userSettings = addresses.UserSettingsProxy;
>>>>>>> 41184368
  vxPremia = addresses.VxPremiaProxy;
  weth = addresses.tokens.WETH;

  //////////////////////////

  const log = true;
  const isDevMode = false;

  const deployedFacets = await PoolUtil.deployPoolImplementations(
    deployer,
    poolFactory,
    router,
    userSettings,
    vxPremia,
    weth,
    feeReceiver,
    referral,
    log,
    isDevMode,
  );

  // Save new addresses
  for (const el of deployedFacets) {
    (addresses as any)[el.name] = el.address;
  }
  fs.writeFileSync(addressesPath, JSON.stringify(addresses, null, 2));

  //

  if (updateFacets) {
    const diamond = Premia__factory.connect(premiaDiamond, deployer);

    const facets = await diamond.facets();

    let selectorsToRemove: string[] = [];
    for (const el of facets.filter((el) => el.target != diamond.address)) {
      selectorsToRemove = selectorsToRemove.concat(el.selectors);
    }

    const facetCuts: FacetCut[] = [
      {
        target: ethers.constants.AddressZero,
        selectors: selectorsToRemove,
        action: FacetCutAction.REMOVE,
      },
    ];

    let registeredSelectors = [
      diamond.interface.getSighash('supportsInterface(bytes4)'),
    ];

    for (const el of deployedFacets) {
      const selectors = getSelectors(el.interface, registeredSelectors);

      facetCuts.push({
        action: FacetCutAction.ADD,
        target: el.address,
        selectors,
      });

      registeredSelectors = registeredSelectors.concat(selectors);
    }

    await diamond.diamondCut(facetCuts, ethers.constants.AddressZero, '0x');
  }
}

main()
  .then(() => process.exit(0))
  .catch((error) => {
    console.error(error);
    process.exit(1);
  });<|MERGE_RESOLUTION|>--- conflicted
+++ resolved
@@ -19,11 +19,8 @@
   let premiaDiamond: string;
   let poolFactory: string;
   let router: string;
-<<<<<<< HEAD
   let referral: string;
-=======
   let userSettings: string;
->>>>>>> 41184368
   let vxPremia: string;
   let weth: string;
   let feeReceiver: string;
@@ -51,11 +48,8 @@
   premiaDiamond = addresses.PremiaDiamond;
   poolFactory = addresses.PoolFactoryProxy;
   router = addresses.ERC20Router;
-<<<<<<< HEAD
   referral = addresses.Referral;
-=======
   userSettings = addresses.UserSettingsProxy;
->>>>>>> 41184368
   vxPremia = addresses.VxPremiaProxy;
   weth = addresses.tokens.WETH;
 
